--- conflicted
+++ resolved
@@ -3,9 +3,5 @@
 export * from './link';
 export * from './with-component';
 export * from './with-props';
-<<<<<<< HEAD
 export * from './with-render';
-=======
-export * from './with-render';
-export * from './with-unique';
->>>>>>> dac2c4df
+export * from './with-unique';