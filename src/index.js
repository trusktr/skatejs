import { TYPE_ELEMENT } from './constants';
import apiCreate from './api/create';
import apiDefaults from './api/defaults';
import apiInit from './api/init';
import apiNoConflict from './api/no-conflict';
import apiType from './api/type';
import apiVersion from './api/version';
import assign from './util/assign';
import attached from './lifecycle/attached';
import attribute from './lifecycle/attribute';
import created from './lifecycle/created';
<<<<<<< HEAD
import dashCase from './util/dash-case';
import debounce from './util/debounce';
=======
import dashCase from './utils/dash-case';
import debounce from './utils/debounce';
import defaults from './defaults';
>>>>>>> ec2af0e2
import detached from './lifecycle/detached';
import documentObserver from './polyfill/document-observer';
import elementConstructor from './polyfill/element-constructor';
import registry from './polyfill/registry';
<<<<<<< HEAD
=======
import skateInit from './api/init';
import skateNoConflict from './api/no-conflict';
import skateType from './api/type';
import skateVersion from './api/version';
>>>>>>> ec2af0e2
import supportsCustomElements from './support/custom-elements';
import walkTree from './util/walk-tree';
import validCustomElement from './support/valid-custom-element';

function initDocument () {
  walkTree(document.documentElement.childNodes, function (element) {
    var components = registry.getForElement(element);
    var componentsLength = components.length;

    for (let a = 0; a < componentsLength; a++) {
      created(components[a]).call(element);
    }

    for (let a = 0; a < componentsLength; a++) {
      attached(components[a]).call(element);
    }
  });
}

function initDocumentWhenReady () {
  if (document.readyState === 'complete' || document.readyState === 'interactive') {
    initDocument();
  } else {
    document.addEventListener('DOMContentLoaded', initDocument);
  }
}

function readonly (value) {
  return {
    configurable: false,
    value: value,
    writable: false
  };
}

function dashCaseAttributeNames (options) {
  for (let name in options.attributes) {
    var dashCasedName = dashCase(name);

    // We only need to define a new attribute if the name is actually different.
    if (name !== dashCasedName) {
      options.attributes[dashCasedName] = options.attributes[name];

      // We define a non-enumerable property that links the camelCased version
      // to the dash-cased version just in case it's referred to in either form.
      // It is non-enumerable so that there are no duplicate names attributes
      // during enumeration and that the ones that are enumerable are the
      // dash-cased versions.
      Object.defineProperty(options.attributes, name, {
        enumerable: false,
        get: function () {
          return options.attributes[dashCasedName];
        }
      });
    }
  }
}

function makeOptions (userOptions) {
<<<<<<< HEAD
  var options = assign({}, apiDefaults);

  // Copy over all standard options if the user has defined them.
  for (let name in apiDefaults) {
=======
  var options = assign({}, defaults);

  // Copy over all standard options if the user has defined them.
  for (let name in defaults) {
>>>>>>> ec2af0e2
    if (userOptions[name] !== undefined) {
      options[name] = userOptions[name];
    }
  }

  // Copy over non-standard options.
  for (let name in userOptions) {
    options[name] = userOptions[name];
  }

  dashCaseAttributeNames(options);

  return options;
}

var debouncedInitDocumentWhenReady = debounce(initDocumentWhenReady);
var HTMLElement = window.HTMLElement;

function skate (id, userOptions) {
  var Ctor, CtorParent, isElement, isNative;
  var options = makeOptions(userOptions);

  CtorParent = options.extends ? document.createElement(options.extends).constructor : HTMLElement;
  isElement = options.type === TYPE_ELEMENT;
  isNative = isElement && supportsCustomElements() && validCustomElement(id);

  // Inherit from parent prototype.
  if (!CtorParent.prototype.isPrototypeOf(options.prototype)) {
    options.prototype = assign(Object.create(CtorParent.prototype), options.prototype);
  }

  // Extend behaviour of existing callbacks.
  options.prototype.createdCallback = created(options);
  options.prototype.attachedCallback = attached(options);
  options.prototype.detachedCallback = detached(options);
  options.prototype.attributeChangedCallback = attribute(options);
  Object.defineProperties(options, {
    id: readonly(id),
    isElement: readonly(isElement),
    isNative: readonly(isNative)
  });

  // Make a constructor for the definition.
  if (isNative) {
    Ctor = document.registerElement(id, options);
  } else {
    Ctor = elementConstructor(options);
    debouncedInitDocumentWhenReady();
    documentObserver.register();
  }

  assign(Ctor, options);
  registry.set(id, Ctor);
  Object.defineProperty(Ctor.prototype, 'constructor', {
    enumerable: false,
    value: Ctor
  });

  return Ctor;
}

<<<<<<< HEAD
skate.create = apiCreate;
skate.defaults = apiDefaults;
skate.init = apiInit;
skate.noConflict = apiNoConflict;
skate.type = apiType;
skate.version = apiVersion;
=======
skate.init = skateInit;
skate.noConflict = skateNoConflict;
skate.type = skateType;
skate.version = skateVersion;
>>>>>>> ec2af0e2

// Global
window.skate = skate;

// ES6
export default skate;<|MERGE_RESOLUTION|>--- conflicted
+++ resolved
@@ -1,6 +1,5 @@
 import { TYPE_ELEMENT } from './constants';
 import apiCreate from './api/create';
-import apiDefaults from './api/defaults';
 import apiInit from './api/init';
 import apiNoConflict from './api/no-conflict';
 import apiType from './api/type';
@@ -9,25 +8,13 @@
 import attached from './lifecycle/attached';
 import attribute from './lifecycle/attribute';
 import created from './lifecycle/created';
-<<<<<<< HEAD
 import dashCase from './util/dash-case';
 import debounce from './util/debounce';
-=======
-import dashCase from './utils/dash-case';
-import debounce from './utils/debounce';
 import defaults from './defaults';
->>>>>>> ec2af0e2
 import detached from './lifecycle/detached';
 import documentObserver from './polyfill/document-observer';
 import elementConstructor from './polyfill/element-constructor';
 import registry from './polyfill/registry';
-<<<<<<< HEAD
-=======
-import skateInit from './api/init';
-import skateNoConflict from './api/no-conflict';
-import skateType from './api/type';
-import skateVersion from './api/version';
->>>>>>> ec2af0e2
 import supportsCustomElements from './support/custom-elements';
 import walkTree from './util/walk-tree';
 import validCustomElement from './support/valid-custom-element';
@@ -87,17 +74,10 @@
 }
 
 function makeOptions (userOptions) {
-<<<<<<< HEAD
-  var options = assign({}, apiDefaults);
-
-  // Copy over all standard options if the user has defined them.
-  for (let name in apiDefaults) {
-=======
   var options = assign({}, defaults);
 
   // Copy over all standard options if the user has defined them.
   for (let name in defaults) {
->>>>>>> ec2af0e2
     if (userOptions[name] !== undefined) {
       options[name] = userOptions[name];
     }
@@ -159,19 +139,11 @@
   return Ctor;
 }
 
-<<<<<<< HEAD
 skate.create = apiCreate;
-skate.defaults = apiDefaults;
 skate.init = apiInit;
 skate.noConflict = apiNoConflict;
 skate.type = apiType;
 skate.version = apiVersion;
-=======
-skate.init = skateInit;
-skate.noConflict = skateNoConflict;
-skate.type = skateType;
-skate.version = skateVersion;
->>>>>>> ec2af0e2
 
 // Global
 window.skate = skate;
