import { $ctor, $events, $name, $props, $renderer } from '../util/symbols';
import { customElementsV0, customElementsV0Polyfill, customElementsV1 } from '../util/support';
import Component from './component';
import createInitEvents from '../lifecycle/events';
import createRenderer from '../lifecycle/render';
import dashCase from '../util/dash-case';
import definePropertyConstructor from '../util/define-property-constructor';
import initProps from '../lifecycle/props-init';

const registry = {};

// Ensures that definitions passed as part of the constructor are functions
// that return property definitions used on the element.
function ensurePropertyFunctions (Ctor) {
  let props = Ctor.props;
  let names = Object.keys(props || {});
  return names.reduce(function (descriptors, descriptorName) {
    descriptors[descriptorName] = props[descriptorName];
    if (typeof descriptors[descriptorName] !== 'function') {
      descriptors[descriptorName] = initProps(descriptors[descriptorName]);
    }
    return descriptors;
  }, {});
}

// Ensures the property definitions are transformed to objects that can be used
// to create properties on the element.
function ensurePropertyDefinitions (Ctor) {
  const props = ensurePropertyFunctions(Ctor);
  return Object.keys(props).reduce(function (descriptors, descriptorName) {
    descriptors[descriptorName] = props[descriptorName](descriptorName);
    return descriptors;
  }, {});
}

<<<<<<< HEAD
=======
// Makes a function / constructor for the custom element that automates the
// boilerplate of ensuring the parent constructor is called first and ensures
// that the element is returned at the end.
function createConstructor (name, Ctor) {
  if (typeof Ctor === 'object') {
    Ctor = Component.extend(Ctor);
  }

  // Internal data.
  Ctor[$name] = name;

  return Ctor;
}

>>>>>>> 03cbebbf
// Ensures linked properties that have linked attributes are pre-formatted to
// the attribute name in which they are linked.
function formatLinkedAttributes (Ctor) {
  const { observedAttributes, props } = Ctor;

  if (!props) {
    return;
  }

  Object.keys(props).forEach(function (name) {
    const prop = props[name];
    const attr = prop.attribute;
    if (attr) {
      // Ensure the property is updated.
      const linkedAttr = prop.attribute = attr === true ? dashCase(name) : attr;

      // Automatically observe the attribute since they're linked from the
      // attributeChangedCallback.
      if (observedAttributes.indexOf(linkedAttr) === -1) {
        observedAttributes.push(linkedAttr);
      }
    }
  });

  // Merge observed attributes.
  Object.defineProperty(Ctor, 'observedAttributes', {
    configurable: true,
    enumerable: true,
    get () {
      return observedAttributes;
    }
  });
}

function createInitProps (Ctor) {
  const props = ensurePropertyDefinitions(Ctor);

  return function (elem) {
    if (!props) {
      return;
    }

    Object.keys(props).forEach(function (name) {
      const prop = props[name];
      prop.created(elem);

      // https://bugs.webkit.org/show_bug.cgi?id=49739
      //
      // When Webkit fixes that bug so that native property accessors can be
      // retrieved, we can move defining the property to the prototype and away
      // from having to do if for every instance as all other browsers support
      // this.
      Object.defineProperty(elem, name, prop);
    });
  };
}

function generateUniqueName(name) {
  const registered = registry[name];
  return registered ? `${name}-${registered}` : name;
}

function registerUniqueName(name) {
  registry[name] = registry[name] ? registry[name] + 1 : 1;
}

export default function (name, opts) {
  const uniqueName = generateUniqueName(name);
  const Ctor = typeof opts === 'object' ? Component.extend(opts) : opts;

  registerUniqueName(name);
  formatLinkedAttributes(Ctor);

<<<<<<< HEAD
  Ctor[symbols.events] = createInitEvents(Ctor);
  Ctor[symbols.name] = uniqueName;
  Ctor[symbols.props] = createInitProps(Ctor);
  Ctor[symbols.renderer] = createRenderer(Ctor);

  if (customElementsV0) {
    return document.registerElement(uniqueName, Ctor);
=======
  Ctor[$events] = createInitEvents(Ctor);
  Ctor[$props] = createInitProps(Ctor);
  Ctor[$renderer] = createRenderer(Ctor);

  if (customElementsV0) {
    // These properties are necessary for the Custom Element v0 polyfill so
    // that we can fix it not working with extending the built-in HTMLElement.
    Ctor.prototype[$ctor] = Ctor;
    Ctor.prototype[$name] = name;
    const NewCtor = document.registerElement(name, Ctor);
    definePropertyConstructor(NewCtor.prototype, Ctor);
    return customElementsV0Polyfill ? Ctor : NewCtor;
>>>>>>> 03cbebbf
  } else if (customElementsV1) {
    window.customElements.define(uniqueName, Ctor, { extends: Ctor.extends });
  } else {
    throw new Error('Skate requires native custom element support or a polyfill.');
  }

  return Ctor;
}<|MERGE_RESOLUTION|>--- conflicted
+++ resolved
@@ -33,23 +33,6 @@
   }, {});
 }
 
-<<<<<<< HEAD
-=======
-// Makes a function / constructor for the custom element that automates the
-// boilerplate of ensuring the parent constructor is called first and ensures
-// that the element is returned at the end.
-function createConstructor (name, Ctor) {
-  if (typeof Ctor === 'object') {
-    Ctor = Component.extend(Ctor);
-  }
-
-  // Internal data.
-  Ctor[$name] = name;
-
-  return Ctor;
-}
-
->>>>>>> 03cbebbf
 // Ensures linked properties that have linked attributes are pre-formatted to
 // the attribute name in which they are linked.
 function formatLinkedAttributes (Ctor) {
@@ -123,16 +106,8 @@
   registerUniqueName(name);
   formatLinkedAttributes(Ctor);
 
-<<<<<<< HEAD
-  Ctor[symbols.events] = createInitEvents(Ctor);
-  Ctor[symbols.name] = uniqueName;
-  Ctor[symbols.props] = createInitProps(Ctor);
-  Ctor[symbols.renderer] = createRenderer(Ctor);
-
-  if (customElementsV0) {
-    return document.registerElement(uniqueName, Ctor);
-=======
   Ctor[$events] = createInitEvents(Ctor);
+  Ctor[$name] = uniqueName;
   Ctor[$props] = createInitProps(Ctor);
   Ctor[$renderer] = createRenderer(Ctor);
 
@@ -140,11 +115,10 @@
     // These properties are necessary for the Custom Element v0 polyfill so
     // that we can fix it not working with extending the built-in HTMLElement.
     Ctor.prototype[$ctor] = Ctor;
-    Ctor.prototype[$name] = name;
-    const NewCtor = document.registerElement(name, Ctor);
+    Ctor.prototype[$name] = uniqueName;
+    const NewCtor = document.registerElement(uniqueName, Ctor);
     definePropertyConstructor(NewCtor.prototype, Ctor);
     return customElementsV0Polyfill ? Ctor : NewCtor;
->>>>>>> 03cbebbf
   } else if (customElementsV1) {
     window.customElements.define(uniqueName, Ctor, { extends: Ctor.extends });
   } else {
