--- conflicted
+++ resolved
@@ -1,4 +1,3 @@
-import assign from '../util/assign';
 import root from '../util/root';
 
 // Once the Event constructor is newable cross-browser, this can be reomved.
@@ -25,11 +24,7 @@
 };
 
 export default function (elem, name, opts) {
-<<<<<<< HEAD
-  opts = assign({}, optsDefaults, opts);
-=======
   opts = { ...optsDefaults, ...opts };
->>>>>>> 4d25a2a7
   const e = new Event(name, opts);
   Object.defineProperty(e, 'detail', { value: opts.detail });
   return elem.dispatchEvent(e);
