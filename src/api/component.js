<<<<<<< HEAD
import { patchInner } from 'incremental-dom';
import {
  connected as $connected,
  ctorObservedAttributes as $ctorObservedAttributes,
  ctorProps as $ctorProps,
  ctorCreateInitProps as $ctorCreateInitProps,
  props as $props,
  renderer as $renderer,
  rendererDebounced as $rendererDebounced,
  rendering as $rendering,
  updated as $updated
} from '../util/symbols';
import assign from '../util/assign';
import createSymbol from '../util/create-symbol';
import data from '../util/data';
import debounce from '../util/debounce';
import getAttrMgr from '../util/attributes-manager';
import getOwnPropertyDescriptors from '../util/get-own-property-descriptors';
import getPropNamesAndSymbols from '../util/get-prop-names-and-symbols';
import getPropsMap from '../util/get-props-map';
import getSetProps from './props';
import { createNativePropertyDescriptor } from '../lifecycle/props-init';
import { isFunction } from '../util/is-type';
import objectIs from '../polyfills/object-is';
import setCtorNativeProperty from '../util/set-ctor-native-property';
import root from '../util/root';

const HTMLElement = root.HTMLElement || class {};
const _prevName = createSymbol('prevName');
const _prevOldValue = createSymbol('prevOldValue');
const _prevNewValue = createSymbol('prevNewValue');

// TEMPORARY: Once deprecations in this file are removed, this can be removed.
function deprecated (elem, oldUsage, newUsage) {
  if (process.env.NODE_ENV !== 'production') {
    const ownerName = elem.localName ? elem.localName : String(elem);
    console.warn(`${ownerName} ${oldUsage} is deprecated. Use ${newUsage}.`);
  }
}

function preventDoubleCalling (elem, name, oldValue, newValue) {
  return name === elem[_prevName] &&
    oldValue === elem[_prevOldValue] &&
    newValue === elem[_prevNewValue];
}

// TODO remove when not catering to Safari < 10.
function createNativePropertyDescriptors (Ctor) {
  const propDefs = getPropsMap(Ctor);
  return getPropNamesAndSymbols(propDefs).reduce((propDescriptors, nameOrSymbol) => {
    propDescriptors[nameOrSymbol] = createNativePropertyDescriptor(propDefs[nameOrSymbol]);
    return propDescriptors;
  }, {});
}

// TODO refactor when not catering to Safari < 10.
//
// We should be able to simplify this where all we do is Object.defineProperty().
function createInitProps (Ctor) {
  const propDescriptors = createNativePropertyDescriptors(Ctor);

  return (elem) => {
    getPropNamesAndSymbols(propDescriptors).forEach((nameOrSymbol) => {
      const propDescriptor = propDescriptors[nameOrSymbol];
      propDescriptor.beforeDefineProperty(elem);

      // We check here before defining to see if the prop was specified prior
      // to upgrading.
      const hasPropBeforeUpgrading = nameOrSymbol in elem;

      // This is saved prior to defining so that we can set it after it it was
      // defined prior to upgrading. We don't want to invoke the getter if we
      // don't need to, so we only get the value if we need to re-sync.
      const valueBeforeUpgrading = hasPropBeforeUpgrading && elem[nameOrSymbol];

      // https://bugs.webkit.org/show_bug.cgi?id=49739
      //
      // When Webkit fixes that bug so that native property accessors can be
      // retrieved, we can move defining the property to the prototype and away
      // from having to do if for every instance as all other browsers support
      // this.
      Object.defineProperty(elem, nameOrSymbol, propDescriptor);

      // DEPRECATED
      //
      // We'll be removing get / set callbacks on properties. Use the
      // updatedCallback() instead.
      //
      // We re-set the prop if it was specified prior to upgrading because we
      // need to ensure set() is triggered both in polyfilled environments and
      // in native where the definition may be registerd after elements it
      // represents have already been created.
      if (hasPropBeforeUpgrading) {
        elem[nameOrSymbol] = valueBeforeUpgrading;
      }
    });
  };
}

export default class extends HTMLElement {
  static is = ''

  /**
   * Returns unique attribute names configured with props and
   * those set on the Component constructor if any
   */
  static get observedAttributes () {
    const attrsOnCtor = this.hasOwnProperty($ctorObservedAttributes) ? this[$ctorObservedAttributes] : [];
    const propDefs = getPropsMap(this);

    // Use Object.keys to skips symbol props since they have no linked attributes
    const attrsFromLinkedProps = Object.keys(propDefs).map(propName =>
      propDefs[propName].attrSource).filter(Boolean);

    const all = attrsFromLinkedProps.concat(attrsOnCtor).concat(super.observedAttributes);
    return all.filter((item, index) =>
      all.indexOf(item) === index);
  }

  static set observedAttributes (value) {
    value = Array.isArray(value) ? value : [];
    setCtorNativeProperty(this, 'observedAttributes', value);
  }

  // Returns superclass props overwritten with this Component props
  static get props () {
    return assign({}, super.props, this[$ctorProps]);
  }

  static set props (value) {
    setCtorNativeProperty(this, $ctorProps, value);
  }

  // Passing args is designed to work with document-register-element. It's not
  // necessary for the webcomponents/custom-element polyfill.
  constructor (...args) {
    super(...args);

    const { constructor } = this;

    // TODO refactor to not cater to Safari < 10. This means we can depend on
    // built-in property descriptors.
    // Must be defined on constructor and not from a superclass
    if (!constructor.hasOwnProperty($ctorCreateInitProps)) {
      setCtorNativeProperty(constructor, $ctorCreateInitProps, createInitProps(constructor));
    }

    // Set up a renderer that is debounced for property sets to call directly.
    this[$rendererDebounced] = debounce(this[$renderer].bind(this));

    // Set up property lifecycle.
    const propDefsCount = getPropNamesAndSymbols(getPropsMap(constructor)).length;
    if (propDefsCount && constructor[$ctorCreateInitProps]) {
      constructor[$ctorCreateInitProps](this);
    }

    // DEPRECATED
    //
    // static render()
    // Note that renderCallback is an optional method!
    if (!this.renderCallback && constructor.render) {
      deprecated(this, 'static render', 'renderCallback');
      this.renderCallback = constructor.render.bind(constructor, this);
    }

    // DEPRECATED
    //
    // static created()
    //
    // Props should be set up before calling this.
    const { created } = constructor;
    if (isFunction(created)) {
      deprecated(this, 'static created', 'constructor');
      created(this);
    }
  }

  // Custom Elements v1
  connectedCallback () {
    // Reflect attributes pending values
    getAttrMgr(this).resumeAttributesUpdates();

    // Used to check whether or not the component can render.
    this[$connected] = true;

    // Render!
    this[$rendererDebounced]();

    // DEPRECATED
    //
    // static attached()
    const { attached } = this.constructor;
    if (isFunction(attached)) {
      deprecated(this, 'static attached', 'connectedCallback');
      attached(this);
    }

    // DEPRECATED
    //
    // We can remove this once all browsers support :defined.
    this.setAttribute('defined', '');
  }

  // Custom Elements v1
  disconnectedCallback () {
    // Suspend updating attributes until re-connected
    getAttrMgr(this).suspendAttributesUpdates();

    // Ensures the component can't be rendered while disconnected.
    this[$connected] = false;

    // DEPRECATED
    //
    // static detached()
    const { detached } = this.constructor;
    if (isFunction(detached)) {
      deprecated(this, 'static detached', 'disconnectedCallback');
      detached(this);
    }
  }

  // Custom Elements v1
  attributeChangedCallback (name, oldValue, newValue) {
    // Polyfill calls this twice.
    if (preventDoubleCalling(this, name, oldValue, newValue)) {
      return;
    }

    // Set data so we can prevent double calling if the polyfill.
    this[_prevName] = name;
    this[_prevOldValue] = oldValue;
    this[_prevNewValue] = newValue;

    const propNameOrSymbol = data(this, 'attrSourceLinks')[name];
    if (propNameOrSymbol) {
      const changedExternally = getAttrMgr(this).onAttributeChanged(name, newValue);
      if (changedExternally) {
        // Sync up the property.
        const propDef = getPropsMap(this.constructor)[propNameOrSymbol];
        const newPropVal = newValue !== null && propDef.deserialize
          ? propDef.deserialize(newValue)
          : newValue;

        const propData = data(this, 'props')[propNameOrSymbol];
        propData.settingPropFromAttrSource = true;
        this[propNameOrSymbol] = newPropVal;
        propData.settingPropFromAttrSource = false;
      }
    }

    // DEPRECATED
    //
    // static attributeChanged()
    const { attributeChanged } = this.constructor;
    if (isFunction(attributeChanged)) {
      deprecated(this, 'static attributeChanged', 'attributeChangedCallback');
      attributeChanged(this, { name, newValue, oldValue });
    }
  }

  // Skate
  updatedCallback (prevProps) {
    if (this.constructor.hasOwnProperty('updated')) {
      deprecated(this, 'static updated', 'updatedCallback');
    }
    return this.constructor.updated(this, prevProps);
  }

  // Skate
  renderedCallback () {
    if (this.constructor.hasOwnProperty('rendered')) {
      deprecated(this, 'static rendered', 'renderedCallback');
    }
    return this.constructor.rendered(this);
  }

  // Skate
  //
  // Maps to the static renderer() callback. That logic should be moved here
  // when that is finally removed.
  // TODO: finalize how to support different rendering strategies.
  rendererCallback () {
    // TODO: cannot move code here because tests expects renderer function to still exist on constructor!
    return this.constructor.renderer(this);
  }

  // Skate
  // @internal
  // Invokes the complete render lifecycle.
  [$renderer] () {
    if (this[$rendering] || !this[$connected]) {
      return;
    }

    // Flag as rendering. This prevents anything from trying to render - or
    // queueing a render - while there is a pending render.
    this[$rendering] = true;
    if (this[$updated]() && isFunction(this.renderCallback)) {
      this.rendererCallback();
      this.renderedCallback();
    }

    this[$rendering] = false;
  }

  // Skate
  // @internal
  // Calls the updatedCallback() with previous props.
  [$updated] () {
    const prevProps = this[$props];
    this[$props] = getSetProps(this);
    return this.updatedCallback(prevProps);
  }

  // Skate
  static extend (definition = {}, Base = this) {
    // Create class for the user.
    class Ctor extends Base {}

    // For inheriting from the object literal.
    const opts = getOwnPropertyDescriptors(definition);
    const prot = getOwnPropertyDescriptors(definition.prototype);

    // Prototype is non configurable (but is writable).
    delete opts.prototype;

    // Pass on static and instance members from the definition.
    Object.defineProperties(Ctor, opts);
    Object.defineProperties(Ctor.prototype, prot);

    return Ctor;
  }

  // Skate
  //
  // DEPRECATED
  //
  // Stubbed in case any subclasses are calling it.
  static rendered () {}

  // Skate
  //
  // DEPRECATED
  //
  // Move this to rendererCallback() before removing.
  static renderer (elem) {
    if (!elem.shadowRoot) {
      elem.attachShadow({ mode: 'open' });
    }
    patchInner(elem.shadowRoot, () => {
      const possibleFn = elem.renderCallback(elem);
      if (isFunction(possibleFn)) {
        possibleFn();
      } else if (Array.isArray(possibleFn)) {
        possibleFn.forEach((fn) => {
          if (isFunction(fn)) {
            fn();
          }
        });
      }
    });
  }

  // Skate
  //
  // DEPRECATED
  //
  // Move this to updatedCallback() before removing.
  static updated (elem, previousProps) {
    // The 'previousProps' will be undefined if it is the initial render.
    if (!previousProps) {
      return true;
    }

    // The 'previousProps' will always contain all of the keys.
    //
    // Use classic loop because:
    // 'for ... in' skips symbols and 'for ... of' is not working yet with IE!?
    // for (let nameOrSymbol of getPropNamesAndSymbols(previousProps)) {
    const namesAndSymbols = getPropNamesAndSymbols(previousProps);
    for (let i = 0; i < namesAndSymbols.length; i++) {
      const nameOrSymbol = namesAndSymbols[i];

      // With Object.is NaN is equal to NaN
      if (!objectIs(previousProps[nameOrSymbol], elem[nameOrSymbol])) {
        return true;
      }
    }

    return false;
  }
}
=======
import Element from './element';

export default Element();
>>>>>>> aeb7f0db
<|MERGE_RESOLUTION|>--- conflicted
+++ resolved
@@ -1,398 +1,3 @@
-<<<<<<< HEAD
-import { patchInner } from 'incremental-dom';
-import {
-  connected as $connected,
-  ctorObservedAttributes as $ctorObservedAttributes,
-  ctorProps as $ctorProps,
-  ctorCreateInitProps as $ctorCreateInitProps,
-  props as $props,
-  renderer as $renderer,
-  rendererDebounced as $rendererDebounced,
-  rendering as $rendering,
-  updated as $updated
-} from '../util/symbols';
-import assign from '../util/assign';
-import createSymbol from '../util/create-symbol';
-import data from '../util/data';
-import debounce from '../util/debounce';
-import getAttrMgr from '../util/attributes-manager';
-import getOwnPropertyDescriptors from '../util/get-own-property-descriptors';
-import getPropNamesAndSymbols from '../util/get-prop-names-and-symbols';
-import getPropsMap from '../util/get-props-map';
-import getSetProps from './props';
-import { createNativePropertyDescriptor } from '../lifecycle/props-init';
-import { isFunction } from '../util/is-type';
-import objectIs from '../polyfills/object-is';
-import setCtorNativeProperty from '../util/set-ctor-native-property';
-import root from '../util/root';
-
-const HTMLElement = root.HTMLElement || class {};
-const _prevName = createSymbol('prevName');
-const _prevOldValue = createSymbol('prevOldValue');
-const _prevNewValue = createSymbol('prevNewValue');
-
-// TEMPORARY: Once deprecations in this file are removed, this can be removed.
-function deprecated (elem, oldUsage, newUsage) {
-  if (process.env.NODE_ENV !== 'production') {
-    const ownerName = elem.localName ? elem.localName : String(elem);
-    console.warn(`${ownerName} ${oldUsage} is deprecated. Use ${newUsage}.`);
-  }
-}
-
-function preventDoubleCalling (elem, name, oldValue, newValue) {
-  return name === elem[_prevName] &&
-    oldValue === elem[_prevOldValue] &&
-    newValue === elem[_prevNewValue];
-}
-
-// TODO remove when not catering to Safari < 10.
-function createNativePropertyDescriptors (Ctor) {
-  const propDefs = getPropsMap(Ctor);
-  return getPropNamesAndSymbols(propDefs).reduce((propDescriptors, nameOrSymbol) => {
-    propDescriptors[nameOrSymbol] = createNativePropertyDescriptor(propDefs[nameOrSymbol]);
-    return propDescriptors;
-  }, {});
-}
-
-// TODO refactor when not catering to Safari < 10.
-//
-// We should be able to simplify this where all we do is Object.defineProperty().
-function createInitProps (Ctor) {
-  const propDescriptors = createNativePropertyDescriptors(Ctor);
-
-  return (elem) => {
-    getPropNamesAndSymbols(propDescriptors).forEach((nameOrSymbol) => {
-      const propDescriptor = propDescriptors[nameOrSymbol];
-      propDescriptor.beforeDefineProperty(elem);
-
-      // We check here before defining to see if the prop was specified prior
-      // to upgrading.
-      const hasPropBeforeUpgrading = nameOrSymbol in elem;
-
-      // This is saved prior to defining so that we can set it after it it was
-      // defined prior to upgrading. We don't want to invoke the getter if we
-      // don't need to, so we only get the value if we need to re-sync.
-      const valueBeforeUpgrading = hasPropBeforeUpgrading && elem[nameOrSymbol];
-
-      // https://bugs.webkit.org/show_bug.cgi?id=49739
-      //
-      // When Webkit fixes that bug so that native property accessors can be
-      // retrieved, we can move defining the property to the prototype and away
-      // from having to do if for every instance as all other browsers support
-      // this.
-      Object.defineProperty(elem, nameOrSymbol, propDescriptor);
-
-      // DEPRECATED
-      //
-      // We'll be removing get / set callbacks on properties. Use the
-      // updatedCallback() instead.
-      //
-      // We re-set the prop if it was specified prior to upgrading because we
-      // need to ensure set() is triggered both in polyfilled environments and
-      // in native where the definition may be registerd after elements it
-      // represents have already been created.
-      if (hasPropBeforeUpgrading) {
-        elem[nameOrSymbol] = valueBeforeUpgrading;
-      }
-    });
-  };
-}
-
-export default class extends HTMLElement {
-  static is = ''
-
-  /**
-   * Returns unique attribute names configured with props and
-   * those set on the Component constructor if any
-   */
-  static get observedAttributes () {
-    const attrsOnCtor = this.hasOwnProperty($ctorObservedAttributes) ? this[$ctorObservedAttributes] : [];
-    const propDefs = getPropsMap(this);
-
-    // Use Object.keys to skips symbol props since they have no linked attributes
-    const attrsFromLinkedProps = Object.keys(propDefs).map(propName =>
-      propDefs[propName].attrSource).filter(Boolean);
-
-    const all = attrsFromLinkedProps.concat(attrsOnCtor).concat(super.observedAttributes);
-    return all.filter((item, index) =>
-      all.indexOf(item) === index);
-  }
-
-  static set observedAttributes (value) {
-    value = Array.isArray(value) ? value : [];
-    setCtorNativeProperty(this, 'observedAttributes', value);
-  }
-
-  // Returns superclass props overwritten with this Component props
-  static get props () {
-    return assign({}, super.props, this[$ctorProps]);
-  }
-
-  static set props (value) {
-    setCtorNativeProperty(this, $ctorProps, value);
-  }
-
-  // Passing args is designed to work with document-register-element. It's not
-  // necessary for the webcomponents/custom-element polyfill.
-  constructor (...args) {
-    super(...args);
-
-    const { constructor } = this;
-
-    // TODO refactor to not cater to Safari < 10. This means we can depend on
-    // built-in property descriptors.
-    // Must be defined on constructor and not from a superclass
-    if (!constructor.hasOwnProperty($ctorCreateInitProps)) {
-      setCtorNativeProperty(constructor, $ctorCreateInitProps, createInitProps(constructor));
-    }
-
-    // Set up a renderer that is debounced for property sets to call directly.
-    this[$rendererDebounced] = debounce(this[$renderer].bind(this));
-
-    // Set up property lifecycle.
-    const propDefsCount = getPropNamesAndSymbols(getPropsMap(constructor)).length;
-    if (propDefsCount && constructor[$ctorCreateInitProps]) {
-      constructor[$ctorCreateInitProps](this);
-    }
-
-    // DEPRECATED
-    //
-    // static render()
-    // Note that renderCallback is an optional method!
-    if (!this.renderCallback && constructor.render) {
-      deprecated(this, 'static render', 'renderCallback');
-      this.renderCallback = constructor.render.bind(constructor, this);
-    }
-
-    // DEPRECATED
-    //
-    // static created()
-    //
-    // Props should be set up before calling this.
-    const { created } = constructor;
-    if (isFunction(created)) {
-      deprecated(this, 'static created', 'constructor');
-      created(this);
-    }
-  }
-
-  // Custom Elements v1
-  connectedCallback () {
-    // Reflect attributes pending values
-    getAttrMgr(this).resumeAttributesUpdates();
-
-    // Used to check whether or not the component can render.
-    this[$connected] = true;
-
-    // Render!
-    this[$rendererDebounced]();
-
-    // DEPRECATED
-    //
-    // static attached()
-    const { attached } = this.constructor;
-    if (isFunction(attached)) {
-      deprecated(this, 'static attached', 'connectedCallback');
-      attached(this);
-    }
-
-    // DEPRECATED
-    //
-    // We can remove this once all browsers support :defined.
-    this.setAttribute('defined', '');
-  }
-
-  // Custom Elements v1
-  disconnectedCallback () {
-    // Suspend updating attributes until re-connected
-    getAttrMgr(this).suspendAttributesUpdates();
-
-    // Ensures the component can't be rendered while disconnected.
-    this[$connected] = false;
-
-    // DEPRECATED
-    //
-    // static detached()
-    const { detached } = this.constructor;
-    if (isFunction(detached)) {
-      deprecated(this, 'static detached', 'disconnectedCallback');
-      detached(this);
-    }
-  }
-
-  // Custom Elements v1
-  attributeChangedCallback (name, oldValue, newValue) {
-    // Polyfill calls this twice.
-    if (preventDoubleCalling(this, name, oldValue, newValue)) {
-      return;
-    }
-
-    // Set data so we can prevent double calling if the polyfill.
-    this[_prevName] = name;
-    this[_prevOldValue] = oldValue;
-    this[_prevNewValue] = newValue;
-
-    const propNameOrSymbol = data(this, 'attrSourceLinks')[name];
-    if (propNameOrSymbol) {
-      const changedExternally = getAttrMgr(this).onAttributeChanged(name, newValue);
-      if (changedExternally) {
-        // Sync up the property.
-        const propDef = getPropsMap(this.constructor)[propNameOrSymbol];
-        const newPropVal = newValue !== null && propDef.deserialize
-          ? propDef.deserialize(newValue)
-          : newValue;
-
-        const propData = data(this, 'props')[propNameOrSymbol];
-        propData.settingPropFromAttrSource = true;
-        this[propNameOrSymbol] = newPropVal;
-        propData.settingPropFromAttrSource = false;
-      }
-    }
-
-    // DEPRECATED
-    //
-    // static attributeChanged()
-    const { attributeChanged } = this.constructor;
-    if (isFunction(attributeChanged)) {
-      deprecated(this, 'static attributeChanged', 'attributeChangedCallback');
-      attributeChanged(this, { name, newValue, oldValue });
-    }
-  }
-
-  // Skate
-  updatedCallback (prevProps) {
-    if (this.constructor.hasOwnProperty('updated')) {
-      deprecated(this, 'static updated', 'updatedCallback');
-    }
-    return this.constructor.updated(this, prevProps);
-  }
-
-  // Skate
-  renderedCallback () {
-    if (this.constructor.hasOwnProperty('rendered')) {
-      deprecated(this, 'static rendered', 'renderedCallback');
-    }
-    return this.constructor.rendered(this);
-  }
-
-  // Skate
-  //
-  // Maps to the static renderer() callback. That logic should be moved here
-  // when that is finally removed.
-  // TODO: finalize how to support different rendering strategies.
-  rendererCallback () {
-    // TODO: cannot move code here because tests expects renderer function to still exist on constructor!
-    return this.constructor.renderer(this);
-  }
-
-  // Skate
-  // @internal
-  // Invokes the complete render lifecycle.
-  [$renderer] () {
-    if (this[$rendering] || !this[$connected]) {
-      return;
-    }
-
-    // Flag as rendering. This prevents anything from trying to render - or
-    // queueing a render - while there is a pending render.
-    this[$rendering] = true;
-    if (this[$updated]() && isFunction(this.renderCallback)) {
-      this.rendererCallback();
-      this.renderedCallback();
-    }
-
-    this[$rendering] = false;
-  }
-
-  // Skate
-  // @internal
-  // Calls the updatedCallback() with previous props.
-  [$updated] () {
-    const prevProps = this[$props];
-    this[$props] = getSetProps(this);
-    return this.updatedCallback(prevProps);
-  }
-
-  // Skate
-  static extend (definition = {}, Base = this) {
-    // Create class for the user.
-    class Ctor extends Base {}
-
-    // For inheriting from the object literal.
-    const opts = getOwnPropertyDescriptors(definition);
-    const prot = getOwnPropertyDescriptors(definition.prototype);
-
-    // Prototype is non configurable (but is writable).
-    delete opts.prototype;
-
-    // Pass on static and instance members from the definition.
-    Object.defineProperties(Ctor, opts);
-    Object.defineProperties(Ctor.prototype, prot);
-
-    return Ctor;
-  }
-
-  // Skate
-  //
-  // DEPRECATED
-  //
-  // Stubbed in case any subclasses are calling it.
-  static rendered () {}
-
-  // Skate
-  //
-  // DEPRECATED
-  //
-  // Move this to rendererCallback() before removing.
-  static renderer (elem) {
-    if (!elem.shadowRoot) {
-      elem.attachShadow({ mode: 'open' });
-    }
-    patchInner(elem.shadowRoot, () => {
-      const possibleFn = elem.renderCallback(elem);
-      if (isFunction(possibleFn)) {
-        possibleFn();
-      } else if (Array.isArray(possibleFn)) {
-        possibleFn.forEach((fn) => {
-          if (isFunction(fn)) {
-            fn();
-          }
-        });
-      }
-    });
-  }
-
-  // Skate
-  //
-  // DEPRECATED
-  //
-  // Move this to updatedCallback() before removing.
-  static updated (elem, previousProps) {
-    // The 'previousProps' will be undefined if it is the initial render.
-    if (!previousProps) {
-      return true;
-    }
-
-    // The 'previousProps' will always contain all of the keys.
-    //
-    // Use classic loop because:
-    // 'for ... in' skips symbols and 'for ... of' is not working yet with IE!?
-    // for (let nameOrSymbol of getPropNamesAndSymbols(previousProps)) {
-    const namesAndSymbols = getPropNamesAndSymbols(previousProps);
-    for (let i = 0; i < namesAndSymbols.length; i++) {
-      const nameOrSymbol = namesAndSymbols[i];
-
-      // With Object.is NaN is equal to NaN
-      if (!objectIs(previousProps[nameOrSymbol], elem[nameOrSymbol])) {
-        return true;
-      }
-    }
-
-    return false;
-  }
-}
-=======
 import Element from './element';
 
-export default Element();
->>>>>>> aeb7f0db
+export default Element();