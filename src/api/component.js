--- conflicted
+++ resolved
@@ -23,7 +23,22 @@
 const { HTMLElement } = root;
 const htmlElementPrototype = HTMLElement ? HTMLElement.prototype : {};
 
-<<<<<<< HEAD
+
+
+// Prevent double-calling with polyfill.
+
+const $prevName = createSymbol('name');
+const $prevOldValue = createSymbol('oldValue');
+const $prevNewValue = createSymbol('newValue');
+
+function preventDoubleCalling (elem, name, oldValue, newValue) {
+  return name === elem[$prevName] &&
+    oldValue === elem[$prevOldValue] &&
+    newValue === elem[$prevNewValue];
+}
+
+
+
 function syncPropsToAttrs (elem) {
   const props = elem.constructor.props;
   Object.keys(props).forEach((propName) => {
@@ -101,21 +116,6 @@
     ? Reflect.construct(HTMLElement, args, this.constructor)
     : HTMLElement.call(this, args[0]);
 
-=======
-// Prevent double-calling with polyfill.
-
-const $prevName = createSymbol('name');
-const $prevOldValue = createSymbol('oldValue');
-const $prevNewValue = createSymbol('newValue');
-
-function preventDoubleCalling (elem, name, oldValue, newValue) {
-  return name === elem[$prevName] &&
-    oldValue === elem[$prevOldValue] &&
-    newValue === elem[$prevNewValue];
-}
-
-function callConstructor (elem) {
->>>>>>> a9a09aac
   const elemData = data(elem);
   const readyCallbacks = elemData.readyCallbacks;
   const { constructor } = elem;
