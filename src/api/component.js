--- conflicted
+++ resolved
@@ -19,12 +19,8 @@
 import getOwnPropertyDescriptors from '../util/get-own-property-descriptors';
 import getPropsMap from '../util/get-props-map';
 import getSetProps from './props';
-<<<<<<< HEAD
-import {createNativePropertyDescriptor} from '../lifecycle/props-init';
-=======
-import initProps from '../lifecycle/props-init';
+import { createNativePropertyDescriptor } from '../lifecycle/props-init';
 import { isFunction } from '../util/isType';
->>>>>>> 8c5f5cb3
 import setCtorNativeProperty from '../util/set-ctor-native-property';
 import syncPropToAttr from '../util/sync-prop-to-attr';
 import root from 'window-or-global';
@@ -50,35 +46,11 @@
 
 // TODO remove when not catering to Safari < 10.
 //
-<<<<<<< HEAD
 function createNativePropertyDescriptors (Ctor) {
   const propDefs = getPropsMap(Ctor);
   return getAllKeys(propDefs).reduce((propDescriptors, propName) => {
     propDescriptors[propName] = createNativePropertyDescriptor(propDefs[propName]);
     return propDescriptors;
-=======
-// Ensures that definitions passed as part of the constructor are functions
-// that return property definitions used on the element.
-function ensurePropertyFunctions (Ctor) {
-  const props = getPropsMap(Ctor);
-  return getAllKeys(props).reduce((descriptors, descriptorName) => {
-    descriptors[descriptorName] = props[descriptorName];
-    if (!isFunction(descriptors[descriptorName])) {
-      descriptors[descriptorName] = initProps(descriptors[descriptorName]);
-    }
-    return descriptors;
-  }, {});
-}
-
-// TODO remove when not catering to Safari < 10.
-//
-// This can probably be simplified into createInitProps().
-function ensurePropertyDefinitions (Ctor) {
-  const props = ensurePropertyFunctions(Ctor);
-  return getAllKeys(props).reduce((descriptors, descriptorName) => {
-    descriptors[descriptorName] = props[descriptorName](descriptorName);
-    return descriptors;
->>>>>>> 8c5f5cb3
   }, {});
 }
 
@@ -268,11 +240,7 @@
     this[_prevOldValue] = oldValue;
     this[_prevNewValue] = newValue;
 
-<<<<<<< HEAD
     const propNameOrSymbol = data(this, 'attributeLinks')[name];
-=======
-    const propertyName = data(this, 'attributeLinks')[name];
->>>>>>> 8c5f5cb3
 
     if (propNameOrSymbol) {
       const propData = data(this, 'props')[propNameOrSymbol];
@@ -296,14 +264,9 @@
 
     // DEPRECATED
     //
-<<<<<<< HEAD
-    const { attributeChanged } = this.constructor;
-    if (attributeChanged) {
-=======
     // static attributeChanged()
     const { attributeChanged } = this.constructor;
     if (isFunction(attributeChanged)) {
->>>>>>> 8c5f5cb3
       attributeChanged(this, { name, newValue, oldValue });
     }
   }
@@ -328,7 +291,8 @@
     // Use classic loop because 'for ... of' skips symbols
     for (let i = 0; i < allKeys.length; i++) {
       const nameOrSymbol = allKeys[i];
-      if (prevProps[nameOrSymbol] !== this[nameOrSymbol]) {
+      // Object.is (NaN is equal NaN)
+      if (!Object.is(prevProps[nameOrSymbol], this[nameOrSymbol])) {
         return true;
       }
     }
@@ -409,39 +373,6 @@
   // DEPRECATED
   //
   // Move this to rendererCallback() before removing.
-<<<<<<< HEAD
-  static updated (elem, prev) {
-    if (!prev) {
-      return true;
-    }
-
-    // use get all keys so that we check Symbols as well as regular props
-    // using a for loop so we can break early
-    const allKeys = getAllKeys(prev);
-    for (let i = 0; i < allKeys.length; i += 1) {
-      // Object.is (NaN is equal NaN)
-      if (!Object.is(prev[allKeys[i]], elem[allKeys[i]])) {
-        return true;
-      }
-    }
-
-    return false;
-  }
-
-  // Skate
-  //
-  // DEPRECATED
-  //
-  // Move this to rendererCallback() before removing.
-  static rendered () {}
-
-  // Skate
-  //
-  // DEPRECATED
-  //
-  // Move this to rendererCallback() before removing.
-=======
->>>>>>> 8c5f5cb3
   static renderer (elem) {
     if (!elem.shadowRoot) {
       elem.attachShadow({ mode: 'open' });
