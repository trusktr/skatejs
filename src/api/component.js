import { patchInner } from 'incremental-dom';
import {
  connected as $connected,
  created as $created,
  props as $props,
  renderer as $render,
  rendererDebounced as $renderDebounced,
  rendering as $rendering,
  updated as $updated
} from '../util/symbols';
import data from '../util/data';
import dashCase from '../util/dash-case';
import debounce from '../util/debounce';
import getAllKeys from '../util/get-all-keys';
import getOwnPropertyDescriptors from '../util/get-own-property-descriptors';
import getSetProps from './props';
import initProps from '../lifecycle/props-init';
import prop from '../util/prop';
import syncPropToAttr from '../util/sync-prop-to-attr';

const { HTMLElement } = window;

function syncPropsToAttrs (elem) {
  const props = elem.constructor.props;
  Object.keys(props).forEach((propName) => {
    const prop = props[propName];
    syncPropToAttr(elem, prop, propName, true);
  });
}

// Ensures that definitions passed as part of the constructor are functions
// that return property definitions used on the element.
function ensurePropertyFunctions (Ctor) {
  const props = Ctor.props;

  return getAllKeys(props).reduce((descriptors, descriptorName) => {
    descriptors[descriptorName] = props[descriptorName];
    if (typeof descriptors[descriptorName] !== 'function') {
      descriptors[descriptorName] = initProps(descriptors[descriptorName]);
    }
    return descriptors;
  }, {});
}

// Ensures the property definitions are transformed to objects that can be used
// to create properties on the element.
function ensurePropertyDefinitions (Ctor) {
  const props = ensurePropertyFunctions(Ctor);
  return getAllKeys(props).reduce((descriptors, descriptorName) => {
    descriptors[descriptorName] = props[descriptorName](descriptorName);
    return descriptors;
  }, {});
}

function createInitProps (Ctor) {
  const props = ensurePropertyDefinitions(Ctor);

  return (elem) => {
    if (!props) {
      return;
    }

    getAllKeys(props).forEach((name) => {
      const prop = props[name];
      prop.created(elem);

      // https://bugs.webkit.org/show_bug.cgi?id=49739
      //
      // When Webkit fixes that bug so that native property accessors can be
      // retrieved, we can move defining the property to the prototype and away
      // from having to do if for every instance as all other browsers support
      // this.
      Object.defineProperty(elem, name, prop);
    });
  };
}

function Component (...args) {
  const elem = typeof Reflect === 'object'
    ? Reflect.construct(HTMLElement, args, this.constructor)
    : HTMLElement.call(this, args[0]);

  const elemData = data(elem);
  const readyCallbacks = elemData.readyCallbacks;
  const { constructor } = elem;

  // Ensures that this can never be called twice.
  if (elem[$created]) {
    return;
  }

  elem[$created] = true;

  if (!constructor[$props]) {
    constructor[$props] = createInitProps(constructor);
  }

  // Set up a renderer that is debounced for property sets to call directly.
  elem[$renderDebounced] = debounce(elem[$render].bind(elem));

  // Set up property lifecycle.
  if (constructor.props && constructor[$props]) {
    constructor[$props](elem);
  }

  // DEPRECATED static render()
  if (!elem.renderCallback && constructor.render) {
    elem.renderCallback = constructor.render.bind(constructor, elem);
  }

  // Props should be set up before calling this.
  if (typeof constructor.created === 'function') {
    constructor.created(elem);
  }

  // Created should be set before invoking the ready listeners.
  if (readyCallbacks) {
    readyCallbacks.forEach(cb => cb(elem));
    delete elemData.readyCallbacks;
  }

<<<<<<< HEAD
  return elem;
}

Object.defineProperties(Component, {
  // Skate
  id: prop({ value: null }),

  // Spec
  observedAttributes: prop({
    get () {
      const { props } = this;
      return Object.keys(props).map(key => {
        const { attribute } = props[key];
        return attribute === true ? dashCase(key) : attribute;
      }).filter(Boolean);
    },
    override: 'observedAttributes'
  }),

  // Skate
  props: prop({ value: {} })
});
=======
// Custom Elements v1
function Component (...args) {
  const elem = typeof Reflect === 'object'
    ? Reflect.construct(HTMLElement, args, this.constructor)
    : HTMLElement.call(this, args[0]);
  callConstructor(elem);
  return elem;
}

// Custom Elements v1
Component.observedAttributes = [];

// Skate
Component.props = {};
>>>>>>> e0ad5402

// Skate
Component.extend = function extend (definition = {}, Base = this) {
  // Create class for the user.
  class Ctor extends Base {}

  // Pass on statics from the Base if not supported (IE 9 and 10).
  if (!Ctor.observedAttributes) {
    const staticOpts = getOwnPropertyDescriptors(Base);
    delete staticOpts.length;
    delete staticOpts.prototype;
    Object.defineProperties(Ctor, staticOpts);
  }

  // For inheriting from the object literal.
  const opts = getOwnPropertyDescriptors(definition);
  const prot = getOwnPropertyDescriptors(definition.prototype);

  // Prototype is non configurable (but is writable).
  delete opts.prototype;

  // Pass on static and instance members from the definition.
  Object.defineProperties(Ctor, opts);
  Object.defineProperties(Ctor.prototype, prot);

  return Ctor;
};

// DEPRECATED static updated()
Component.updated = function _updated (elem, prev) {
  if (!prev) {
    return true;
  }

  // use get all keys so that we check Symbols as well as regular props
  // using a for loop so we can break early
  const allKeys = getAllKeys(prev);
  for (let i = 0; i < allKeys.length; i += 1) {
    if (prev[allKeys[i]] !== elem[allKeys[i]]) {
      return true;
    }
  }

  return false;
};

// DEPRECATED
Component.rendered = function _rendered () {};

// DEPRECATED
Component.renderer = function _renderer (elem) {
  patchInner(elem.shadowRoot, () => {
    const possibleFn = elem.renderCallback();
    if (typeof possibleFn === 'function') {
      possibleFn();
    } else if (Array.isArray(possibleFn)) {
      possibleFn.forEach((fn) => {
        if (typeof fn === 'function') {
          fn();
        }
      });
    }
  });
};

Component.prototype = Object.create(HTMLElement.prototype, {
  connectedCallback: prop({
    value () {
      const { constructor } = this;

      syncPropsToAttrs(this);

      this[$connected] = true;
      this[$renderDebounced]();

      // DEPRECATED static attached()
      if (typeof constructor.attached === 'function') {
        constructor.attached(this);
      }

      this.setAttribute('defined', '');
    }
  }),

<<<<<<< HEAD
  disconnectedCallback: prop({
=======
Component.prototype = Object.create(HTMLElement.prototype, {
  // Custom Elements v1
  connectedCallback: {
    configurable: true,
>>>>>>> e0ad5402
    value () {
      const { constructor } = this;

<<<<<<< HEAD
      this[$connected] = false;

      // DEPRECATED static detached()
      if (typeof constructor.detached === 'function') {
        constructor.detached(this);
      }
=======
  // Custom Elements v1
  disconnectedCallback: {
    configurable: true,
    value () {
      callDisconnected(this);
>>>>>>> e0ad5402
    }
  }),

<<<<<<< HEAD
  attributeChangedCallback: prop({
=======
  // Custom Elements v1
  attributeChangedCallback: {
    configurable: true,
>>>>>>> e0ad5402
    value (name, oldValue, newValue) {
      const { attributeChanged } = this.constructor;
      const propertyName = data(this, 'attributeLinks')[name];

      if (propertyName) {
        const propData = data(this, 'props')[propertyName];

        // This ensures a property set doesn't cause the attribute changed
        // handler to run again once we set this flag. This only ever has a
        // chance to run when you set an attribute, it then sets a property and
        // then that causes the attribute to be set again.
        if (propData.syncingAttribute) {
          propData.syncingAttribute = false;
        } else {
          // Sync up the property.
          const propOpts = this.constructor.props[propertyName];
          propData.settingAttribute = true;
          const newPropVal = newValue !== null && propOpts.deserialize
            ? propOpts.deserialize(newValue)
            : newValue;
          this[propertyName] = newPropVal;
        }
      }

      if (attributeChanged) {
        attributeChanged(this, { name, newValue, oldValue });
      }
    }
  }),

  // Skate
  //
  // This is a default implementation that does strict equality comparison on
  // previous props and next props. It synchronously renders on the first prop
  // that is different and returns immediately.
  updatedCallback: prop({
    value (prev) {
      return this.constructor.updated(this, prev);
    }
  }),

  // Skate
  //
  // Defaults to null because the rendering process is opt-in.
  renderCallback: prop({
    value: null
  }),

  // Skate
  //
  // Defaults to noop because that way we don't have to check.
  renderedCallback: prop({
    value () {
      return this.constructor.rendered(this);
    }
  }),

  // Skate
  //
  // Default Incremental DOM renderer. Can be overridden to use any virtual DOM
  // library.
  rendererCallback: prop({
    value () {
      return this.constructor.renderer(this);
    }
  }),

  // Skate
  //
  // Invokes the complete render lifecycle.
  [$render]: prop({
    value () {
      if (this[$rendering] || !this[$connected]) {
        return;
      }

      // Flag as rendering. This prevents anything from trying to render - or
      // queueing a render - while there is a pending render.
      this[$rendering] = true;

      if (this[$updated]() && typeof this.renderCallback === 'function') {
        if (!this.shadowRoot) {
          this.attachShadow({ mode: 'open' });
        }
        this.rendererCallback();
        this.renderedCallback();
      }

      this[$rendering] = false;
    }
  }),

  // Skate
  //
  // Calls the user-defined updated() lifecycle callback.
  [$updated]: prop({
    value () {
      const prev = this[$props];
      this[$props] = getSetProps(this);
      return this.updatedCallback(prev);
    }
  })
});

export default Component;<|MERGE_RESOLUTION|>--- conflicted
+++ resolved
@@ -119,7 +119,6 @@
     delete elemData.readyCallbacks;
   }
 
-<<<<<<< HEAD
   return elem;
 }
 
@@ -127,7 +126,7 @@
   // Skate
   id: prop({ value: null }),
 
-  // Spec
+  // Custom Elements v1
   observedAttributes: prop({
     get () {
       const { props } = this;
@@ -142,22 +141,6 @@
   // Skate
   props: prop({ value: {} })
 });
-=======
-// Custom Elements v1
-function Component (...args) {
-  const elem = typeof Reflect === 'object'
-    ? Reflect.construct(HTMLElement, args, this.constructor)
-    : HTMLElement.call(this, args[0]);
-  callConstructor(elem);
-  return elem;
-}
-
-// Custom Elements v1
-Component.observedAttributes = [];
-
-// Skate
-Component.props = {};
->>>>>>> e0ad5402
 
 // Skate
 Component.extend = function extend (definition = {}, Base = this) {
@@ -186,7 +169,9 @@
   return Ctor;
 };
 
-// DEPRECATED static updated()
+// Skate
+//
+// DEPRECATED
 Component.updated = function _updated (elem, prev) {
   if (!prev) {
     return true;
@@ -204,9 +189,13 @@
   return false;
 };
 
+// Skate
+//
 // DEPRECATED
 Component.rendered = function _rendered () {};
 
+// Skate
+//
 // DEPRECATED
 Component.renderer = function _renderer (elem) {
   patchInner(elem.shadowRoot, () => {
@@ -224,6 +213,7 @@
 };
 
 Component.prototype = Object.create(HTMLElement.prototype, {
+  // Custom Elements v1
   connectedCallback: prop({
     value () {
       const { constructor } = this;
@@ -242,41 +232,22 @@
     }
   }),
 
-<<<<<<< HEAD
+  // Custom Elements v1
   disconnectedCallback: prop({
-=======
-Component.prototype = Object.create(HTMLElement.prototype, {
-  // Custom Elements v1
-  connectedCallback: {
-    configurable: true,
->>>>>>> e0ad5402
     value () {
       const { constructor } = this;
 
-<<<<<<< HEAD
       this[$connected] = false;
 
       // DEPRECATED static detached()
       if (typeof constructor.detached === 'function') {
         constructor.detached(this);
       }
-=======
+    }
+  }),
+
   // Custom Elements v1
-  disconnectedCallback: {
-    configurable: true,
-    value () {
-      callDisconnected(this);
->>>>>>> e0ad5402
-    }
-  }),
-
-<<<<<<< HEAD
   attributeChangedCallback: prop({
-=======
-  // Custom Elements v1
-  attributeChangedCallback: {
-    configurable: true,
->>>>>>> e0ad5402
     value (name, oldValue, newValue) {
       const { attributeChanged } = this.constructor;
       const propertyName = data(this, 'attributeLinks')[name];
