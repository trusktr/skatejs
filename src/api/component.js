import { patchInner } from 'incremental-dom';
import {
  connected as $connected,
  created as $created,
  props as $props,
  renderer as $render,
  rendererDebounced as $renderDebounced,
  rendering as $rendering,
  updated as $updated
} from '../util/symbols';
import data from '../util/data';
import dashCase from '../util/dash-case';
import debounce from '../util/debounce';
import getAllKeys from '../util/get-all-keys';
import getOwnPropertyDescriptors from '../util/get-own-property-descriptors';
import getSetProps from './props';
import initProps from '../lifecycle/props-init';
import keys from '../util/get-all-keys';
import prop from '../util/prop';
import syncPropToAttr from '../util/sync-prop-to-attr';
import uniqueId from '../util/unique-id';

const { HTMLElement } = window;

function syncPropsToAttrs (elem) {
  const props = elem.constructor.props;
  Object.keys(props).forEach((propName) => {
    const prop = props[propName];
    syncPropToAttr(elem, prop, propName, true);
  });
}

// Ensures that definitions passed as part of the constructor are functions
// that return property definitions used on the element.
function ensurePropertyFunctions (Ctor) {
  const props = Ctor.props;

  return keys(props).reduce((descriptors, descriptorName) => {
    descriptors[descriptorName] = props[descriptorName];
    if (typeof descriptors[descriptorName] !== 'function') {
      descriptors[descriptorName] = initProps(descriptors[descriptorName]);
    }
    return descriptors;
  }, {});
}

// Ensures the property definitions are transformed to objects that can be used
// to create properties on the element.
function ensurePropertyDefinitions (Ctor) {
  const props = ensurePropertyFunctions(Ctor);
  return keys(props).reduce((descriptors, descriptorName) => {
    descriptors[descriptorName] = props[descriptorName](descriptorName);
    return descriptors;
  }, {});
}

function createInitProps (Ctor) {
  const props = ensurePropertyDefinitions(Ctor);

  return (elem) => {
    if (!props) {
      return;
    }

    keys(props).forEach((name) => {
      const prop = props[name];
      prop.created(elem);

      // https://bugs.webkit.org/show_bug.cgi?id=49739
      //
      // When Webkit fixes that bug so that native property accessors can be
      // retrieved, we can move defining the property to the prototype and away
      // from having to do if for every instance as all other browsers support
      // this.
      Object.defineProperty(elem, name, prop);
    });
  };
}

function Component (...args) {
  const elem = reflect
    ? Reflect.construct(HTMLElement, args, this.constructor)
    : HTMLElement.call(this, args[0]);

  const elemData = data(elem);
  const readyCallbacks = elemData.readyCallbacks;
  const { constructor } = elem;

  // Ensures that this can never be called twice.
  if (elem[$created]) {
    return;
  }

  elem[$created] = true;

  if (!constructor[$props]) {
    constructor[$props] = createInitProps(constructor);
  }

  // Set up a renderer that is debounced for property sets to call directly.
  elem[$renderDebounced] = debounce(elem[$render].bind(elem));

  // Set up property lifecycle.
  if (constructor.props && constructor[$props]) {
    constructor[$props](elem);
  }

  // DEPRECATED static render()
  if (!elem.renderCallback && constructor.render) {
    elem.renderCallback = constructor.render.bind(constructor, elem);
  }

  // Props should be set up before calling this.
  if (typeof constructor.created === 'function') {
    constructor.created(elem);
  }

  // Created should be set before invoking the ready listeners.
  if (readyCallbacks) {
    readyCallbacks.forEach(cb => cb(elem));
    delete elemData.readyCallbacks;
  }

<<<<<<< HEAD
=======
// v1
function Component (...args) {
  const elem = typeof Reflect === 'object'
    ? Reflect.construct(HTMLElement, args, this.constructor)
    : HTMLElement.call(this, args[0]);
  callConstructor(elem);
>>>>>>> de9941c5
  return elem;
}

Object.defineProperties(Component, {
  // Skate
  id: prop({ value: null }),

  // Spec
  observedAttributes: prop({
    get () {
      const { props } = this;
      return Object.keys(props).map(key => {
        const { attribute } = props[key];
        return attribute === true ? dashCase(key) : attribute;
      }).filter(Boolean);
    },
    override: 'observedAttributes'
  }),

  // Skate
  props: prop({ value: {} })
});

// Skate
Component.extend = function extend (definition = {}, Base = this) {
  // Create class for the user.
  class Ctor extends Base {}

  // Pass on statics from the Base if not supported (IE 9 and 10).
  if (!Ctor.observedAttributes) {
    const staticOpts = getOwnPropertyDescriptors(Base);
    delete staticOpts.length;
    delete staticOpts.prototype;
    Object.defineProperties(Ctor, staticOpts);
  }

  // For inheriting from the object literal.
  const opts = getOwnPropertyDescriptors(definition);
  const prot = getOwnPropertyDescriptors(definition.prototype);

  // Prototype is non configurable (but is writable).
  delete opts.prototype;

  // Pass on static and instance members from the definition.
  Object.defineProperties(Ctor, opts);
  Object.defineProperties(Ctor.prototype, prot);

  return Ctor;
};

// DEPRECATED static updated()
Component.updated = function _updated (elem, prev) {
  if (!prev) {
    return true;
  }

  // use get all keys so that we check Symbols as well as regular props
  // using a for loop so we can break early
  const allKeys = getAllKeys(prev);
  for (let i = 0; i < allKeys.length; i += 1) {
    if (prev[allKeys[i]] !== elem[allKeys[i]]) {
      return true;
    }
  }

  return false;
};

// DEPRECATED
Component.rendered = function _rendered () {};

// DEPRECATED
Component.renderer = function _renderer (elem) {
  patchInner(elem[$shadowRoot], () => {
    const possibleFn = elem.renderCallback();
    if (typeof possibleFn === 'function') {
      possibleFn();
    } else if (Array.isArray(possibleFn)) {
      possibleFn.forEach((fn) => {
        if (typeof fn === 'function') {
          fn();
        }
      });
    }
  });
};

Component.prototype = Object.create(HTMLElement.prototype, {
  connectedCallback: prop({
    value () {
      const { constructor } = this;

      syncPropsToAttrs(this);

      this[$connected] = true;
      this[$renderDebounced]();

      // DEPRECATED static attached()
      if (typeof constructor.attached === 'function') {
        constructor.attached(this);
      }

      this.setAttribute('defined', '');
    }
  }),

  disconnectedCallback: prop({
    value () {
      const { constructor } = this;

      this[$connected] = false;

      // DEPRECATED static detached()
      if (typeof constructor.detached === 'function') {
        constructor.detached(this);
      }
    }
  }),

  attributeChangedCallback: prop({
    value (name, oldValue, newValue) {
      const { attributeChanged } = this.constructor;
      const propertyName = data(this, 'attributeLinks')[name];

      if (propertyName) {
        const propData = data(this, 'props')[propertyName];

        // This ensures a property set doesn't cause the attribute changed
        // handler to run again once we set this flag. This only ever has a
        // chance to run when you set an attribute, it then sets a property and
        // then that causes the attribute to be set again.
        if (propData.syncingAttribute) {
          propData.syncingAttribute = false;
        } else {
          // Sync up the property.
          const propOpts = this.constructor.props[propertyName];
          propData.settingAttribute = true;
          const newPropVal = newValue !== null && propOpts.deserialize
            ? propOpts.deserialize(newValue)
            : newValue;
          this[propertyName] = newPropVal;
        }
      }

      if (attributeChanged) {
        attributeChanged(this, { name, newValue, oldValue });
      }
    }
  }),

  // Skate
  //
  // This is a default implementation that does strict equality comparison on
  // previous props and next props. It synchronously renders on the first prop
  // that is different and returns immediately.
  updatedCallback: prop({
    value (prev) {
      return this.constructor.updated(this, prev);
    }
  }),

  // Skate
  //
  // Defaults to null because the rendering process is opt-in.
  renderCallback: prop({
    value: null
  }),

  // Skate
  //
  // Defaults to noop because that way we don't have to check.
  renderedCallback: prop({
    value () {
      return this.constructor.rendered(this);
    }
  }),

  // Skate
  //
  // Default Incremental DOM renderer. Can be overridden to use any virtual DOM
  // library.
  rendererCallback: prop({
    value () {
      return this.constructor.renderer(this);
    }
  }),

  // Skate
  //
  // Invokes the complete render lifecycle.
  [$render]: prop({
    value () {
      if (this[$rendering] || !this[$connected]) {
        return;
      }

      // Flag as rendering. This prevents anything from trying to render - or
      // queueing a render - while there is a pending render.
      this[$rendering] = true;

      if (this[$updated]() && typeof this.renderCallback === 'function') {
        if (!this.shadowRoot) {
          this.attachShadow({ mode: 'open' });
        }
        this.rendererCallback();
        this.renderedCallback();
      }

      this[$rendering] = false;
    }
  }),

  // Skate
  //
  // Calls the user-defined updated() lifecycle callback.
  [$updated]: prop({
    value () {
      const prev = this[$props];
      this[$props] = getSetProps(this);
      return this.updatedCallback(prev);
    }
  })
});

export default Component;<|MERGE_RESOLUTION|>--- conflicted
+++ resolved
@@ -78,7 +78,7 @@
 }
 
 function Component (...args) {
-  const elem = reflect
+  const elem = typeof Reflect === 'object'
     ? Reflect.construct(HTMLElement, args, this.constructor)
     : HTMLElement.call(this, args[0]);
 
@@ -121,15 +121,6 @@
     delete elemData.readyCallbacks;
   }
 
-<<<<<<< HEAD
-=======
-// v1
-function Component (...args) {
-  const elem = typeof Reflect === 'object'
-    ? Reflect.construct(HTMLElement, args, this.constructor)
-    : HTMLElement.call(this, args[0]);
-  callConstructor(elem);
->>>>>>> de9941c5
   return elem;
 }
 
