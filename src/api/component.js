--- conflicted
+++ resolved
@@ -102,12 +102,7 @@
     const elemData = data(this);
     const readyCallbacks = elemData.readyCallbacks;
     const Ctor = this.constructor;
-<<<<<<< HEAD
-    const { definedAttribute, events, created, observedAttributes, props } = Ctor;
-=======
-    const { definedAttribute, created, observedAttributes, props, ready, renderedAttribute } = Ctor;
-    const renderer = Ctor[$renderer];
->>>>>>> 76ca8cbd
+    const { definedAttribute, created, observedAttributes, props } = Ctor;
 
     // TODO: This prevents an element from being initialised multiple times. For
     // some reason this is happening in the event tests. It's possibly creating
