--- conflicted
+++ resolved
@@ -1,55 +1,58 @@
 import init from './init';
-import createFromHtml from '../util/create-from-html';
 
 const slice = Array.prototype.slice;
+const specialMap = {
+  caption: 'table',
+  dd: 'dl',
+  dt: 'dl',
+  li: 'ul',
+  tbody: 'table',
+  td: 'tr',
+  thead: 'table',
+  tr: 'tbody'
+};
 
-<<<<<<< HEAD
+function resolveParent (tag, html) {
+  const container = document.createElement('div');
+  let levels = 0;
+  let parentTag = specialMap[tag];
+
+  while (parentTag) {
+    html = `<${parentTag}>${html}</${parentTag}>`;
+    ++levels;
+    parentTag = specialMap[parentTag];
+  }
+
+  container.innerHTML = html;
+
+  let parent = container;
+  for (let a = 0; a < levels; a++) {
+    parent = parent.firstElementChild;
+  }
+  return parent;
+}
+
+function matchTag (html) {
+  const tag = html.match(/^<([^\s>]+)/);
+  return tag && tag[1];
+}
+
 function buildFragment (frag, arg) {
   if (arg) {
     if (typeof arg === 'string') {
-      arg = fragment.apply(null, slice.call(createFromHtml(arg).childNodes));
+      arg = arg.trim();
+      if (arg[0] === '<') {
+        arg = resolveParent(matchTag(arg), arg).childNodes;
+        arg = fragment.apply(null, slice.call(arg));
+      } else {
+        arg = document.createTextNode(arg);
+      }
     } else if (arg.length) {
       arg = fragment.apply(null, slice.call(arg));
     } else if (arg.nodeType) {
       init(arg);
     }
     frag.appendChild(arg);
-=======
-function decorateFragmentMethods (frag) {
-  frag.appendChild = function (el) {
-    return DocumentFragmentPrototype.appendChild.call(this, init(el));
-  };
-
-  frag.insertBefore = function (el, beforeEl) {
-    return DocumentFragmentPrototype.insertBefore.call(this, init(el), beforeEl);
-  };
-
-  frag.replaceChild = function (el, replacedEl) {
-    return DocumentFragmentPrototype.replaceChild.call(this, init(el), replacedEl);
-  };
-
-  frag.cloneNode = function () {
-    var clone = DocumentFragmentPrototype.cloneNode.apply(this, arguments);
-    decorateFragmentMethods(clone);
-    var children = slice.call(clone.childNodes);
-    for (var i = 0; i < children.length; i++) {
-      init(children[i]);
-    }
-    return clone;
-  };
-}
-
-export default function (html) {
-  const frag = document.createDocumentFragment();
-  decorateFragmentMethods(frag);
-  if (typeof html === 'string') {
-    let parent = createFromHtml(html);
-    while (parent.firstChild) {
-      frag.appendChild(parent.firstChild);
-    }
-  } else if (html) {
-    frag.appendChild(html);
->>>>>>> c99166c1
   }
   return frag;
 }
