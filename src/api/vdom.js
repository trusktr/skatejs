import {
  applyProp,
  attr,
  attributes,
  elementClose,
  elementOpen,
  elementOpenEnd,
  elementOpenStart,
  elementVoid,
  skip,
  symbols,
  text,
} from 'incremental-dom';
import { $name } from '../util/symbols';
import { shadowDomV0, shadowDomV1 } from '../util/support';

const applyDefault = attributes[symbols.default];
const fallbackToV0 = !shadowDomV1 && shadowDomV0;
const stackChren = [];
const stackProps = [];

// Attributes that are not handled by Incremental DOM.
attributes.key = attributes.skip = attributes.statics = function () {};

// Attributes that *must* be set via a property on all elements.
attributes.checked = attributes.className = attributes.disabled = attributes.value = applyProp;

// Default attribute applicator.
attributes[symbols.default] = function (elem, name, value) {
  // If the skip attribute was specified, skip
  if (name === 'skip' && value) {
    return skip();
  }

  // Custom element properties should be set as properties.
  const props = elem.constructor.props;
  if (props && name in props) {
    return applyProp(elem, name, value);
  }

  // Boolean false values should not set attributes at all.
  if (value === false) {
    return;
  }

  // Handle built-in and custom events.
  if (name.indexOf('on') === 0) {
    return name in elem ? applyProp(elem, name, value) : applyEvent(elem, name.substring(2), name, value);
  }

  // Set the select attribute instead of name if it was a <slot> translated to 
  // a <content> for v0.
  if (name === 'name' && elem.tagName === 'CONTENT') {
    name = 'select';
    value = `[slot="${value}"]`;
  }

  // Fallback to default IncrementalDOM behaviour.
  applyDefault(elem, name, value);
};

// Adds or removes an event listener for an element.
function applyEvent (elem, ename, name, value) {
  let events = elem.__events;

  if (!events) {
    events = elem.__events = {};
  }

  const eFunc = events[ename];

  // Remove old listener so they don't double up.
  if (eFunc) {
    elem.removeEventListener(ename, eFunc);
  }

  // Bind new listener.
  if (value) {
    elem.addEventListener(ename, events[ename] = value);
  }
}

<<<<<<< HEAD

function resolveTagName (tname) {
  // If the tag name is a function, a Skate constructor or a standard function
  // is supported.
  //
  // - If a Skate constructor, the tag name is extracted from that.
  // - If a standard function, it is used as a helper.
  if (typeof tname === 'function') {
    return tname[skateSymbols.name] || tname;
  }

  // Skate allows the consumer to use <slot /> and it will translate it to
  // <content /> if Shadow DOM V0 is preferred.
  if (tname === 'slot' && fallbackToV0) {
    return 'content';
  }

  // All other tag names are just passed through.
  return tname;
=======
// Returns the tag name of the element if a custom element constructor was
// provided instead of a string.
function decideIfConstructorOrNot (tname) {
  return typeof tname === 'function' ? tname[$name] : tname;
>>>>>>> 9bca2efa
}

function wrapIdomFunc (func, tnameFuncHandler = () => {}) {
  return function wrap (...args) {
    const tname = args[0] = resolveTagName(args[0]);
    if (typeof tname === 'function') {
      // If we've encountered a function, handle it according to the type of
      // function that is being wrapped.
      tnameFuncHandler(tname);
    } else if (stackChren.length) {
      // We pass the wrap() function in here so that when it's called as
      // children, it will queue up for the next stack, if there is one.
      stackChren[stackChren.length - 1].push([wrap, args]);
    } else {
      // If there is no stack left, we call Incremental DOM directly.
      return func(...args);
    }
  };
}

function newAttr (key, val) {
  if (stackProps.length) {
    stackProps[stackProps.length - 1][key] = val;
  } else {
    return attr(key, val);
  }
}

function stackOpen () {
  stackChren.push([]);
  stackProps.push({});
}

function stackClose (tname) {
  const chren = stackChren.pop();
  const props = stackProps.pop();
  tname(props, () => chren.forEach(args => args[0](...args[1])));
}

// Convenience function for declaring an Incremental DOM element using
// hyperscript-style syntax.
export function element (tname, attrs, chren) {
  const atype = typeof attrs;

  // If attributes are a function, then they should be treated as children.
  if (atype === 'function' || atype === 'string') {
    chren = attrs;
  }
  
  // Ensure the attributes are an object.
  if (atype !== 'object') {
    attrs = {};
  }

  // We open the element so we can set attrs after.
  newElementOpenStart(tname, attrs.key, attrs.statics);

  // Delete so special attrs don't actually get set.
  delete attrs.key;
  delete attrs.statics;

  // Set attributes.
  Object.keys(attrs).forEach(name => newAttr(name, attrs[name]));

  // Close before we render the descendant tree.
  newElementOpenEnd(tname);
  
  const ctype = typeof chren;
  if (ctype === 'function') {
    chren();
  } else if (ctype === 'string' || ctype === 'number') {
    newText(chren);
  }

  return newElementClose(tname);
}

// Patch element factories.
const newElementClose = wrapIdomFunc(elementClose, stackClose);
const newElementOpen = wrapIdomFunc(elementOpen, stackOpen);
const newElementOpenEnd = wrapIdomFunc(elementOpenEnd);
const newElementOpenStart = wrapIdomFunc(elementOpenStart, stackOpen);
const newElementVoid = wrapIdomFunc(elementVoid);
const newText = wrapIdomFunc(text);

// We don't have to do anything special for the text function; it's just a 
// straight export from Incremental DOM.
export {
  newAttr as attr,
  newElementClose as elementClose,
  newElementOpen as elementOpen,
  newElementOpenEnd as elementOpenEnd,
  newElementOpenStart as elementOpenStart,
  newElementVoid as elementVoid,
  newText as text,
};<|MERGE_RESOLUTION|>--- conflicted
+++ resolved
@@ -80,8 +80,6 @@
   }
 }
 
-<<<<<<< HEAD
-
 function resolveTagName (tname) {
   // If the tag name is a function, a Skate constructor or a standard function
   // is supported.
@@ -89,7 +87,7 @@
   // - If a Skate constructor, the tag name is extracted from that.
   // - If a standard function, it is used as a helper.
   if (typeof tname === 'function') {
-    return tname[skateSymbols.name] || tname;
+    return tname[$name] || tname;
   }
 
   // Skate allows the consumer to use <slot /> and it will translate it to
@@ -100,12 +98,6 @@
 
   // All other tag names are just passed through.
   return tname;
-=======
-// Returns the tag name of the element if a custom element constructor was
-// provided instead of a string.
-function decideIfConstructorOrNot (tname) {
-  return typeof tname === 'function' ? tname[$name] : tname;
->>>>>>> 9bca2efa
 }
 
 function wrapIdomFunc (func, tnameFuncHandler = () => {}) {
