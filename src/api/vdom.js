--- conflicted
+++ resolved
@@ -12,11 +12,7 @@
 import { name as $name, ref as $ref } from '../util/symbols';
 import propContext from '../util/prop-context';
 
-<<<<<<< HEAD
-const { HTMLElement } = window;
-=======
-const { customElements } = window;
->>>>>>> 9a42e825
+const { customElements, HTMLElement } = window;
 const applyDefault = attributes[symbols.default];
 
 // A stack of children that corresponds to the current function helper being
