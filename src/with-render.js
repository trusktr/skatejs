--- conflicted
+++ resolved
@@ -1,15 +1,6 @@
 import { HTMLElement, sym } from './util';
 
-<<<<<<< HEAD
-export function withRender (Base = withProps()) {
-  return class extends Base {
-    propsChangedCallback () {
-      if (super.propsChangedCallback) {
-        super.propsChangedCallback();
-      }
-=======
 const _shadowRoot = sym();
->>>>>>> dac2c4df
 
 const attachShadowOptions = { mode: 'open' };
 
