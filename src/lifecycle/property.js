import assign from '../util/assign';
import dashCase from '../util/dash-case';
import data from '../util/data';

// TODO Split apart createNativePropertyDefinition function.

function getLinkedAttribute (name, attr) {
  return attr === true ? dashCase(name) : attr;
}

function createNativePropertyDefinition (name, opts) {
  let prop = {
    configurable: true,
    enumerable: true
  };

  prop.created = function (elem, initialValue) {
    let info = data(elem, `api/property/${name}`);
    info.linkedAttribute = getLinkedAttribute(name, opts.attribute);
    info.removeAttribute = elem.removeAttribute;
    info.setAttribute = elem.setAttribute;
    info.updatingProperty = false;

    if (typeof opts.default === 'function') {
      info.defaultValue = opts.default();
    } else if (opts.default !== undefined) {
      info.defaultValue = opts.default;
    }

    // TODO Refactor
    if (info.linkedAttribute) {
      if (!info.attributeMap) {
        info.attributeMap = {};

        elem.removeAttribute = function (attrName) {
          info.updatingAttribute = true;
          info.removeAttribute.call(this, attrName);

          if (attrName in info.attributeMap) {
            const propertyName = info.attributeMap[attrName];
            elem[propertyName] = undefined;
          }

          info.updatingAttribute = false;
        };

        elem.setAttribute = function (attrName, attrValue) {
          info.updatingAttribute = true;
          info.setAttribute.call(this, attrName, attrValue);

          if (attrName in info.attributeMap) {
            const propertyName = info.attributeMap[attrName];
            attrValue = String(attrValue);
            elem[propertyName] = opts.deserialize(attrValue);
          }

          info.updatingAttribute = false;
        };
      }

      info.attributeMap[info.linkedAttribute] = name;
    }

    if (initialValue === undefined) {
      if (info.linkedAttribute && elem.hasAttribute(info.linkedAttribute)) {
        let attributeValue = elem.getAttribute(info.linkedAttribute);
        initialValue = opts.deserialize(attributeValue);
      } else {
        initialValue = info.defaultValue;
      }
    }

    info.internalValue = initialValue;
  };

  prop.get = function () {
    const info = data(this, `api/property/${name}`);

    if (opts.get) {
      return opts.get(this);
    }

    if (info.internalValue !== undefined) {
      return info.internalValue;
    }

    return info.defaultValue;
  };

  prop.set = function (newValue) {
    let info = data(this, `api/property/${name}`);

    if (info.updatingProperty) {
      return;
    }

    info.updatingProperty = true;
    let oldValue = this[name];

    if (opts.type) {
      newValue = opts.type(newValue);
    }

    if (!opts.get) {
      info.internalValue = newValue;
    }

    if (info.linkedAttribute && !info.updatingAttribute) {
      let serializedValue = opts.serialize(newValue);
      if (serializedValue === undefined) {
        info.removeAttribute.call(this, info.linkedAttribute);
      } else {
        info.setAttribute.call(this, info.linkedAttribute, serializedValue);
      }
    }

    let changeData = {
      name: name,
      newValue: newValue,
      oldValue: oldValue
    };

    if (opts.set) {
      opts.set(this, changeData);
    }

<<<<<<< HEAD
    if (opts.change && oldValue !== newValue) {
      opts.change(this, changeData);
    }

    if (opts.emit) {
      let eventName = opts.emit;

      if (eventName === true) {
        eventName = 'skate.property';
      }

      emit(this, eventName, {
        bubbles: false,
        cancelable: false,
        detail: changeData
      });
    }

=======
>>>>>>> 9f20b1f6
    info.updatingProperty = false;
  };

  return prop;
}

export default function (opts) {
  opts = opts || {};

  if (typeof opts === 'function') {
    opts = { type: opts };
  }

  return function (name) {
    return createNativePropertyDefinition(name, assign({
      deserialize: value => value,
      serialize: value => value
    }, opts));
  };
}<|MERGE_RESOLUTION|>--- conflicted
+++ resolved
@@ -124,27 +124,10 @@
       opts.set(this, changeData);
     }
 
-<<<<<<< HEAD
     if (opts.change && oldValue !== newValue) {
       opts.change(this, changeData);
     }
 
-    if (opts.emit) {
-      let eventName = opts.emit;
-
-      if (eventName === true) {
-        eventName = 'skate.property';
-      }
-
-      emit(this, eventName, {
-        bubbles: false,
-        cancelable: false,
-        detail: changeData
-      });
-    }
-
-=======
->>>>>>> 9f20b1f6
     info.updatingProperty = false;
   };
 
