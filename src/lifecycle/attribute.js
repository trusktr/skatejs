--- conflicted
+++ resolved
@@ -1,27 +1,10 @@
 export default function (opts) {
-<<<<<<< HEAD
-  return opts.attribute || function () {};
-=======
   let callback = opts.attribute || function () {};
-
   return function (name, oldValue, newValue) {
-    let info = data(this);
-    let attributeToPropertyMap = info.attributeToPropertyMap || {};
-
     callback(this, {
       name: name,
       newValue: newValue,
       oldValue: oldValue
     });
-
-    // Ensure properties are notified of this change. We only do this if we're
-    // not already updating the attribute from the property. This is so that
-    // we don't invoke an infinite loop.
-    if (attributeToPropertyMap[name] && !info.updatingAttribute) {
-      info.updatingProperty = true;
-      this[attributeToPropertyMap[name]] = newValue === null ? undefined : newValue;
-      info.updatingProperty = false;
-    }
   };
->>>>>>> a09fe520
 }