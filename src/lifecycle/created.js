--- conflicted
+++ resolved
@@ -2,7 +2,6 @@
 import createdOnDescendants from './created-on-descendants';
 import data from '../util/data';
 import events from './events';
-<<<<<<< HEAD
 import patchAttributeMethods from './patch-attribute-methods';
 import propertiesCreated from './properties-created';
 import propertiesReady from './properties-ready';
@@ -37,83 +36,6 @@
   let created = opts.created || function () {};
   let propertyFunctions = ensurePropertyFunctions(opts);
   let ready = opts.ready || function () {};
-=======
-import properties from './properties';
-import protos from '../util/protos';
-import registry from '../global/registry';
-import render from './render';
-import walkTree from '../util/walk-tree';
-
-let elProto = window.Element.prototype;
-let oldSetAttribute = elProto.setAttribute;
-let oldRemoveAttribute = elProto.removeAttribute;
-
-function applyPrototype (opts) {
-  let prototypes = protos(opts.prototype);
-  return function (elem) {
-    prototypes.forEach(proto => {
-      if (!proto.isPrototypeOf(elem)) {
-        assignSafe(elem, proto);
-      }
-    });
-  };
-}
-
-function patchAttributeMethods (elem) {
-  elem.setAttribute = function (name, newValue) {
-    let oldValue = this.getAttribute(name);
-    oldSetAttribute.call(elem, name, newValue);
-    elem.attributeChangedCallback(name, oldValue, String(newValue));
-  };
-
-  elem.removeAttribute = function (name) {
-    let oldValue = this.getAttribute(name);
-    oldRemoveAttribute.call(elem, name);
-    elem.attributeChangedCallback(name, oldValue, null);
-  };
-}
-
-function callCreatedOnDescendants (elem, opts) {
-  let id = opts.id;
-  walkTree(elem.childNodes, function (child) {
-    registry.find(child).forEach(Ctor => Ctor.prototype.createdCallback.call(child));
-  }, function (child) {
-    return !data(child, id).created;
-  });
-}
-
-function createCallUpdateOnProperties (opts) {
-  let props = opts.properties || {};
-  let names = Object.keys(props);
-  return function (elem) {
-    names.forEach(function (name) {
-      let prop = props[name];
-      let update = prop && prop.update;
-      let val = elem[name];
-      if (prop && prop.type) {
-        val = (prop.type === Boolean && elem.hasAttribute(typeof prop.attr === 'string' ? prop.attr : name)) || prop.type(val);
-      }
-      update && update(elem, {
-        name: name,
-        newValue: val,
-        oldValue: null
-      });
-    });
-  };
-}
-
-function markAsResolved (elem, opts) {
-  elem.removeAttribute(opts.unresolvedAttribute);
-  elem.setAttribute(opts.resolvedAttribute, '');
-}
-
-export default function (opts) {
-  let created = opts.created;
-  let isNative = opts.isNative;
-  let callUpdateOnProperties = createCallUpdateOnProperties(opts);
-  let prototype = applyPrototype(opts);
-  let ready = opts.ready;
->>>>>>> a09fe520
 
   return function () {
     let info = data(this, `lifecycle/${opts.id}`);
@@ -121,31 +43,17 @@
 
     if (info.created) return;
     info.created = true;
-<<<<<<< HEAD
     propertyDefinitions = ensurePropertyDefinitions(this, propertyFunctions);
 
     patchAttributeMethods(this, opts);
     applyPrototype(this);
     propertiesCreated(this, propertyDefinitions);
     applyEvents(this);
-    created.call(this);
+    created(this);
     renderer(this, opts);
     createdOnDescendants(this, opts);
     propertiesReady(this, propertyDefinitions);
-    ready.call(this, opts);
+    ready(this, opts);
     resolve(this, opts);
-=======
-
-    isNative || patchAttributeMethods(this);
-    isNative || prototype(this);
-    created && created(this);
-    properties(this, opts);
-    events(this, opts);
-    render(this, opts);
-    callCreatedOnDescendants(this, opts);
-    callUpdateOnProperties(this);
-    ready && ready(this);
-    isResolved || markAsResolved(this, opts);
->>>>>>> a09fe520
   };
 }