<<<<<<< HEAD
// @flow

import { Event, HTMLElement } from './util';

interface EventOptions {
  bubbles: boolean,
  cancelable: boolean,
  composed: boolean,
  detail?: any
}

const defs: EventOptions = {
=======
import { Object } from './util';

const defs = {
>>>>>>> 643dc867
  bubbles: true,
  cancelable: true,
  composed: false
};

export function emit (elem: HTMLElement, name: string, opts: EventOptions): boolean {
  opts = { ...defs, ...opts };
  const e: Event = document.createEvent('CustomEvent');
  e.initCustomEvent(name, opts.bubbles, opts.cancelable, opts.detail);
  Object.defineProperty(e, 'composed', { value: opts.composed });
  return elem.dispatchEvent(e);
}<|MERGE_RESOLUTION|>--- conflicted
+++ resolved
@@ -1,7 +1,6 @@
-<<<<<<< HEAD
 // @flow
 
-import { Event, HTMLElement } from './util';
+import { Event, HTMLElement, Object } from './util';
 
 interface EventOptions {
   bubbles: boolean,
@@ -11,11 +10,6 @@
 }
 
 const defs: EventOptions = {
-=======
-import { Object } from './util';
-
-const defs = {
->>>>>>> 643dc867
   bubbles: true,
   cancelable: true,
   composed: false
