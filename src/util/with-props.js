--- conflicted
+++ resolved
@@ -1,10 +1,6 @@
-<<<<<<< HEAD
 // @flow
 
-import { dashCase, HTMLElement, keys, Object, sym } from '.';
-=======
-import { dashCase, defineProperties, keys, sym } from '.';
->>>>>>> 82f067ad
+import { dashCase, defineProperties, HTMLElement, keys, sym } from '.';
 
 const _definedProps = sym('_definedProps');
 const _normPropDef = sym('_normPropDef');
