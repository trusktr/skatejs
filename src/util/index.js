// @flow

// TODO (get-typed)
//
// Not support for a ternary or iife yet, so we must if / else and export let.
let root: Object;
if (typeof window === 'undefined') {
  root = window;
} else {
  root = global;
}
export { root };

// TODO (get-typed)
//
// There's no support for destructuring and exporting yet so we must do this
// differently.
//
// const {
//   customElements,
//   Event,
//   HTMLElement,
//   MutationObserver,
//   Node,
//   Object
// } = root;
const customElements: CustomElementRegistry = root.customElements;
const Event: Class<Event> = root.Event;
const HTMLElement: Class<HTMLElement> = root.HTMLElement;
const MutationObserver: Class<MutationOberver> = root.MutationObserver;
const Node: Class<Node> = root.Node;
const Object: Function = root.Object;
const {
  getOwnPropertyNames,
  getOwnPropertySymbols
} = Object;

export {
  customElements,
<<<<<<< HEAD
  Event,
  HTMLElement,
  Node
=======
  HTMLElement,
  Object
>>>>>>> 643dc867
};

export function dashCase (str: string): string {
  return str.split(/([_A-Z])/).reduce((one, two, idx) => {
    const dash = !one || idx % 2 === 0 ? '' : '-';
    two = two === '_' ? '' : two;
    return `${one}${dash}${two.toLowerCase()}`;
  });
}

export function debounce (cbFunc: Function): Function {
  let scheduled = false;
  let i = 0;
  let cbArgs = [];
  const elem = document.createElement('span');
  const observer = new MutationObserver(() => {
    cbFunc(...cbArgs);
    scheduled = false;
    cbArgs = null;
  });

  observer.observe(elem, { childList: true });

  return (...args: Array<any>): void => {
    cbArgs = args;
    if (!scheduled) {
      scheduled = true;
      elem.textContent = `${i}`;
      i += 1;
    }
  };
}

export const empty = (val: any): boolean => val == null;
export const { freeze } = Object;

export function keys (obj: Object = {}): Array<string> {
  const names = getOwnPropertyNames(obj);
  return getOwnPropertySymbols ? names.concat(getOwnPropertySymbols(obj)) : names;
}

export function sym (description?: string): Symbol | string {
  return typeof Symbol === 'function'
    ? Symbol(description ? String(description) : undefined)
    : uniqueId(description);
}

export function uniqueId (description?: string): string {
  return (description ? String(description) : '') + 'xxxxxxxx'.replace(/[xy]/g, (c) => {
    const r = Math.random() * 16 | 0;
    const v = c === 'x' ? r : (r & 0x3 | 0x8);
    return v.toString(16);
  });
}<|MERGE_RESOLUTION|>--- conflicted
+++ resolved
@@ -37,14 +37,10 @@
 
 export {
   customElements,
-<<<<<<< HEAD
   Event,
   HTMLElement,
-  Node
-=======
-  HTMLElement,
+  Node,
   Object
->>>>>>> 643dc867
 };
 
 export function dashCase (str: string): string {
