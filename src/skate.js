import * as data from './data';

(function () {

  'use strict';



  // Lifecycle Triggers
  // ------------------

  function getLifecycleFlag (target, component, name) {
    return data.get(target, component.id + ':lifecycle:' + name);
  }

  function setLifecycleFlag (target, component, name, value) {
    data.set(target, component.id + ':lifecycle:' + name, !!value);
  }

  function ensureLifecycleFlag (target, component, name) {
    if (getLifecycleFlag(target, component, name)) {
      return true;
    }
    setLifecycleFlag(target, component, name, true);
    return false;
  }

  /**
   * Triggers the entire element lifecycle if it's not being ignored.
   *
   * @param {Element} target The component element.
   * @param {Object} component The component data.
   *
   * @returns {undefined}
   */
  function triggerLifecycle (target, component) {
    triggerReady(target, component);
    triggerInsert(target, component);
  }

  /**
   * Triggers the ready lifecycle callback.
   *
   * @param {Element} target The component element.
   * @param {Object} component The component data.
   *
   * @returns {undefined}
   */
  function triggerReady (target, component) {
    if (ensureLifecycleFlag(target, component, 'ready')) {
      return;
    }

    inherit(target, component.prototype);

    if (component.template) {
      component.template(target);
    }

    addEventListeners(target, component);
    addAttributeListeners(target, component);

    if (component.ready) {
      component.ready(target);
    }
  }

  /**
   * Triggers the insert lifecycle callback.
   *
   * @param {Element} target The component element.
   * @param {Object} component The component data.
   *
   * @returns {undefined}
   */
  function triggerInsert (target, component) {
    if (ensureLifecycleFlag(target, component, 'insert')) {
      return;
    }

    addClass(target, component.classname);

    if (component.insert) {
      component.insert(target);
    }
  }

  /**
   * Triggers the remove lifecycle callback.
   *
   * @param {Element} target The component element.
   * @param {Object} component The component data.
   *
   * @returns {undefined}
   */
  function triggerRemove (target, component) {
    if (component.remove) {
      component.remove(target);
      setLifecycleFlag(target, component, 'insert', false);
    }
  }

  /**
   * Binds attribute listeners for the specified attribute handlers.
   *
   * @param {Element} target The component element.
   * @param {Object} component The component data.
   *
   * @returns {undefined}
   */
  function addAttributeListeners (target, component) {
    function triggerCallback (type, name, newValue, oldValue) {
      var callback;

      if (component.attributes && component.attributes[name] && typeof component.attributes[name][type] === 'function') {
        callback = component.attributes[name][type];
      } else if (component.attributes && typeof component.attributes[name] === 'function') {
        callback = component.attributes[name];
      } else if (typeof component.attributes === 'function') {
        callback = component.attributes;
      }

      // There may still not be a callback.
      if (callback) {
        callback(target, {
          type: type,
          name: name,
          newValue: newValue,
          oldValue: oldValue
        });
      }
    }

    var attrs = target.attributes;
    var attrsLen = attrs.length;
    var observer = new MutationObserver(function (mutations) {
      mutations.forEach(function (mutation) {
        var type;
        var name = mutation.attributeName;
        var attr = attrs[name];

        if (attr && mutation.oldValue === null) {
          type = 'insert';
        } else if (attr && mutation.oldValue !== null) {
          type = 'update';
        } else if (!attr) {
          type = 'remove';
        }

        triggerCallback(type, name, attr ? (attr.value || attr.nodeValue) : undefined, mutation.oldValue);
      });
    });

    observer.observe(target, {
      attributes: true,
      attributeOldValue: true
    });

    // In default web components, attribute changes aren't triggered for
    // attributes that already exist on an element when it is bound. This sucks
    // when you want to reuse and separate code for attributes away from your
    // lifecycle callbacks. Skate will initialise each attribute calling the
    // "insert" callback that already exists on the element.
    for (var a = 0; a < attrsLen; a++) {
      var attr = attrs[a];

      // If an attribute is removed during the enumeration, then we must ensure
      // that each one still exists when it comes time to action it.
      if (attr) {
        triggerCallback('insert', attr.nodeName, (attr.value || attr.nodeValue));
      }
    }
  }

  /**
   * Binds event listeners for the specified event handlers.
   *
   * @param {Element} target The component element.
   * @param {Object} component The component data.
   *
   * @returns {undefined}
   */
  function addEventListeners (target, component) {
    if (typeof component.events !== 'object') {
      return;
    }

    function makeHandler (handler, delegate) {
      return function (e) {
        // If we're not delegating, trigger directly on the component element.
        if (!delegate) {
          return handler(target, e, target);
        }

        // If we're delegating, but the target doesn't match, then we've have
        // to go up the tree until we find a matching ancestor or stop at the
        // component element, or document. If a matching ancestor is found, the
        // handler is triggered on it.
        var current = e.target;

        while (current && current !== document && current !== target) {
          if (matchesSelector.call(current, delegate)) {
            return handler(target, e, current);
          }

          current = current.parentNode;
        }
      };
    }

    objEach(component.events, function (handler, name) {
      var evt = parseEvent(name);
      target.addEventListener(evt.name, makeHandler(handler, evt.delegate));
    });
  }

  /**
   * Parses an event definition and returns information about it.
   *
   * @param {String} e The event to parse.
   *
   * @returns {Object]}
   */
  function parseEvent (e) {
    var parts = e.split(' ');
    return {
      name: parts.shift(),
      delegate: parts.join(' ')
    };
  }


  // Utilities
  // ---------

  /**
   * Adds a class to the specified element.
   *
   * @param {Element} element The element to add the class to.
   * @param {String} classname The classname to add.
   *
   * @returns {undefined}
   */
  function addClass (element, classname) {
    if (element.classList) {
      element.classList.add(classname);
    } else {
      element.className += element.className ? ' ' + classname : classname;
    }
  }

  /**
   * Returns the class list for the specified element.
   *
   * @param {Element} element The element to get the class list for.
   *
   * @returns {ClassList | Array}
   */
  function getClassList (element) {
    var classList = element.classList;

    if (classList) {
      return classList;
    }

    var attrs = element.attributes;

    return (attrs['class'] && attrs['class'].nodeValue.split(/\s+/)) || [];
  }

  /**
   * Merges the second argument into the first.
   *
   * @param {Object} child The object to merge into.
   * @param {Object} parent The object to merge from.
   *
   * @returns {Object} Returns the child object.
   */
  function inherit (child, parent) {
    var names = Object.getOwnPropertyNames(parent);
    var namesLen = names.length;

    for (var a = 0; a < namesLen; a++) {
      var name = names[a];

      if (child[name] === undefined) {
        var desc = Object.getOwnPropertyDescriptor(parent, name);
        var shouldDefineProps = desc.get || desc.set || !desc.writable || !desc.enumerable || !desc.configurable;

        if (shouldDefineProps) {
          Object.defineProperty(child, name, desc);
        } else {
          child[name] = parent[name];
        }
      }
    }

    return child;
  }

  /**
   * Checks {}.hasOwnProperty in a safe way.
   *
   * @param {Object} obj The object the property is on.
   * @param {String} key The object key to check.
   *
   * @returns {Boolean}
   */
  function hasOwn (obj, key) {
    return Object.prototype.hasOwnProperty.call(obj, key);
  }

  /**
   * Traverses an object checking hasOwnProperty.
   *
   * @param {Object} obj The object to traverse.
   * @param {Function} fn The function to call for each item in the object.
   *
   * @returns {undefined}
   */
  function objEach (obj, fn) {
    for (var a in obj) {
      if (hasOwn(obj, a)) {
        fn(obj[a], a);
      }
    }
  }

  /**
   * Creates a constructor for the specified component.
   *
   * @param {Object} component The component information to use for generating
   *                           the constructor.
   *
   * @returns {Function} The element constructor.
   */
  function makeElementConstructor (component) {
    function CustomElement () {
      var element;
      var tagToExtend = component.extends;
      var componentId = component.id;

      if (tagToExtend) {
        element = document.createElement(tagToExtend);
        element.setAttribute('is', componentId);
      } else {
        element = document.createElement(componentId);
      }

      // Ensure the component prototype is up to date with the element's
      // prototype. This ensures that overwriting the element prototype still
      // works.
      component.prototype = CustomElement.prototype;

      // If they use the constructor we don't have to wait until it's inserted.
      triggerReady(element, component);

      return element;
    }

    // This allows modifications to the element prototype propagate to the
    // component prototype.
    CustomElement.prototype = component.prototype;

    return CustomElement;
  }

  /**
   * Returns whether or not the specified element has been selectively ignored.
   *
   * @param {Element} element The element to check and traverse up from.
   *
   * @returns {Boolean}
   */
  function getClosestIgnoredElement (element) {
    var parent = element;

    while (parent && parent !== document) {
      if (parent.hasAttribute(ATTR_IGNORE)) {
        return parent;
      }

      parent = parent.parentNode;
    }
  }

  /**
   * Returns a selector for the specified component based on the types given.
   * If a negation selector is passed in then it will append :not(negateWith) to
   *  the selector.
   *
   * @param {String} id The component ID.
   * @param {String} type The component type.
   * @param {String} tagToExtend The tag the component is extending, if any.
   * @param {String} negateWith The negation string, if any.
   *
   * @returns {String} The compiled selector.
   */
  function getSelectorForType (id, type, tagToExtend, negateWith) {
    var isTag = type.indexOf(skate.types.TAG) > -1;
    var isAttr = type.indexOf(skate.types.ATTR) > -1;
    var isClass = type.indexOf(skate.types.CLASS) > -1;
    var selectors = [];

    tagToExtend = tagToExtend || '';
    negateWith = negateWith ? ':not(' + negateWith + ')' : '';

    if (isTag) {
      if (tagToExtend) {
        selectors.push(tagToExtend + '[is=' + id + ']' + negateWith);
      } else {
        selectors.push(id + negateWith);
      }
    }

    if (isAttr) {
      selectors.push(tagToExtend + '[' + id + ']' + negateWith);
    }

    if (isClass) {
      selectors.push(tagToExtend + '.' + id + negateWith);
    }

    return selectors.join(',');
  }

  /**
   * Returns whether or not the specified component can be bound using the
   * specified type.
   *
   * @param {String} id The component ID.
   * @param {String} type The component type.
   *
   * @returns {Boolean}
   */
  function isComponentOfType (id, type) {
    return hasOwn(registry, id) && registry[id].type.indexOf(type) > -1;
  }

  /**
   * Returns whether or not the source element contains the target element.
   * This is for browsers that don't support Element.prototype.contains on an
   * HTMLUnknownElement.
   *
   * @param {HTMLElement} source The source element.
   * @param {HTMLElement} target The target element.
   *
   * @returns {Boolean}
   */
  function elementContains (source, target) {
    if (source.nodeType !== 1) {
      return false;
    }

    return source.contains ? source.contains(target) : elProtoContains.call(source, target);
  }

  /**
   * Initialises a single element and its descendants.
   *
   * @param {HTMLElement} element The element tree to initialise.
   *
   * @returns {undefined}
   */
  function initElement (element) {
    if (element.nodeType !== 1 || element.attributes[ATTR_IGNORE]) {
      return;
    }

    var walker = document.createTreeWalker(element, NodeFilter.SHOW_ELEMENT, treeWalkerFilter, true);
    var currentNodeComponents = skate.components(element);
    var currentNodeComponentsLength = currentNodeComponents.length;

    for (var a = 0; a < currentNodeComponentsLength; a++) {
      triggerLifecycle(element, currentNodeComponents[a]);
    }

    while (walker.nextNode()) {
      var walkerNode = walker.currentNode;
      var walkerNodeComponents = skate.components(walkerNode);
      var walkerNodeComponentsLength = walkerNodeComponents.length;

      for (var b = 0; b < walkerNodeComponentsLength; b++) {
        triggerLifecycle(walkerNode, walkerNodeComponents[b]);
      }
    }
  }

  /**
   * Initialises a set of elements.
   *
   * @param {DOMNodeList | Array} elements A traversable set of elements.
   *
   * @returns {undefined}
   */
  function initElements (elements) {
    var len = elements.length;

    for (var a = 0; a < len; a++) {
      initElement(elements[a]);
    }
  }

  /**
   * Triggers the remove lifecycle callback on all of the elements.
   *
   * @param {DOMNodeList} elements The elements to trigger the remove lifecycle
   * callback on.
   *
   * @returns {undefined}
   */
  function removeElements (elements) {
    var len = elements.length;

    for (var a = 0; a < len; a++) {
      var element = elements[a];

      if (element.nodeType !== 1) {
        continue;
      }

      removeElements(element.childNodes);

      var components = skate.components(element);
      var componentsLen = components.length;

      for (var b = 0; b < componentsLen; b++) {
        triggerRemove(element, components[b]);
      }
    }
  }

  /**
   * Returns a function that will prevent more than one call in a single clock
   * tick.
   *
   * @param {Function} fn The function to call.
   *
   * @returns {Function}
   */
  function debounce (fn) {
    var called = false;

    return function () {
      if (!called) {
        called = true;
        setTimeout(function () {
          called = false;
          fn();
        }, 1);
      }
    };
  }

  /**
   * Filters out invalid nodes for a document tree walker.
   *
   * @param {DOMNode} node The node to filter.
   *
   * @returns {Integer}
   */
  function treeWalkerFilter (node) {
    var attrs = node.attributes;
    return attrs && attrs[ATTR_IGNORE] ? NodeFilter.FILTER_REJECT : NodeFilter.FILTER_ACCEPT;
  }

  /**
   * Initialises all valid elements in the document. Ensures that it does not
   * happen more than once in the same execution.
   *
   * @returns {undefined}
   */
  var initDocument = debounce(function () {
    initElement(document.getElementsByTagName('html')[0]);
  });



  // Constants
  // ---------

  var ATTR_IGNORE = 'data-skate-ignore';



  // Global Variables
  // ----------------

  var elProto = window.HTMLElement.prototype;
  var elProtoContains = elProto.contains;
  var matchesSelector = (
      elProto.matches ||
      elProto.msMatchesSelector ||
      elProto.webkitMatchesSelector ||
      elProto.mozMatchesSelector ||
      elProto.oMatchesSelector
    );

  // The observer listening to document changes.
  var documentListener;

  // Whether or not DOMContentLoaded has been triggered.
  var isDomContentLoaded = document.readyState === 'complete' ||
    document.readyState === 'loaded' ||
    document.readyState === 'interactive';

  // Stylesheet that contains rules for preventing certain components from
  // showing when they're added to the DOM. This is so that we can simulate
  // calling a lifecycle callback before the element is added to the DOM which
  // helps to prevent any jank if the ready() callback modifies the element.
  var hiddenRules = document.createElement('style');

  // The skate component registry.
  var registry = {};



  // Mutation Observer "Polyfill"
  // ----------------------------
  //
  // This "polyfill" only polyfills what we need for Skate to function. It
  // batches updates and does the bare minimum during synchronous operation
  // which make mutation event performance bearable. The rest is batched on the
  // next tick. Like mutation observers, each mutation is divided into sibling
  // groups for each parent that had mutations. All attribute mutations are
  // batched into separate records regardless of the element they occured on.

  // Normalise the mutation observer constructor.
  var MutationObserver = window.MutationObserver || window.WebkitMutationObserver || window.MozMutationObserver;

  // Polyfill only the parts of Mutation Observer that we need.
  if (!MutationObserver) {
    MutationObserver = function (callback) {
      this.callback = callback;
      this.elements = [];
    };

    MutationObserver.prototype = {
      observe: function (target, options) {
        function addEventToBatch (e) {
          batchedEvents.push(e);
          batchEvents();
        }

        function batchEvent (e) {
          var eTarget = e.target;

          // In some test environments, e.target has been nulled after the tests
          // are done and a batch is still processing.
          if (!eTarget) {
            return;
          }

          var eType = e.type;
          var eTargetParent = eTarget.parentNode;

          if (!canTriggerInsertOrRemove(eTargetParent)) {
            return;
          }

          if (lastBatchedElement && elementContains(lastBatchedElement, eTarget)) {
            return;
          }

          if (!lastBatchedRecord || lastBatchedRecord.target !== eTargetParent) {
            batchedRecords.push(lastBatchedRecord = newMutationRecord(eTargetParent));
          }

          if (eType === 'DOMNodeInserted') {
            if (!lastBatchedRecord.addedNodes) {
              lastBatchedRecord.addedNodes = [];
            }

            lastBatchedRecord.addedNodes.push(eTarget);
          } else {
            if (!lastBatchedRecord.removedNodes) {
              lastBatchedRecord.removedNodes = [];
            }

            lastBatchedRecord.removedNodes.push(eTarget);
          }

          lastBatchedElement = eTarget;
        }

        function canTriggerAttributeModification (eTarget) {
          return options.attributes && (options.subtree || eTarget === target);
        }

        function canTriggerInsertOrRemove (eTargetParent) {
          return options.childList && (options.subtree || eTargetParent === target);
        }

        var that = this;

        // Batching insert and remove.
        var lastBatchedElement;
        var lastBatchedRecord;
        var batchedEvents = [];
        var batchedRecords = [];
        var batchEvents = debounce(function () {
            var batchedEventsLen = batchedEvents.length;

            for (var a = 0; a < batchedEventsLen; a++) {
              batchEvent(batchedEvents[a]);
            }

            that.callback(batchedRecords);
            batchedEvents = [];
            batchedRecords = [];
            lastBatchedElement = undefined;
            lastBatchedRecord = undefined;
          });

        // Batching attributes.
        var attributeOldValueCache = {};
        var attributeMutations = [];
        var batchAttributeMods = debounce(function () {
          // We keep track of the old length just in case attributes are
          // modified within a handler.
          var len = attributeMutations.length;

          // Call the handler with the current modifications.
          that.callback(attributeMutations);

          // We remove only up to the current point just in case more
          // modifications were queued.
          attributeMutations.splice(0, len);
        });

        var observed = {
          target: target,
          options: options,
          insertHandler: addEventToBatch,
          removeHandler: addEventToBatch,
          attributeHandler: function (e) {
            var eTarget = e.target;

            if (!canTriggerAttributeModification(eTarget)) {
              return;
            }

            var eAttrName = e.attrName;
            var ePrevValue = e.prevValue;
            var eNewValue = e.newValue;
            var record = newMutationRecord(eTarget, 'attributes');
            record.attributeName = eAttrName;

            if (options.attributeOldValue) {
              record.oldValue = attributeOldValueCache[eAttrName] || ePrevValue || null;
            }

            attributeMutations.push(record);

            // We keep track of old values so that when IE incorrectly reports
            // the old value we can ensure it is actually correct.
            if (options.attributeOldValue) {
              attributeOldValueCache[eAttrName] = eNewValue;
            }

            batchAttributeMods();
          }
        };

        this.elements.push(observed);

        if (options.childList) {
          target.addEventListener('DOMNodeInserted', observed.insertHandler);
          target.addEventListener('DOMNodeRemoved', observed.removeHandler);
        }

        if (options.attributes) {
          target.addEventListener('DOMAttrModified', observed.attributeHandler);
        }

        return this;
      },

      disconnect: function () {
        objEach(this.elements, function (observed) {
          observed.target.removeEventListener('DOMNodeInserted', observed.insertHandler);
          observed.target.removeEventListener('DOMNodeRemoved', observed.removeHandler);
          observed.target.removeEventListener('DOMAttrModified', observed.attributeHandler);
        });

        this.elements = [];

        return this;
      }
    };
  }

  /**
   * Creates a new mutation record.
   *
   * @param {Element} target The HTML element that was affected.
   * @param {String} type The type of mutation.
   *
   * @returns {Object}
   */
  function newMutationRecord (target, type) {
    return {
      addedNodes: null,
      attributeName: null,
      attributeNamespace: null,
      nextSibling: null,
      oldValue: null,
      previousSibling: null,
      removedNodes: null,
      target: target,
      type: type || 'childList'
    };
  }



  // Public API
  // ----------

  /**
   * Creates a listener for the specified component.
   *
   * @param {String} id The ID of the component.
   * @param {Object | Function} component The component definition.
   *
   * @returns {Function} Constructor that returns a custom element.
   */
  function skate (id, component) {
    // Set any defaults that weren't passed.
    component = inherit(component || {}, skate.defaults);

    // Set the component ID for reference later.
    component.id = id;

    // Components of a particular type must be unique.
    if (hasOwn(registry, component.id)) {
      throw new Error('A component of type "' + component.type + '" with the ID of "' + id + '" already exists.');
    }

    // If doing something that will modify the component's structure, ensure
    // it is hidden.
    if (component.ready || component.template) {
      hiddenRules.sheet.insertRule(
        getSelectorForType(component.id, component.type, component.extends, '.' + component.classname) + '{display:none}',
        hiddenRules.sheet.cssRules.length
      );
    }

    // Register the component.
    registry[component.id] = component;

    // Ensure a call is queued for initialising the document if it's ready. We
    // must initialise the entire document rather than building a selector and
    // using querySelectorAll() because we have to filter out elements which may
    // be ignored. On top of that, if calling skate() in sequence several times,
    // querySelectorAll() can become slow pretty quick. The call to
    // initDocument() is debounced to ensure that it only happens once. In large
    // DOMs this ends up being faster. In small DOMs, the difference is
    // negligible, but usually faster in most use-cases.
    if (isDomContentLoaded) {
      initDocument();
    }

    // Only make and return an element constructor if it can be used as a custom
    // element.
    if (component.type.indexOf(skate.types.TAG) > -1) {
      return makeElementConstructor(component);
    }
  }

  /**
   * Returns the components for the specified element.
   *
   * @param {Element} element The element to get the components for.
   *
   * @returns {Array}
   */
  skate.components = function (element) {
    var attrs = element.attributes;
    var attrsLen = attrs.length;
    var components = [];
    var isAttr = attrs.is;
    var isAttrValue = isAttr && (isAttr.value || isAttr.nodeValue);
    var tag = element.tagName.toLowerCase();
    var isAttrOrTag = isAttrValue || tag;
    var component;
    var tagToExtend;

    if (isComponentOfType(isAttrOrTag, skate.types.TAG)) {
      component = registry[isAttrOrTag];
      tagToExtend = component.extends;

      if (isAttrValue) {
        if (tag === tagToExtend) {
          components.push(component);
        }
      } else if (!tagToExtend) {
        components.push(component);
      }
    }

    for (var a = 0; a < attrsLen; a++) {
      var attr = attrs[a].nodeName;

      if (isComponentOfType(attr, skate.types.ATTR)) {
        component = registry[attr];
        tagToExtend = component.extends;

        if (!tagToExtend || tag === tagToExtend) {
          components.push(component);
        }
      }
    }

    var classList = getClassList(element);
    var classListLen = classList.length;

    for (var b = 0; b < classListLen; b++) {
      var className = classList[b];

      if (isComponentOfType(className, skate.types.CLASS)) {
        component = registry[className];
        tagToExtend = component.extends;

        if (!tagToExtend || tag === tagToExtend) {
          components.push(component);
        }
      }
    }

    return components;
  };

  /**
   * Stops listening for new elements. Generally this will only be used in
   * testing.
   *
   * @returns {skate}
   */
  skate.destroy = function () {
    registry = {};
    return skate;
  };

  /**
   * Synchronously initialises the specified element or elements and
   * descendants.
   *
   * @param {Mixed} nodes The node, or nodes to initialise. Can be anything:
   *                      jQuery, DOMNodeList, DOMNode, selector etc.
   *
   * @returns {skate}
   */
  skate.init = function (nodes) {
    if (!nodes) {
      return;
    }

    if (typeof nodes === 'string') {
      nodes = document.querySelectorAll(nodes);
    }

    initElements(typeof nodes.length === 'undefined' ? [nodes] : nodes);

    return nodes;
  };

  // Restriction type constants.
  skate.types = {
    ANY: 'act',
    ATTR: 'a',
    CLASS: 'c',
    NOATTR: 'ct',
    NOCLASS: 'at',
    NOTAG: 'ac',
    TAG: 't'
  };

  /**
   * Unregisters the specified component.
   *
   * @param {String} id The ID of the component to unregister.
   *
   * @returns {Skate}
   */
  skate.unregister = function (id) {
    delete registry[id];
    return skate;
  };

  // Makes checking the version easy when debugging.
<<<<<<< HEAD
  skate.version = '0.9.3';
=======
  skate.version = '0.10.0';
>>>>>>> 5b5c03d7

  /**
   * The default options for a component.
   *
   * @var {Object}
   */
  skate.defaults = {
    // Attribute lifecycle callback or callbacks.
    attributes: undefined,

    // The classname to use when showing this component.
    classname: '__skate',

    // The events to manage the binding and unbinding of during the component's
    // lifecycle.
    events: undefined,

    // Restricts a particular component to binding explicitly to an element with
    // a tag name that matches the specified value.
    extends: '',

    // The ID of the component. This is automatically set in the `skate()`
    // function.
    id: '',

    // Properties and methods to add to each element.
    prototype: {},

    // The template to replace the content of the element with.
    template: undefined,

    // The type of bindings to allow.
    type: skate.types.ANY
  };



  // Global Setup
  // ------------

  /**
   * Does all necessary setup after the document has loaded
   */
  function onDomContentLoaded () {
    // Ensure all elements are initialised before adding the mutation observer.
    initDocument();

    // Observes all descendant mutations to the document.
    documentListener = new MutationObserver(function (mutations) {
      var mutationsLength = mutations.length;

      for (var a = 0; a < mutationsLength; a++) {
        var mutation = mutations[a];
        var addedNodes = mutation.addedNodes;
        var removedNodes = mutation.removedNodes;

        // Since siblings are batched together, we check the first node's parent
        // node to see if it is ignored. If it is then we don't process any added
        // nodes. This prevents having to check every node.
        if (addedNodes && addedNodes.length && !getClosestIgnoredElement(addedNodes[0].parentNode)) {
          initElements(addedNodes);
        }

        // We can't check batched nodes here because they won't have a parent node.
        if (removedNodes && removedNodes.length) {
          removeElements(removedNodes);
        }
      }
    });

    // Observe after the DOM content has loaded.
    documentListener.observe(document, {
      childList: true,
      subtree: true
    });
  }

  // Rules that hide elements as they're inserted so that elements are hidden
  // prior to calling the ready callback to prevent FOUC if the component
  // modifies the element in which it is bound.
  document.getElementsByTagName('head')[0].appendChild(hiddenRules);

  // We flag content as loaded here because after this, each call to skate()
  // *must* re-initialise the document.
  if (isDomContentLoaded) {
    onDomContentLoaded();
  } else {
    document.addEventListener('DOMContentLoaded', function () {
      onDomContentLoaded();
      isDomContentLoaded = true;
    });
  }



  // Exporting
  // ---------

  // Always export the global. We don't know how consumers are using it and what
  // their environments are like. Doing this affords them the flexibility of
  // using it in an environment where module and non-module code may co-exist.
  window.skate = skate;

  if (typeof define === 'function' && define.amd) {
    define(function () {
      return skate;
    });
  } else if (typeof module === 'object') {
    module.exports = skate;
  }

})();<|MERGE_RESOLUTION|>--- conflicted
+++ resolved
@@ -989,11 +989,7 @@
   };
 
   // Makes checking the version easy when debugging.
-<<<<<<< HEAD
   skate.version = '0.9.3';
-=======
-  skate.version = '0.10.0';
->>>>>>> 5b5c03d7
 
   /**
    * The default options for a component.
