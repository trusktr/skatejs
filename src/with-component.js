--- conflicted
+++ resolved
@@ -2,32 +2,19 @@
 
 // $FlowFixMe - Preact doesn't have flow types.
 import { h, render } from 'preact';
-
-<<<<<<< HEAD
-import { HTMLElement, Node } from './util';
-=======
-import { HTMLElement, sym } from './util';
->>>>>>> 881eaef1
+import { HTMLElement, Node, sym } from './util';
 import { withProps } from './with-props';
 import { withRender } from './with-render';
 import { withUnique } from './with-unique';
 
-<<<<<<< HEAD
+const _preactDom = sym('_preactDom');
+
 export const withComponent = (Base?: Class<HTMLElement>): Class<HTMLElement> =>
   class extends withUnique(withRender(withProps(Base || HTMLElement))) {
     rendererCallback (shadowRoot: Node, renderCallback: Function) {
-      render(renderCallback(), shadowRoot);
+      this[_preactDom] = render(renderCallback(), shadowRoot, this[_preactDom]);
     }
   };
-=======
-const _preactDom = sym('_preactDom');
-
-export const withComponent = (Base = HTMLElement) => class extends withUnique(withRender(withProps(Base))) {
-  rendererCallback (shadowRoot, renderCallback) {
-    this[_preactDom] = render(renderCallback(), shadowRoot, this[_preactDom]);
-  }
-};
->>>>>>> 881eaef1
 
 export const Component: HTMLElement = withComponent();
 export { h };