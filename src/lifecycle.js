--- conflicted
+++ resolved
@@ -14,12 +14,12 @@
 
 var elProto = window.HTMLElement.prototype;
 var matchesSelector = (
-    elProto.matches ||
-    elProto.msMatchesSelector ||
-    elProto.webkitMatchesSelector ||
-    elProto.mozMatchesSelector ||
-    elProto.oMatchesSelector
-  );
+  elProto.matches ||
+  elProto.msMatchesSelector ||
+  elProto.webkitMatchesSelector ||
+  elProto.mozMatchesSelector ||
+  elProto.oMatchesSelector
+);
 
 function getLifecycleFlag (target, component, name) {
   return data.get(target, component.id + ':lifecycle:' + name);
@@ -38,12 +38,12 @@
 }
 
 /**
- * Parses an event definition and returns information about it.
- *
- * @param {String} e The event to parse.
- *
- * @returns {Object]}
- */
+* Parses an event definition and returns information about it.
+*
+* @param {String} e The event to parse.
+*
+* @returns {Object]}
+*/
 function parseEvent (e) {
   var parts = e.split(' ');
   return {
@@ -52,73 +52,13 @@
   };
 }
 
-function triggerAttributeChanged (target, component, data) {
-  var callback;
-  var type;
-  var name = data.name;
-  var newValue = data.newValue;
-  var oldValue = data.oldValue;
-  var newValueIsString = typeof newValue === 'string';
-  var oldValueIsString = typeof oldValue === 'string';
-
-  if (!oldValueIsString && newValueIsString) {
-    type = 'created';
-  } else if (oldValueIsString && newValueIsString) {
-    type = 'updated';
-  } else if (oldValueIsString && !newValueIsString) {
-    type = 'removed';
-  }
-
-  if (component.attributes && component.attributes[name] && typeof component.attributes[name][type] === 'function') {
-    callback = component.attributes[name][type];
-  } else if (component.attributes && typeof component.attributes[name] === 'function') {
-    callback = component.attributes[name];
-  } else if (typeof component.attributes === 'function') {
-    callback = component.attributes;
-  }
-
-  // There may still not be a callback.
-  if (callback) {
-    callback(target, {
-      type: type,
-      name: name,
-      newValue: newValue,
-      oldValue: oldValue
-    });
-  }
-}
-
-function triggerAttributesCreated (target, component) {
-  var a;
-  var attrs = target.attributes;
-  var attrsCopy = [];
-  var attrsLen = attrs.length;
-
-  for (a = 0; a < attrsLen; a++) {
-    attrsCopy.push(attrs[a]);
-  }
-
-  // In default web components, attribute changes aren't triggered for
-  // attributes that already exist on an element when it is bound. This sucks
-  // when you want to reuse and separate code for attributes away from your
-  // lifecycle callbacks. Skate will initialise each attribute by calling the
-  // created callback for the attributes that already exist on the element.
-  for (a = 0; a < attrsLen; a++) {
-    var attr = attrsCopy[a];
-    triggerAttributeChanged(target, component, {
-      name: attr.nodeName,
-      newValue: attr.value || attr.nodeValue
-    });
-  }
-}
-
-/**
- * Camel-cases the specified string.
- *
- * @param {String} str The string to camel-case.
- *
- * @returns {String}
- */
+/**
+* Camel-cases the specified string.
+*
+* @param {String} str The string to camel-case.
+*
+* @returns {String}
+*/
 function camelCase (str) {
   return str.split(/-/g).map(function (str, index) {
     return index === 0 ? str : str[0].toUpperCase() + str.substring(1);
@@ -126,13 +66,13 @@
 }
 
 /**
- * Sets the defined attributes to their default values, if specified.
- *
- * @param {Element} target The web component element.
- * @param {Object} component The web component definition.
- *
- * @returns {undefined}
- */
+* Sets the defined attributes to their default values, if specified.
+*
+* @param {Element} target The web component element.
+* @param {Object} component The web component definition.
+*
+* @returns {undefined}
+*/
 function initAttributes (target, component) {
   var componentAttributes = component.attributes;
 
@@ -150,13 +90,13 @@
 }
 
 /**
- * Defines a property that proxies the specified attribute.
- *
- * @param {Element} target The web component element.
- * @param {String} attribute The attribute name to proxy.
- *
- * @returns {undefined}
- */
+* Defines a property that proxies the specified attribute.
+*
+* @param {Element} target The web component element.
+* @param {String} attribute The attribute name to proxy.
+*
+* @returns {undefined}
+*/
 function defineAttributeProperty (target, attribute) {
   Object.defineProperty(target, camelCase(attribute), {
     get: function () {
@@ -173,13 +113,13 @@
 }
 
 /**
- * Adds links from attributes to properties.
- *
- * @param {Element} target The web component element.
- * @param {Object} component The web component definition.
- *
- * @returns {undefined}
- */
+* Adds links from attributes to properties.
+*
+* @param {Element} target The web component element.
+* @param {Object} component The web component definition.
+*
+* @returns {undefined}
+*/
 function addAttributeToPropertyLinks (target, component) {
   var componentAttributes = component.attributes;
 
@@ -195,15 +135,14 @@
 }
 
 /**
- * Binds attribute listeners for the specified attribute handlers.
- *
- * @param {Element} target The component element.
- * @param {Object} component The component data.
- *
- * @returns {undefined}
- */
+* Binds attribute listeners for the specified attribute handlers.
+*
+* @param {Element} target The component element.
+* @param {Object} component The component data.
+*
+* @returns {undefined}
+*/
 function addAttributeListeners (target, component) {
-<<<<<<< HEAD
   function triggerCallback (type, name, newValue, oldValue) {
     var callback;
     var isSpecific = component.attributes && component.attributes[name];
@@ -227,23 +166,27 @@
         oldValue: oldValue
       });
     }
-=======
-  if (!component.attributes) {
-    return;
->>>>>>> 9a9e3b98
-  }
-
+  }
+
+  var a;
   var attrs = target.attributes;
+  var attrsCopy = [];
+  var attrsLen = attrs.length;
   var observer = new MutationObserver(function (mutations) {
     mutations.forEach(function (mutation) {
+      var type;
       var name = mutation.attributeName;
       var attr = attrs[name];
 
-      triggerAttributeChanged(target, component, {
-        name: name,
-        newValue: attr && (attr.value || attr.nodeValue),
-        oldValue: mutation.oldValue
-      });
+      if (attr && mutation.oldValue === null) {
+        type = 'created';
+      } else if (attr && mutation.oldValue !== null) {
+        type = 'updated';
+      } else if (!attr) {
+        type = 'removed';
+      }
+
+      triggerCallback(type, name, attr ? (attr.value || attr.nodeValue) : undefined, mutation.oldValue);
     });
   });
 
@@ -251,7 +194,6 @@
     attributes: true,
     attributeOldValue: true
   });
-<<<<<<< HEAD
 
   addAttributeToPropertyLinks(target, component);
   initAttributes(target, component);
@@ -270,20 +212,18 @@
     var attr = attrsCopy[a];
     triggerCallback('created', attr.nodeName, (attr.value || attr.nodeValue));
   }
-=======
->>>>>>> 9a9e3b98
-}
-
-/**
- * Binds event listeners for the specified event handlers.
- *
- * @param {Element} target The component element.
- * @param {Object} component The component data.
- *
- * @returns {undefined}
- */
+}
+
+/**
+* Binds event listeners for the specified event handlers.
+*
+* @param {Element} target The component element.
+* @param {Object} component The component data.
+*
+* @returns {undefined}
+*/
 function addEventListeners (target, component) {
-  if (!component.events) {
+  if (typeof component.events !== 'object') {
     return;
   }
 
@@ -318,13 +258,13 @@
 }
 
 /**
- * Triggers the created lifecycle callback.
- *
- * @param {Element} target The component element.
- * @param {Object} component The component data.
- *
- * @returns {undefined}
- */
+* Triggers the created lifecycle callback.
+*
+* @param {Element} target The component element.
+* @param {Object} component The component data.
+*
+* @returns {undefined}
+*/
 function triggerCreated (target, component) {
   if (ensureLifecycleFlag(target, component, 'created')) {
     return;
@@ -338,7 +278,6 @@
 
   addEventListeners(target, component);
   addAttributeListeners(target, component);
-  triggerAttributesCreated(target, component);
 
   if (component.created) {
     component.created(target);
@@ -346,13 +285,13 @@
 }
 
 /**
- * Triggers the attached lifecycle callback.
- *
- * @param {Element} target The component element.
- * @param {Object} component The component data.
- *
- * @returns {undefined}
- */
+* Triggers the attached lifecycle callback.
+*
+* @param {Element} target The component element.
+* @param {Object} component The component data.
+*
+* @returns {undefined}
+*/
 function triggerAttached (target, component) {
   if (ensureLifecycleFlag(target, component, 'attached')) {
     return;
@@ -367,13 +306,13 @@
 }
 
 /**
- * Triggers the detached lifecycle callback.
- *
- * @param {Element} target The component element.
- * @param {Object} component The component data.
- *
- * @returns {undefined}
- */
+* Triggers the detached lifecycle callback.
+*
+* @param {Element} target The component element.
+* @param {Object} component The component data.
+*
+* @returns {undefined}
+*/
 function triggerDetached (target, component) {
   if (component.detached) {
     component.detached(target);
@@ -383,25 +322,25 @@
 }
 
 /**
- * Triggers the entire element lifecycle if it's not being ignored.
- *
- * @param {Element} target The component element.
- * @param {Object} component The component data.
- *
- * @returns {undefined}
- */
+* Triggers the entire element lifecycle if it's not being ignored.
+*
+* @param {Element} target The component element.
+* @param {Object} component The component data.
+*
+* @returns {undefined}
+*/
 function triggerLifecycle (target, component) {
   triggerCreated(target, component);
   triggerAttached(target, component);
 }
 
 /**
- * Initialises a set of elements.
- *
- * @param {DOMNodeList | Array} elements A traversable set of elements.
- *
- * @returns {undefined}
- */
+* Initialises a set of elements.
+*
+* @param {DOMNodeList | Array} elements A traversable set of elements.
+*
+* @returns {undefined}
+*/
 function initElements (elements) {
   var elementsLen = elements.length;
 
@@ -429,13 +368,13 @@
 }
 
 /**
- * Triggers the remove lifecycle callback on all of the elements.
- *
- * @param {DOMNodeList} elements The elements to trigger the remove lifecycle
- * callback on.
- *
- * @returns {undefined}
- */
+* Triggers the remove lifecycle callback on all of the elements.
+*
+* @param {DOMNodeList} elements The elements to trigger the remove lifecycle
+* callback on.
+*
+* @returns {undefined}
+*/
 function removeElements (elements) {
   var len = elements.length;
 
@@ -459,9 +398,6 @@
 
 export {
   triggerCreated,
-  triggerAttached,
-  triggerDetached,
-  triggerAttributeChanged,
   initElements,
   removeElements
 };