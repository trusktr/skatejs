--- conflicted
+++ resolved
@@ -299,19 +299,13 @@
     var definitionsLen = definitions.length;
 
     for (var b = 0; b < definitionsLen; b++) {
-      triggerRemove(element, definitions[b]);
+      triggerDetached(element, definitions[b]);
     }
   }
 }
 
 export {
-<<<<<<< HEAD
-  triggerReady,
+  triggerCreated,
   initElements,
   removeElements
-=======
-  triggerLifecycle,
-  triggerCreated,
-  triggerDetached
->>>>>>> 9392c912
 };