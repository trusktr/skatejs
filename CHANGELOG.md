# Change Log

All notable changes to this project will be documented in this file.

This project adheres to [Semantic Versioning](http://semver.org/).

## 1.0.0 (Unreleased)

### Fixed

### Added

- [#419](https://github.com/skatejs/skatejs/issues/491) - Add an `array()` property type.
- [#478](https://github.com/skatejs/skatejs/issues/478) - Improve overall performance.
- [#479](https://github.com/skatejs/skatejs/issues/479) - Fix performance issues with `skate.ready()`.
- [#484](https://github.com/skatejs/skatejs/issues/484) - Add support for native `window.customElements.define()`.
- [#513](https://github.com/skatejs/skatejs/issues/513) - Property changes can now trigger a non-bubbling event.
- [#516](https://github.com/skatejs/skatejs/issues/516) - Add support for native `window.customElements.get()`.
- [#517](https://github.com/skatejs/skatejs/issues/517) - Add `skate.factory()`.

### Changed

<<<<<<< HEAD
- [#483](https://github.com/skatejs/skatejs/issues/483) - `attribute` is now called for properties that exist on the element when it is upgraded.
=======
- [#477](https://github.com/skatejs/skatejs/issues/477) - Make event handler function signatures consistent with lifecycle callbacks.
>>>>>>> b2b73911
- [#501](https://github.com/skatejs/skatejs/issues/501) - Shared document observer and registry is *not* shared anymore. This means that if you have two versions of Skate on the page that there will be two mutation observers for the two separate versions on the document. The maintenance overhead of sharing outweights the performance hit in older browsers for the edge-case of sharing versions.
- [#508](https://github.com/skatejs/skatejs/issues/508) - All instances of `resolved` were changed to be `defined`.
- [#542](https://github.com/skatejs/skatejs/pull/542) - Remove support for `created` and `ready` property options as they're not needed anymore. Add in functionality to support the Incremental DOM rendering API.
- [#543](https://github.com/skatejs/skatejs/pull/543) - Remove support for custom binding types. Only custom elements to the spec are supported now.
- [#544](https://github.com/skatejs/skatejs/pull/544) - Remove support for custom renderers. Incremental DOM is now the defeacto renderer and all properties cause a re-render or have the option to specify when it does similar to `shouldComponentUpdate()` in React.
- [#547](https://github.com/skatejs/skatejs/issues/547) - Remove `skate.render()` and synchronously render after calling `skate.state()`.

### Removed

- [#471](https://github.com/skatejs/skatejs/issues/471) - Remove `skate.render.html()`.
- [#473](https://github.com/skatejs/skatejs/issues/473) - Remove support for components in polyfill-land that have an invalid name in native-land.
- [#475](https://github.com/skatejs/skatejs/issues/475) - No more binding multiple components to a single element. Removes ambiguity.

## 0.15.3

### Fixed

- [#463](https://github.com/skatejs/skatejs/issues/463) - `skate.emit()` events no longer fire on disabled elements.

## 0.15.2

### Fixed

- [#374](https://github.com/skatejs/skatejs/issues/374) - Fix innerHTML being empty in `skate.render.html()` when it's not overridden.

## 0.15.1

### Fixed

- [#114](https://github.com/skatejs/skatejs/issues/114) - TodoMVC style example. Documented in `README`.
- [#450](https://github.com/skatejs/skatejs/issues/450) - Missing default of `render`.

## 0.15.0

### Fixed

- [#445](https://github.com/skatejs/skatejs/issues/445) - Add a created callback to the property definition.

## 0.14.3

### Fixed

- [#441](https://github.com/skatejs/skatejs/issues/441) - Throw error if Mutation Observer is not found and it is required.

## 0.14.2

### Fixed

- [#440](https://github.com/skatejs/skatejs/issues/440) - Ensure docs for ready lifecycle callback and ready function are in sync.

## 0.14.1

### Fixed

- [#436](https://github.com/skatejs/skatejs/issues/436) - Fix issue where property definition objects were being mutated and shared.

## 0.14.0

### Added

- [#162](https://github.com/skatejs/skatejs/issues/162) - Using ES6 classes to extend component definitions / constructors.
- [#173](https://github.com/skatejs/skatejs/issues/173) - The presence of the `resolved` attribute skips the `render` callback.
- [#177](https://github.com/skatejs/skatejs/issues/177) - `skate.create()` as an alternative to `document.createElement()` and `skate.init()`.
- [#187](https://github.com/skatejs/skatejs/issues/187) - `attribute` handlers are now synchronous.
- [#200](https://github.com/skatejs/skatejs/issues/200) - Support for a `properties` definition that defines instance properties and their behaviour.
- [#206](https://github.com/skatejs/skatejs/issues/206) - Element constructors can be called like a function, or instantiated like a constructor.
- [#206](https://github.com/skatejs/skatejs/issues/248) - `skate.fragment()` as a way to create a document fragment from almost any type of argument list.
- [#270](https://github.com/skatejs/skatejs/issues/270) - Retain existing property value if a defined property overrides it.
- [#275](https://github.com/skatejs/skatejs/issues/275) - Allow an object of properties to be passed to element constructors / functions and `skate.create()`.
- [#276](https://github.com/skatejs/skatejs/issues/276) - `skate.emit()` triggers events and simulates bubbling for detached elements in browsers that don't support it.
- [#354](https://github.com/skatejs/skatejs/issues/354) - `skate.render()` re-invokes the `render` lifecycle on the specified element for all of its matching components.
- [#413](https://github.com/skatejs/skatejs/issues/413) - Added the `name` property on the function returned from `skate()` to polyfill native behaviour where it is possible.

### Changed

- [#200](#user-content-200) - The attribute lifecycle callbacks have been implemented in a different API under `properties`.
- [#208](#user-content-208) - `attributes` is not just a single callback called `attribute`.
- [#209](#user-content-209) - Renamed `attributes` to `attribute` because now it's just a single callback.
- [#210](#user-content-210) - Renamed `lib/skate.js` and `src/skate.js` to `lib/index.js` and `src/index.js`.
- [#225](#user-content-225) - Moved attribute and class binding types to separate repositories.
- [#295](#user-content-295), [#377](#user-content-377) - (Re-)moved `MutationObserver` polyfill.
- [#337](#user-content-337) - Streamlined, consistent and predictable lifecycle.
- [#359](#user-content-359) - `skate.init()` only supports DOM elements but you can pass multiple ones as an argument list.

### Fixed

- [#141](https://github.com/skatejs/skatejs/issues/141) - Lifecycle callbacks called separately. First `created` is called on all elements then `attached` is called on all elements. Before, `created` and `attached` would be invoked on an element before moving on to the next.
- [#174](https://github.com/skatejs/skatejs/issues/174) - Polyfilled custom element prototype members not inherited.
- [#292](https://github.com/skatejs/skatejs/pull/292) - Fix race condition with component initialisation.

### Removed

- [#184](https://github.com/skatejs/skatejs/issues/184) - The `skate.defaults` property is no longer public and has been removed. No alternative will be provided.
- [#187](https://github.com/skatejs/skatejs/issues/187) - Modifying `element.attributes` directly no longer triggers the `attribute` callback.
- [#289](https://github.com/skatejs/skatejs/issues/289) - the `skate` global is no longer set when importing `src/index.js`, and the `skate.noConflict()` method is not present when consuming skate in this way.

### Upgrading

#### [#200](https://github.com/skatejs/skatejs/issues/200)<a name="200"></a> - Attribute lifecycle moved into `properties`

The old way of specifying behaviour within properties:

```js
attributes: {
  myAttribute1: function (element, changes) {},
  myAttribute2: {
    value: 'initial value'
  },
  myAttribute3: {
    value: function () {
      return 'initial value';
    }
  },
  myAttribute4: {
    created: function (element, changes) {},
    updated: function (element, changes) {},
    removed: function (element, changes) {},
  }
}
```

In the example above, each attribute would automatically create a property link. All behaviour would be handled by the attribute and there was no disctinction between a property value and an attribute value. This is a little backward, though, since not all API points need, or should, have linkage between properties and attributes. Now, everything gets defined as properties and has an option to be linked to an attribute. To translate the above variations to the new `properties` option, you would do the following:

```js
properties: {
  myAttribute1: {
    attribute: true,
    set: function (elem, data) {

    }
  },
  myAttribute2: {
    attribute: true,
    default: 'initial value',
    set: function (elem, data) {

    }
  },
  myAttribute3: {
    attribute: true,
    default: function () {
      return 'initial value';
    }
  },
  myAttribute4: {
    attribute: true,
    set: function (elem, data) {
      if (data.oldValue === undefined) {
        // created
      } else if (data.newValue === undefined) {
        // removed
      } else {
        // updated
      }
    }
  }
}
```

When `set` is called, `newValue` and `oldValue` have the same meaning as when used inside the `attribute` callback.

#### [#208](https://github.com/skatejs/skatejs/issues/208)<a name="208"></a> - `attributes` is not just a single callback called `attribute`

This callback has been simplified since in most cases the `properties` will be used for specifying side-effects.

```js
attribute: function (elem, data) {

}
```

- `elem` is the element which the attribute change was triggered on.
- `data` is the information about the change that occurred.
  - `data.name` the name of the attribute that changed.
  - `data.newValue` the value that the attribute changed to, or `undefined` if attribute was removed.
  - `data.oldValue` the value that the attribute changed from, or `undefined` if the attribute was added.

#### [#209](https://github.com/skatejs/skatejs/issues/209)<a name="209"></a> - Renamed `attributes` to `attribute` because now it's just a single callback

Wherever you're specifying the `attributes` option, just rename it to `attribute` (singular).

#### [#210](https://github.com/skatejs/skatejs/issues/210)<a name="210"></a> - Renamed `lib/skate.js` and `src/skate.js` to `lib/index.js` and `src/index.js`

If you're using the ES6 or UMD versions of Skate (`lib` and `src` folders), rename the reference to the `skate` file to `index`.

#### [#225](https://github.com/skatejs/skatejs/issues/225)<a name="225"></a> - Moved attribute and class binding types to separate repositories

The attribute and class bindings have been moved out of core:

- https://github.com/skatejs/type-attribute
- https://github.com/skatejs/type-class

The issue contains details as to why this has been done.

#### [#295](https://github.com/skatejs/skatejs/issues/295) <a name="295"></a>, [#377](https://github.com/skatejs/skatejs/pull/377) <a name="377"></a> - Removed `MutationObserver` polyfill (moved to https://github.com/skatejs/polyfill-mutation-observer and marked as unmaintained)

Since it's up to you to include your own `MutationObserver` polyfill, this means you can use whichever polyfill you want. That said, if you are concerned about performance in IE, it's recommended that you use ours as it's been specifically designed to be performant over other offerings.

Ensure you include the polyfill before any Skate definitions have been defined.

A polyfill that generally seems to work well is the one from [webcomponents/webcomponentsjs](https://github.com/webcomponents/webcomponentsjs/blob/v0.7.15/MutationObserver.js).

#### [#337](https://github.com/skatejs/skatejs/issues/337)<a name="277"></a> - Streamlined, consistent and predictable lifecycle

In native web components, the behaviour around when components are initialised is really inconsistent. The Skate lifecycle has been streamlined to make this consistent especially when building compound components. See the issue for more details.

#### [#337](https://github.com/skatejs/skatejs/issues/337)<a name="277"></a> - `skate.init()` only supports DOM elements but you can pass multiple ones as an argument list.

`skate.init()` only supports DOM elements as arguments. This means that you cannot pass a selector or DOMNodeList as an argument. If you do want to pass multiple nodes at once, you can use the ES6 spread operator:

```js
skate.init(...document.querySelectorAll('some-elements'));
```

Or you can convert it to an array if you can't use ES6:

```js
skate.init.apply(null, [].slice.call(document.querySelectorAll('some-elements')));
```

#### [#359](https://github.com/skatejs/skatejs/issues/359) - `skate.init()` only supports DOM elements but you can pass multiple ones as an argument list.

Before you could specify a selector or pass an traversable list:

```js
skate.init(document.querySelectorAll('.items'));
```

This was changed to support only a single element for simplicity:

```js
skate.init(element);
```

But since ES6 supports the spread (`...`) operator, we've expanded this to take multiple arguments so that you can:

```js
skate.init(...document.querySelector('.items'));
```

This was also done to follow the same convention that `skate.fragment()` does when accepting arguments.<|MERGE_RESOLUTION|>--- conflicted
+++ resolved
@@ -20,11 +20,8 @@
 
 ### Changed
 
-<<<<<<< HEAD
+- [#477](https://github.com/skatejs/skatejs/issues/477) - Make event handler function signatures consistent with lifecycle callbacks.
 - [#483](https://github.com/skatejs/skatejs/issues/483) - `attribute` is now called for properties that exist on the element when it is upgraded.
-=======
-- [#477](https://github.com/skatejs/skatejs/issues/477) - Make event handler function signatures consistent with lifecycle callbacks.
->>>>>>> b2b73911
 - [#501](https://github.com/skatejs/skatejs/issues/501) - Shared document observer and registry is *not* shared anymore. This means that if you have two versions of Skate on the page that there will be two mutation observers for the two separate versions on the document. The maintenance overhead of sharing outweights the performance hit in older browsers for the edge-case of sharing versions.
 - [#508](https://github.com/skatejs/skatejs/issues/508) - All instances of `resolved` were changed to be `defined`.
 - [#542](https://github.com/skatejs/skatejs/pull/542) - Remove support for `created` and `ready` property options as they're not needed anymore. Add in functionality to support the Incremental DOM rendering API.
