// @flow

import type {
  CustomElement,
  PropType,
  PropTypes,
  PropTypesNormalized
} from './types.js';
import { dashCase, empty, keys } from './util.js';

export function normalizeAttributeDefinition(
  name: string | Symbol,
  prop: PropType
): Object {
  const { attribute } = prop;
  const obj =
    typeof attribute === 'object'
      ? { ...attribute }
      : {
          source: attribute,
          target: attribute
        };
  if (obj.source === true) {
    obj.source = dashCase(name);
  }
  if (obj.target === true) {
    obj.target = dashCase(name);
  }
  return obj;
}

function identity(v: mixed) {
  return v;
}

export function normalizePropertyDefinition(
  name: string,
  prop: PropType
): Object {
  const { coerce, default: def, deserialize, serialize } = prop;
  return {
    attribute: normalizeAttributeDefinition(name, prop),
    coerce: coerce || identity,
    default: typeof def === 'function' ? def : () => def,
    deserialize: deserialize || identity,
    serialize: serialize || identity
  };
}

const defaultTypesMap = new Map();

function defineProps(constructor) {
  if (constructor.hasOwnProperty('_propsNormalized')) return;
  const { props } = constructor;
  constructor._propsList = [];
  keys(props).forEach(name => {
    let func = props[name] || props.any;
    if (defaultTypesMap.has(func)) func = defaultTypesMap.get(func);
    if (typeof func !== 'function') func = prop((func: any));
    func({ constructor }, name);
    constructor._propsList.push(name);
  });
}

function delay(fn) {
  if (window.Promise) {
    Promise.resolve().then(fn);
  } else {
    setTimeout(fn);
  }
}

export function prop(definition: PropType | void): Function {
  const propertyDefinition: PropType = definition || {};

  // Allows decorators, or imperative definitions.
  const func = function({ constructor }, name: string): void {
    const normalized = normalizePropertyDefinition(name, propertyDefinition);

    // Ensure that we can cache properties. We have to do this so the _props object literal doesn't modify parent
    // classes or share the instance anywhere where it's not intended to be shared explicitly in userland code.
    if (!constructor.hasOwnProperty('_propsNormalized')) {
      constructor._propsNormalized = {};
    }

    // Cache the value so we can reference when syncing the attribute to the property.
    constructor._propsNormalized[name] = normalized;
    const { attribute: { source, target } } = normalized;

    if (source) {
      constructor._observedAttributes.push(source);
      constructor._attributeToPropertyMap[source] = name;
      if (source !== target) {
        constructor._attributeToAttributeMap[source] = target;
      }
    }

    Object.defineProperty(constructor.prototype, name, {
      configurable: true,
      get() {
        const val = this._props[name];
        return val == null
          ? (this._props[name] = normalized.default.call(this, name))
          : val;
      },
      set(val) {
        const { attribute: { target }, serialize, coerce } = normalized;
        if (target) {
          const serializedVal = serialize
            ? serialize.call(this, val, name)
            : val;
          if (serializedVal == null) {
            this.removeAttribute(target);
          } else {
            this.setAttribute(target, serializedVal);
          }
        }
<<<<<<< HEAD
        this._props[name] = coerce.call(this, val, name);
=======
        this._props[name] = normalized.coerce(val);
        this._modifiedProps[name] = true;
>>>>>>> 5be40b9f
        this.triggerUpdate();
      }
    });
  };

  // Allows easy extension of pre-defined props { ...prop(), ...{} }.
  Object.keys(propertyDefinition).forEach(
    key => (func[key] = propertyDefinition[key])
  );

  return func;
}

export const withUpdate = (Base: Class<any> = HTMLElement): Class<any> =>
  class extends Base {
    static _attributeToAttributeMap: Object;
    static _attributeToPropertyMap: Object;
    static _observedAttributes: Array<string>;
    static _props: Object;

    _prevProps: Object;
    _prevState: Object;
    _props: Object;
    _state: Object;
    _modifiedProps: Object;
    _syncingAttributeToProperty: null | string;
    _syncingPropertyToAttribute: boolean;
    _updating: boolean;
    _wasInitiallyRendered: boolean;

    updated: ?(props: Object, state: Object) => void;
    shouldUpdate: (props: Object, state: Object) => void;
    triggerUpdate: () => void;
    updating: ?(props: Object, state: Object) => void;

    static _attributeToAttributeMap = {};
    static _attributeToPropertyMap = {};
    static _observedAttributes = [];
    static _props = {};

    _prevProps = {};
    _prevState = {};
    _props = {};
    _state = {};
    _modifiedProps = {};

    static get observedAttributes(): Array<string> {
      // We have to define props here because observedAttributes are retrieved
      // only once when the custom element is defined. If we did this only in
      // the constructor, then props would not link to attributes.
      defineProps(this);
      return this._observedAttributes.concat(super.observedAttributes || []);
    }

    static get props(): PropTypesNormalized {
      return this._props;
    }

    static set props(props: PropTypes): void {
      this._props = props;
    }

    get props(): Object {
      return keys(this.constructor.props).reduce(
        (prev: Object, curr: string) => {
          prev[curr] = (this: any)[curr];
          return prev;
        },
        {}
      );
    }

    set props(props: Object) {
      const ctorProps = this.constructor.props;
      keys(props).forEach(k => k in ctorProps && ((this: any)[k] = props[k]));
    }

    get state() {
      return this._state;
    }

    set state(state: Object) {
      this._state = state;
      this.triggerUpdate();
    }

    attributeChangedCallback(
      name: string,
      oldValue: string | null,
      newValue: string | null
    ): void {
      const {
        _attributeToAttributeMap,
        _attributeToPropertyMap,
        _propsNormalized
      } = this.constructor;

      if (super.attributeChangedCallback) {
        super.attributeChangedCallback(name, oldValue, newValue);
      }

      const propertyName = _attributeToPropertyMap[name];
      if (propertyName) {
        const propertyDefinition = _propsNormalized[propertyName];
        if (propertyDefinition) {
          const { default: defaultValue, deserialize } = propertyDefinition;
          const propertyValue = deserialize
            ? deserialize.call(this, newValue, propertyName)
            : newValue;
          this._props[propertyName] =
<<<<<<< HEAD
            propertyValue == null ? defaultValue.call(this) : propertyValue;
=======
            propertyValue == null ? defaultValue : propertyValue;
          this._modifiedProps[propertyName] = true;
>>>>>>> 5be40b9f
          this.triggerUpdate();
        }
      }

      const targetAttributeName = _attributeToAttributeMap[name];
      if (targetAttributeName) {
        if (newValue == null) {
          this.removeAttribute(targetAttributeName);
        } else {
          this.setAttribute(targetAttributeName, newValue);
        }
      }
    }

    connectedCallback() {
      if (super.connectedCallback) {
        super.connectedCallback();
      }
      const propsList = this.constructor._propsList;
      for (let i = 0, l = propsList.length; i < l; i += 1)
        this._modifiedProps[propsList[i]] = true;
      this.triggerUpdate();
    }

    shouldUpdate() {
      return true;
    }

    triggerUpdate() {
      if (this._updating) {
        return;
      }
      this._updating = true;
      delay(() => {
        const { _prevProps, _prevState, _modifiedProps } = this;
        if (this.updating) {
          this.updating(_prevProps, _prevState, _modifiedProps);
        }
        if (
          this.updated &&
          this.shouldUpdate(_prevProps, _prevState, _modifiedProps)
        ) {
          this.updated(_prevProps, _prevState, _modifiedProps);
        }
        this._prevProps = this.props;
        this._prevState = this.state;
        const propsList = this.constructor._propsList;
        for (let i = 0, l = propsList.length; i < l; i += 1)
          this._modifiedProps[propsList[i]] = false;
        this._updating = false;
      });
    }
  };

const { parse, stringify } = JSON;
const attribute = Object.freeze({ source: true });
const zeroOrNumber = (val: string): number => (empty(val) ? 0 : Number(val));

const any: Function = prop({
  attribute
});

const array: Function = prop({
  attribute,
  coerce: <T>(val: Array<T> | T): Array<T> | null =>
    Array.isArray(val) ? val : empty(val) ? null : [val],
  default: Object.freeze([]),
  deserialize: parse,
  serialize: stringify
});

const boolean: Function = prop({
  attribute,
  coerce: Boolean,
  default: false,
  deserialize: (val: string): boolean => !empty(val),
  serialize: (val: mixed): null | string => (val ? '' : null)
});

const number: Function = prop({
  attribute,
  default: 0,
  coerce: zeroOrNumber,
  deserialize: zeroOrNumber,
  serialize: (val: mixed): null | string =>
    empty(val) ? null : String(Number(val))
});

const object: Function = prop({
  attribute,
  default: Object.freeze({}),
  deserialize: parse,
  serialize: stringify
});

const string: Function = prop({
  attribute,
  default: '',
  coerce: String,
  serialize: (val: mixed): null | string => (empty(val) ? null : String(val))
});

defaultTypesMap.set(Array, array);
defaultTypesMap.set(Boolean, boolean);
defaultTypesMap.set(Number, number);
defaultTypesMap.set(Object, object);
defaultTypesMap.set(String, string);

export const props = {
  any,
  array,
  boolean,
  number,
  object,
  string
};<|MERGE_RESOLUTION|>--- conflicted
+++ resolved
@@ -115,12 +115,8 @@
             this.setAttribute(target, serializedVal);
           }
         }
-<<<<<<< HEAD
         this._props[name] = coerce.call(this, val, name);
-=======
-        this._props[name] = normalized.coerce(val);
         this._modifiedProps[name] = true;
->>>>>>> 5be40b9f
         this.triggerUpdate();
       }
     });
@@ -231,12 +227,8 @@
             ? deserialize.call(this, newValue, propertyName)
             : newValue;
           this._props[propertyName] =
-<<<<<<< HEAD
             propertyValue == null ? defaultValue.call(this) : propertyValue;
-=======
-            propertyValue == null ? defaultValue : propertyValue;
           this._modifiedProps[propertyName] = true;
->>>>>>> 5be40b9f
           this.triggerUpdate();
         }
       }
