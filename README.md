# Skate

[![Build Status](https://travis-ci.org/skatejs/skatejs.svg?branch=master)](https://travis-ci.org/skatejs/skatejs)
[![Join the chat at https://gitter.im/skatejs/skatejs](https://badges.gitter.im/skatejs/skatejs.svg)](https://gitter.im/skatejs/skatejs?utm_source=badge&utm_medium=badge&utm_campaign=pr-badge&utm_content=badge)

[![Sauce Test Status](https://saucelabs.com/browser-matrix/skatejs.svg)](https://saucelabs.com/u/skatejs)

Skate is a library built on top of the [W3C web component specs](https://github.com/w3c/webcomponents) that enables you to write functional and performant web components with a very small footprint.

- Functional rendering pipeline backed by Google's [Incremental DOM](https://github.com/google/incremental-dom).
- Inherently cross-framework compatible. For example, it works seamlessly with - and complements - React and other frameworks.
- It's only 8k min+gz and it will only get smaller as more browsers start supporting web components natively.
- It's very fast. It's roughly 4x as fast as React for similarly written components.
- It works with multiple versions of itself on the page, if need be.



HTML

```html
<x-hello name="Bob"></x-hello>
```

JavaScript

```js
skate('x-hello', {
  properties: {
    name { attribute: true }
  },
  render (elem) {
    skate.vdom.text(`Hello, ${elem.name}`);
  }
});
```

Result

```html
<x-hello name="Bob">Hello, Bob!</x-hello>
```

Whenever you change the `name` property - or attribute - the component will re-render, only changing the part of the DOM that requires updating.



## Dependencies

Skate requires [Shadow DOM](http://w3c.github.io/webcomponents/spec/shadow/) support or a polyfill for [browsers](http://caniuse.com/#search=shadow%20dom) that don't support it natively:

- https://github.com/skatejs/named-slots/
- https://github.com/WebComponents/webcomponentsjs (does *not* support named slots yet)

In [browsers](http://caniuse.com/#search=custom%20elements) that don't natively support [Custom Elements](http://w3c.github.io/webcomponents/spec/custom/), Skate requires that you BYO a [Mutation Observers](https://developer.mozilla.org/en/docs/Web/API/MutationObserver) polyfill:

- https://github.com/webcomponents/webcomponentsjs (requires WeakMap polyfill)
- https://github.com/megawac/MutationObserver.js
- https://github.com/bitovi/mutationobserver



## Documentation

<!-- START doctoc generated TOC please keep comment here to allow auto update -->
<!-- DON'T EDIT THIS SECTION, INSTEAD RE-RUN doctoc TO UPDATE -->


  - [Installing](#installing)
    - [UMD (AMD / CommonJS)](#umd-amd--commonjs)
    - [ES6 Modules](#es6-modules)
    - [Global](#global)
  - [Examples](#examples)
  - [Resources](#resources)
  - [Questions?](#questions)
  - [`skate (componentName, componentDefinition)` API](#skate-componentname-componentdefinition-api)
    - [Return Value](#return-value)
    - [`componentName`](#componentname)
    - [`componentDefinition`](#componentdefinition)
      - [`prototype`](#prototype)
      - [`events`](#events)
        - [Event Delegation](#event-delegation)
      - [`created`](#created)
      - [`properties`](#properties)
        - [`attribute`](#attribute)
        - [`coerce`](#coerce)
        - [`default`](#default)
        - [`deserialize`](#deserialize)
        - [`event`](#event)
        - [`get`](#get)
        - [`initial`](#initial)
        - [`serialize`](#serialize)
        - [`render`](#render)
        - [`set`](#set)
      - [`render`](#render-1)
      - [`ready`](#ready)
      - [`attached`](#attached)
      - [`detached`](#detached)
      - [`attribute`](#attribute-1)
      - [`extends`](#extends)
      - [`definedAttribute`](#definedattribute)
  - [`skate.*` API](#skate-api)
    - [`create (componentName, elementProperties = {})`](#create-componentname-elementproperties--)
      - [Alternatives](#alternatives)
      - [Setting Properties](#setting-properties)
      - [Why not just patch `document.createElement()`?](#why-not-just-patch-documentcreateelement)
    - [`emit (element, eventName, eventOptions = {})`](#emit-element-eventname-eventoptions--)
      - [Emitting Several Events at Once](#emitting-several-events-at-once)
      - [Return Value](#return-value-1)
      - [Preventing Bubbling or Canceling](#preventing-bubbling-or-canceling)
      - [Passing Data](#passing-data)
    - [`factory (componentDefinition)`](#factory-componentdefinition)
    - [`fragment (...almostAnything)`](#fragment-almostanything)
    - [`init (...elements)`](#init-elements)
    - [`link (element, propSpec)`](#link-element-propspec)
    - [`noConflict ()`](#noconflict-)
    - [`properties`](#properties-1)
      - [`array`](#array)
      - [`boolean`](#boolean)
      - [`number`](#number)
      - [`string`](#string)
    - [`ready (elementOrElements, callback)`](#ready-elementorelements-callback)
      - [Background](#background)
      - [The problem](#the-problem)
      - [The solution](#the-solution)
      - [Drawbacks](#drawbacks)
    - [`state (elem[, state])`](#state-elem-state)
    - [`vdom`](#vdom)
      - [`vdom (elementName, attributesOrChildren, children)`](#vdom-elementname-attributesorchildren-children)
      - [Elements as Functions](#elements-as-functions)
      - [Named Slots](#named-slots)
      - [Special Attributes](#special-attributes)
        - [`attrs.class`](#attrsclass)
        - [`attrs.key`](#attrskey)
        - [`attrs.on*`](#attrson)
        - [`attrs.skip`](#attrsskip)
        - [`attrs.statics`](#attrsstatics)
        - [Boolean Attributes](#boolean-attributes)
      - [Using JSX and other templating languages](#using-jsx-and-other-templating-languages)
- [{elem.title}](#elemtitle)
    - [`version`](#version)
  - [Component Lifecycle](#component-lifecycle)
  - [Extending Elements](#extending-elements)
  - [Asynchrony](#asynchrony)
  - [Web Component Differences](#web-component-differences)
  - [WebComponentsJS Differences](#webcomponentsjs-differences)
  - [VS Polymer](#vs-polymer)
  - [Native Custom Element Support](#native-custom-element-support)
    - [Spec Stability](#spec-stability)
  - [SVG](#svg)
  - [Preventing FOUC](#preventing-fouc)
  - [Designing Web Components](#designing-web-components)
    - [Imperative](#imperative)
    - [Declarative](#declarative)
    - [Compatible with multiple versions of itself](#compatible-with-multiple-versions-of-itself)
    - [Properties and Attributes](#properties-and-attributes)
    - [React Integration](#react-integration)

<!-- END doctoc generated TOC please keep comment here to allow auto update -->



## Installing

Using package managers:

    bower install skatejs
    jspm install npm:skatejs
    npm install skatejs

Or you can DIY by downloading the zip and consuming it via one of the following ways.



### UMD (AMD / CommonJS)

UMD files are located in `lib/`. Simply `require` the `lib/index.js` file by whatever means you have and use it in accordance with whatever loader you've chosen.



### ES6 Modules

The Skate source is written using [ES2015 modules](http://www.2ality.com/2014/09/es6-modules-final.html). If you're using a transpilation method, then you can `import skate from 'skatejs';` and use it in your projects as you would any ES6 module.



### Global

If you're still skating old school the `dist` directory contains the bundled ES5 source and contains both a UMD definition and a global `skate` variable.



## Examples

- [SkateJS website (WIP)](https://github.com/skatejs/skatejs.github.io/tree/future)
- [TodoMVC, classic DOM](https://github.com/skatejs/todomvc/tree/skatejs/examples/skatejs)
- [AUI](https://bitbucket.org/atlassian/aui) (only some components)



## Resources

- [Web Platform Podcast: Custom Elements & SkateJS (#66)](https://www.youtube.com/watch?v=AbolmN4mp-g)
- [SydJS: Skating with Web Components](http://slides.com/treshugart/skating-with-web-components#/)
- [SydJS: Still got your Skate on](http://slides.com/treshugart/still-got-your-skate-on#/)



## Questions?

If you have any questions about Skate you can use one of these:

- [Gitter](https://gitter.im/skatejs/skatejs)
- [HipChat](https://www.hipchat.com/gB3fMrnzo)



## `skate (componentName, componentDefinition)` API

The main `skate()` function is the entry-point to the API and is what defines your custom element.



### Return Value

The `skate()` function returns you a function / constructor that you can use to create an instance of your component.

```js
const MyComponent = skate('my-component', {
  render () {
    skate.vdom.div();
  }
});
```

Can be created in both of the following ways:

```js
MyComponent();
new MyComponent();
```

The returned function also contains the information specified in your definition:

```js
// function (elem) {}
MyComponent.render;
```

It also contains extra information about the component:

- `id` The id / name of the component. In this case it would be `my-component`.
- `name` Same as `id`, but the name of the function / constructor is reflected properly when debugging. This doesn't work in WebKit because it's non-configurable.



### `componentName`

The `componentName` is a string that is the tag name of the custom element that you are creating. It must be a "valid custom element name" as specified [in the spec](http://w3c.github.io/webcomponents/spec/custom/#custom-elements-core-concepts).



### `componentDefinition`

The `componentDefinition` argument is an object literal or constructor / function / class that houses your component definition. The following options are supported and are chronologically ordered in terms of where they get used in the component's lifecycle.



#### `prototype`

The element's prototype. This is the first thing that happens in the element's lifecycle.

```js
skate('my-component', {
  prototype: {
    get someProperty () {},
    set someProperty () {},
    someMethod () {},
  }
});
```

In native custom elements, you must provide the entire prototype for your custom element. This means that even if you're creating a new custom element, you must be explicit about it:

```js
document.registerElement('my-component', {
  prototype: Object.create(HTMLElement.prototype, {
    someProperty: {
      get () {},
      set () {}
    },
    someMethod: {
      value () {}
    }
  })
});
```

In Skate, however, if your `prototype` doesn't inherit from the base `HTMLElement`, Skate will automatically do this for you, so you don't have to worry about it.



#### `events`

Event listeners to add to the custom element. These get bound after the `prototype` is set up and before `created` is called.

```js
skate('my-component', {
  events: {
    click (e) {}
  }
});
```

The context and arguments passed to the event handler are the same as the native [`EventTarget.addEventListener()`](https://developer.mozilla.org/en-US/docs/Web/API/EventTarget/addEventListener) method:

- `this` is the DOM element
- `e` is the native event object that was dispatched on the DOM element



##### Event Delegation

Event descriptors can use selectors to target descendants using event delegation.

```js
skate('my-component', {
  events: {
    'click button' (e) {}
  }
});
```

Instead of firing for every click on the component element - or that bubbles to the component element - it will only fire if a descendant `<button>` was clicked.



#### `created`

Function that is called when the element is created. This corresponds to the native `createdCallback`. It is the first lifecycle callback that is called and is called after the `prototype` is set up.

```js
skate('my-component', {
  created (elem) {}
});
```

The only argument passed to `created` is component element. In this case that is `<my-component>`.



#### `properties`

Custom properties that should be defined on the element. These are set up after the `created` lifecycle callback is called.

```js
skate('my-component', {
  properties: { ...properties }
});
```

The custom property definition accepts the following options.



##### `attribute`

Whether or not to link the property to an attribute. This can be either a `Boolean` or `String`.

- If it's `false`, it's not linked to an attribute. This is the default.
- If it's `true`, the property name is dash-cased and used as the attribute name it should be linked to.
- If it's a `String`, the value is used as the attribute name it should be linked to.

```js
skate('my-component', {
  properties: {
    myProp: {
      attribute: true
    }
  }
});
```



##### `coerce`

A function that coerces the incoming property value and returns the coerced value. This value is used as the internal value of the property.

```js
skate('my-component', {
  properties: {
    myProp: {
      coerce (value) {
        return value;
      }
    }
  }
});
```

The parameters passed to the function are:

- `value` - the value that should be coerced



##### `default`

Specifies the default value of the property. If the property is ever set to `null` or `undefined`, instead of being empty, the `default` value will be used instead.

```js
skate('my-component', {
  properties: {
    myProp: {
      default: 'default value'
    }
  }
});
```

You may also specify a function that returns the default value. This is useful if you are doing calculations or need to return a reference:


```js
skate('my-component', {
  properties: {
    myProp: {
      default (elem, data) {
        return [];
      }
    }
  }
});
```

The parameters passed to the function are:

- `elem` - the component element
- `data` - an object containing information about the property
  - `name` - the property name



##### `deserialize`

A function that coerces the property value to a `String` so that it can be set to the linked attribute, if it is linked.

```js
skate('my-component', {
  properties: {
    myProp: {
      deserialize (value) {
        return value ? value.toString() : '';
      }
    }
  }
});
```

The parameters passed to the function are:

- `value` - the property value that needs to be coerced to the attribute value.



##### `event`

An event name to trigger whenever the property changes. This event is cancelable, and does not bubble.

```js
skate('my-component', {
  properties: {
    myProp: {
      event: 'my-prop-changed'
    }
  }
});
```

By default, no events are triggered.



##### `get`

A function that is used to return the value of the property. If this is not specified, the internal property value is returned.

```js
skate('my-component', {
  properties: {
    myProp: {
      get (elem, data) {
        return `prefix_${data.internalValue}`;
      }
    }
  }
});
```

The parameters passed to the function are:

- `elem` - the component element
- `data` - an object containing information about the property
  - `name` - the property name
  - `internalValue` - the current internal value of the property



##### `initial`

The initial value the property should have. This is different from `default` in the sense that it is only ever invoked once to set the initial value. If this is not specified, then `default` is used in its place.

```js
skate('my-component', {
  properties: {
    myProp: {
      initial: 'initial value'
    }
  }
});
```

It can also be a function that returns the initial value:

```js
skate('my-component', {
  properties: {
    myProp: {
      initial (elem, data) {
        return 'initial value';
      }
    }
  }
});
```

The parameters passed to the function are:

- `elem` - the component element
- `data` - an object containing information about the property
  - `name` - the property name



##### `serialize`

A function that coerces the attribute value back to the property value, if it is linked.

```js
skate('my-component', {
  properties: {
    myProp: {
      deserialize (value) {
        return value ? value.toString() : '';
      }
    }
  }
});
```

The parameters passed to the function are:

- `value` - the attribute value that needs to be coerced to the property value.



##### `render`

```js
skate('my-component', {
  properties: {
    myProp: {
      render (elem, data) {
        return data.newValue !== data.oldValue;
      }
    }
  },
  render () {
    skate.vdom.div(elem.myProp);
  }
});
```

The property `render()` function is called before re-rendering the component. If must return `true` in order for a re-render to occur. If you specify a `boolean` instead of a function for this option, then `true` will always re-render and `false` will never re-render. This option defaults to a `function` that returns true if `oldValue` is `!==` to `newValue` and `false` otherwise.

If you do not specify a component `render()` function, then this option is ignored.



##### `set`

A function that is called whenever the property is set. This is also called when the property is first initialised.

```js
skate('my-component', {
  properties: {
    myProp: {
      set (elem, data) {
        // do something
      }
    }
  }
});
```

The parameters passed to the function are:

- `elem` - the component element
- `data` - an object containing information about the property
  - `name` - the property name
  - `newValue` - the new property value
  - `oldValue` - the old property value.

When the property is initialised, `oldValue` will always be `undefined` and `newValue` will correspond to the initial value. If the property is set to `null` or `undefined`, the value is normalised to be `undefined` for consistency.

*An important thing to note is that native property setters are not invoked if you use the `delete` keyword. For that reason, Skate property setters are also not able to be invoked, so keep this in mind when using your components.*




#### `render`

Function that is called to render the element. This is called when the element is first created and on subsequent property updates if the property `render()` function returns true.

```js
skate('my-component', {
  render (elem) {
    skate.vdom.p(`My name is ${elem.tagName}.`);
  }
});
```

The only argument passed to `render` is the component element. In this case that is `<my-component>`.

*On initial creation, `render()` is called synchronously. However, when you set a property it is rendered asynchronously so that multiple property sets only cause a single render to occur.*



#### `ready`

Function that is called after the element has been rendered for the first time (see `render`).

```js
skate('my-component', {
  ready (elem) {}
});
```

The only argument passed to `ready` is component element. In this case that is `<my-component>`.



#### `attached`

Function that is called after the element has been inserted to the document. This corredsponds to the native `attachedCallback`. This can be called several times, for example, if you were to remove the element and re-insert it.

```js
skate('my-component', {
  attached (elem) {}
});
```

The only argument passed to `attached` is component element. In this case that is `<my-component>`.



#### `detached`

Function that is called after the element has been removed from the document. This corredsponds to the native `detachedCallback`. This can be called several times, for example, if you were to remove the element, re-attach it and the remove it again.

```js
skate('my-component', {
  detached (elem) {}
});
```

The only argument passed to `detached` is component element. In this case that is `<my-component>`.



#### `attribute`

Function that is called whenever an attribute is added, updated or removed. This corresponds to the native `attributeChangedCallback`. Generally, you'll probably end up using `properties` that have linked attributes instead of this callback, but there are still use cases where this could come in handy.

```js
skate('my-component', {
  attribute (elem, data) {
    if (data.oldValue === undefined) {
      // created
    } else if (data.newValue === undefined) {
      // removed
    } else {
      // updated
    }
  }
});
```

The arguments passed to the `attribute` callback differ from the native `attributeChanged` callback to provide consistency and predictability with the rest of the Skate API:

- `elem` is the component element
- `data` is an object containing attribute `name`, `newValue` and `oldValue`. If `newValue` and `oldValue` are empty, the values are `undefined`.



#### `extends`

The built-in element to extend. This is how you create "type extensions" as outlined in [the spec](http://w3c.github.io/webcomponents/spec/custom/#custom-elements-type-extension-example).

```js
skate('my-component', {
  extends: 'input'
});
```

Skate will automatically detect the native prototype for the element that you are extending and ensure that your `prototype` extends it, rather than you having to do this manually. This is also explained in the `prototype` option.




#### `definedAttribute`

The name of the attribute that is added to the element after it has been upgraded.

```html
<my-component defined />
```



## `skate.*` API

The following are all available on the `skate` object, or available for use from the `src/api` or `lib/api` folders.



### `create (componentName, elementProperties = {})`

Creates an element for the specified component `name`, ensures that it's synchronously initialized and assigns all `props` to it. On the surface, this doesn't appear much different than `document.createElement()` in browsers that support custom elements, however, there's several benefits that it gives you on top of being a single, consistent and convenient way to do things in any browser and environment.

For example, this can be called in any browser and it will behave consistently:

```js
skate.create('my-element');
```

In browsers that support custom elements, it is equivalent to:

```js
document.createElement('my-element');
```

In browsers that do not support custom elements, you would have to manually ensure that the element is initialised synchronously:

```js
const element = document.createElement('my-element');
skate.init(element);
```

To take this example further, if we've extended an element:

```js
skate('my-element', {
  extends: 'div'
});
```

How we call this function does not change:

```js
skate.create('my-element');
```

However, in native land this does change:

```js
// custom elements v0
document.createElement('div', 'my-element');

// custom elements v1
document.createElement('div', { is: 'my-element' });
```

And in polyfill land, it's much different:

```js
const element = document.createElement('div');
element.setAttribute('is', 'my-element');
skate.init(element);
```

Both the native and polyfilled examples above expose too many implementation details. It's much better to have one simple and consistent way to create an element.



#### Alternatives

If you have access to the function / constructor returned from the `skate()` call, invoking that does the same exact thing as `skate.create()`:

```js
let myElement;
const MyElement = skate('my-element', {});

// Same thing:
myElement = skate.create('my-element');
myElement = MyElement();
myElement = new MyElement();
```



#### Setting Properties

All methods of constructing an element support passing properties.

```js
myElement = skate.create('my-element', { prop: 'value' });
myElement = MyElement({ prop: 'value' });
myElement = new MyElement({ prop: 'value' });
```

Passing properties automatically assigns them to the element:

```js
// 'value'
console.log(myElement.prop);
```



#### Why not just patch `document.createElement()`?

Skate is designed to work with multiple versions of itself on the same page. If one version patches `document.createElement()` differently than another, then you have problems. Even if we did do this, how `document.createElement()` is called still depends on how the corresponding component has been registered, which is bad, especially when we can infer that information from the component definition.



### `emit (element, eventName, eventOptions = {})`

Emits a `CustomEvent` on `element` that `bubbles` and is `cancelable` by default. This is useful for use in components that are children of a parent component and need to communicate changes to the parent.

```js
skate('x-tabs', {
  events: {
    selected: hideAllAndShowSelected
  }
});

skate('x-tab', {
  events: {
    click () {
      skate.emit(this, 'selected');
    }
  }
});
```

It's preferrable not to reach up the DOM hierarchy because that couples your logic to a specific DOM structure that the child has no control over. To decouple this so that your child can be used anywhere, simply trigger an event.

*Note that events cannot be triggered with `skate.emit()` on disabled elements. Events also can't bubble through disabled elements.*



#### Emitting Several Events at Once

You can emit more than one event at once by passing a space-separated string or an array as the `eventName` parameter:

```js
skate.emit(element, 'event1 event2');
skate.emit(element, [ 'event1', 'event2' ]);
```



#### Return Value

The native `element.dispatchEvent()` method returns `false` if the event was cancelled. Since `skate.emit()` can trigger more then one event, a `Boolean` return value is ambiguous. Instead it returns an `Array` of the event names that were canceled.



#### Preventing Bubbling or Canceling

If you don't want the event to bubble, or you don't want it to be cancelable, then you can specify those options in the `eventOptions` argument.

```js
skate.emit(element, 'event', {
  bubbles: false,
  cancelable: false
});
```



#### Passing Data

You can pass data when emitting the event with the `detail` option in the `eventOptions` argument.

```js
skate.emit(element, 'event', {
  detail: {
    data: 'my-data'
  }
});
```



### `factory (componentDefinition)`

The `factory()` function gives you a way to define a custom element without defining its name. This is useful because it allows your consumers to decide which name your component should have. This is also effective in maintaining UI components that may have breaking changes made to them as you don't have to change their global name in order to have multiple versions of them on the same page. It can be up to your consumers to decide how they want to do that based on how they're using them.

```js
<<<<<<< HEAD
const oldComponent = skate.factory({ ... });
const newComponent = skate.factory({ ... });

oldComponent('x-component-v1');
newComponent('x-component-v2');
=======
var componentFactory = skate.factory({ ... });
var myComponent = componentFactory('my-component');
>>>>>>> ee9f4bf4
```



### `fragment (...almostAnything)`

Creates a document fragment from the specified node or HTML string and ensures any components within the fragment are synchronously initialised.

You can pass a DOM node:

```js
skate.fragment(document.createElement('my-element'));
```

A string:

```js
skate.fragment('<my-element></my-element>');
```

Any traversible item:

```js
skate.fragment([document.createElement('my-element'), '<my-element></my-element>']);
```

Or a combination of those:

```js
skate.fragment(
  document.createElement('my-element'),
  '<my-element></my-element>',
  [document.createElement('my-element'), '<my-element></my-element>']
);
```

You are returned a document fragment that contains synchronously initialised components (if you added any components). It's just a normal `DocumentFragment` so you can do anything you would normally be able to do. However, it should be noted that the methods aren't decorated to sync init components that you add after calling `skate.fragment()`.

If you want to add components that are synchronously initialised, you can just chain `skate.fragment()` calls:

```js
skate
  .fragment('<my-element></my-element>')
  .appendChild(skate.fragment('<my-other-element></my-other-element>'));
```



### `init (...elements)`

It's encouraged that you use `skate.create()` and `skate.fragment()` for creating elements and ensuring that they're synchronously initialised, however, there are edge-cases where synchronously initialising an existing element `skate.init()` may be necessary.

```js
skate.init(element1, element2);
```

*You shouldn't use skate.init() in native to ensure descendant DOM is initialised as there's stuff native does that we don't emulate with it. See the docs on `skate.ready()` for how you can interact with descendant components after they've been upgraded.*



### `link (element, propSpec)`

The `link()` function returns a function that you can bind as an event listener. The handler will take the event and propagte the changes back to the `element`. This essentially allows for 2-way data-binding but is safer as the propagation of the user input value back to the component element will trigger a re-render ensuring all dependent UI is up to date.

```js
skate('my-input', function () {
  properties: {
    value: { attribute: true }
  },
  render (elem) {
    skate.vdom.input({ onchange: skate.link(elem), type: 'text' });
  }
});
```

By default the `propSpec` defaults to `e.currentTarget.getAttribute('name')` or `"value"` which is why it wasn't specified in the example above. In the example above, it would set `value` on the component. If you were to give your input a name, it would use the name from the event `currentTarget` as the name that should be set. For example if you changed your input to read:

```js
skate.vdom.input({ name: 'someValue', onchange: skate.link(elem), type: 'text' });
```

Then instead of setting `value` on the component, it would set `someValue`.

You may explicitly set the property you would like to set by specifying a second argument to `link()`:

```js
skate.link(elem, 'someValue')
```

The above link would set `someValue` on the component.

You can also use dot-notation to reach into objects. If you do this, the top-most object will trigger a re-render of the component.

```js
skate.link(elem, 'obj.someValue')
```

In the above example, the `obj` property would trigger an update even though only the `someValue` sub-property was changed. This is so you don't have to worry about re-rendering.

You can even take this a step further and specify a sub-object to modify using the name of the `currentTarget` (or `value`, of course) if `propSpec` ends with a `.`. For example:

```js
skate.vdom.input({ name: 'someValue', onchange: skate.link(elem, 'obj.'), type: 'text' });
```

The above example would set `obj.someValue` because the name of the input was `someValue`. This doesn't look much different from the previous example, but this allows you to create a single link handler for use with multiple inputs:

```js
const linkage = skate.link(elem, 'obj.');
skate.vdom.input({ name: 'someValue1', onchange: linkage, type: 'text' });
skate.vdom.input({ name: 'someValue2', onchange: linkage, type: 'checkbox' });
skate.vdom.input({ name: 'someValue3', onchange: linkage, type: 'radio' });
skate.vdom.select({ name: 'someValue4', onchange: linkage }, function () {
  skate.vdom.option({ value: 1 }, 'Option 1');
  skate.vdom.option({ value: 2 }, 'Option 2');
});
```

The above linkage would set:

- `obj.someValue1`
- `obj.someValue2`
- `obj.someValue3`
- `obj.someValue4`



### `noConflict ()`

Same as what you'd come to expect from most libraries that offer a global namespace. It will restore the value of `window.skate` to the previous value and return the current `skate` object.

```js
const currentSkate = skate.noConflict();
```

*No conflict mode is only available from the version in `dist/` since that's the only version that exports a global.*



### `properties`

Skate has some built-in property definitions to help you with defining consistent property behaviour within your components. All built-in properties are functions that return a property definition.

```js
skate.properties.boolean();
```

You are able to pass options to these properties to override built-in behaviour, or to define extra options that would normally be supported by a Skate property definition.

```js
skate.properties.boolean({
  coerce () {
    // coerce it differently than the default way
  },
  set () {
    // do something when set
  }
});
```

Generally built-in properties will only return a definition containing `coerce`, `deserialize` and `serialize` options. They may also define a `deafult`, such as with the `boolean` property.

*Empty values are defined as `null` or `undefined`. All empty values, if the property accepts them, are normalised to `undefined`.

*Properties are only linked to attributes if the `attribute` option is set. Each built-in property, if possible, will supply a `deserialize` and `serialize` option but will not be linked by default.*



#### `array`

The `array` property ensures that any value passed to the property is an array. Serialisation and deserialisation happen using `JSON.stringify()` and `JSON.parse()`, respectively, if the property is linked to an attribute.



#### `boolean`

The `boolean` property allows you to define a property that should *always* have a boolean value to mirror the behaviour of boolean properties / attributes in HTML. By default it is `false`. If an empty value is passed, then the value is `false`. If a boolean property is linked to an attribute, the attribute will have no value and its presence indicates whether or not it is `true` (present) or `false` (absent).



#### `number`

Ensures the value is always a `Number` and is correctly linked to an attribute. Empty values are not coerced to Numbers. If a value cannot be coerced then it is `NaN`.



#### `string`

Ensures the value is always a `String` and is correctly linked to an attribute. Empty values are not coerced to strings.



### `ready (elementOrElements, callback)`

The `skate.ready()` function should not be confused with the `ready` lifecycle callback. The lifecycle callback is called when the component element is ready to be worked with. It means that it's been templated out and all properties have been set up completely. It does not mean, however, that descendant components have been initialised.



#### Background

You maybe thinking "that sucks, why wouldn't they have been initialised?" That's a very good question. In order to realise the problem, we must first know how native custom elements behave.

If you put your component definitions before your components in the DOM loading `component-a` before `component-b`:

```html
<script src="component-a.js"></script>
<script src="component-b.js"></script>
<component-a>
  <component-b></component-b>
</component-a>
```

The initialisation order will be:

1. `component-a`
2. `component-b`

If you flip that around so that `component-b` is loaded before `component-a`, the order is the same. This is because the browser will initialise elements with their corresponding definitions as it descends the DOM tree.

However, if you put your component definitions at the bottom of the page, it gets really hairy. For example:

```html
<component-a>
  <component-b></component-b>
</component-a>
<script src="component-a.js"></script>
<script src="component-b.js"></script>
```

In this example, we are loading `component-a` before `component-b` and the same order will apply. *However*, if you flip that around so that `component-b` is loaded before `component-a`, then `component-b` will be initialised first. This is because when a definition is registered via `document.registerElement()`, it will look for elements to upgrade *immediately*.



#### The problem

If you want `component-a` to be able to rely on `component-b` being initialised, you'd have to put some constraints on your consumers:

- If you're running native, you must load your definitions at the bottom of the page. You must also ensure that you're loading `component-b` before `component-a`. You could use a module loader to ensure `component-b` is imported by `component-a`, but you still have the constraint of making the consumer load the definitions at the bottom of the page.
- If you're running in polyfill land, just make sure that you load `component-b` before `component-a`. As above, you could just use a module loader for this.

The problem here is that your consumer is now concerned with implementation details and have constraints placed on them that they shouldn't have to worry about.



#### The solution

If you need to interact with components that may not be initialised yet (at any level), you can use `skate.ready()`. It works for both native and polyfill no matter when the element is upgraded.

```js
skate('component-a', {
  ready (elem) {
    const b = elem.querySelector('component-b');

    // Would be `undefined` because it's not defined yet.
    b.initialised;

    // Your selected elements are passed to the callback as the first argument.
    skate.ready(b, function (b) {
      // Will now be `true`, for sure.
      b.initialised;
    });
  },
  render (elem) {
    skate.vdom('component-b');
  }
});

skate('component-b', {
  created (elem) {
    elem.initialised = true;
  }
});
```



#### Drawbacks

This does not solve the situation where you want to be notified of future elements that may be added somewhere in your descendant DOM. That is more a concern of what API you choose to expose to your consumers, the rendering path you choose and the problem you're trying to solve. This only concerns itself with the descendant nodes that you *know* exist. Most of the time this will come from the `render` lifecycle callback.



### `state (elem[, state])`

The `state` function is a getter or setter depending on if you specify the second `state` argument. If you do not provide `state`, then the current state of the component is returned. If you pass `state`, then the current state of the component is set. When you set state, each property is set which queues a re-render depending on if the properties you have specified want to re-render.

Component state is derived from the declared properties. It will only ever return properties that are defined in the `properties` object. However, when you set state, whatever state you specify will be set even if they're not declared in `properties`.

```js
const create = skate('my-element', {
  properties: {
    prop1: null
  }
});
const elem = create();

// Set any property you want.
skate.state(elem, {
  prop1: 'value 1',
  prop2: 'value 2'
});

// Only returns props you've defined on your component.
// { prop1: 'value 1' }
skate.state(elem);
```



### `vdom`

Kickflip includes several helpers for creating virtual elements with Incremental DOM.

#### `vdom (elementName, attributesOrChildren, children)`

The `elementName` argument is the name of the element you want to create. This can be a string or function that has the `id` or `name` property set, which makes it compatible with any function as well as Skate component constructors (that use `id` because WebKit doesn't let you re-define `name`).

The `attributesOrChildren` argument is either an `object`, a `function` that will render the children for this element or a `string` if you only want to render a text node as the children.

The `children` argument is a `function` that will render the children of this element or a `string` if you are only rendering text.

```js
skate.vdom('select', { name: 'my-select' }, function () {
  skate.vdom('option', { value: 'myval' }, 'My Value');
});
```

#### Elements as Functions

The `vdom` API also exports functions for every HTML5 element. You could rewrite the above example using those instead:

```js
skate.vdom.select({ name: 'my-select' }, function () {
  skate.vdom.option({ value: 'myval' }, 'My Value');
});
```

The `text()` function is also exported directly from Incremental DOM and you could use that if you wanted to instead of specifying as string:

```js
skate.vdom.select({ name: 'my-select' }, function () {
  skate.vdom.option({ value: 'myval' }, function () {
    skate.vdom.text('My Value');
  });
});
```

This is very useful if you need to render text with other elements as siblings, or do complex conditional rendering.

#### Named Slots

The `vdom` API also exports a `slot()` function so that you can use [named slots](https://github.com/skatejs/named-slots/).

```js
skate.vdom.slot();
```

#### Special Attributes

Kickflip adds some opinionated behaviour to Incremental DOM.

##### `attrs.class`

We ensure that if you pass the `class` attribute, that it sets that via the `className` property.

##### `attrs.key`

This gives the virtual element a [`key`](http://google.github.io/incremental-dom/#conditional-rendering/array-of-items) that Incremental DOM uses to keep track of it for more efficient patches when dealing with arrays of items.

```js
skate.vdom.ul(function () {
  skate.vdom.li({ key: 0 });
  skate.vdom.li({ key: 1 });
});
```

##### `attrs.on*`

Any attribute beginning with `on` will be bound to the event matching the part found after `on`. For example, if you specify `onclick`, the value will be bound to the `click` event of the element.

```js
skate.vdom.button({ onclick: e => console.log(e) }, 'Click me!');
```

You can also bind to custom events:

```js
skate.vdom('my-element', { onsomecustomevent: e => console.log(e) });
```

Events are added / removed using `addEventListener()` / `removeEventListener()` so they will fire for bubbling events.

##### `attrs.skip`

This tells Incremental DOM to skip the element that has this attribute. This is automatically applied when `slot()` is called as the slotted elements will be managed by the parent component, not by the current diff tree. Elements that have this attribute cannot have children.

This is also helpful when integrating with 3rd-party libraries that may mutate the DOM.

```js
skate.vdom.div({ skip: true });
```

##### `attrs.statics`

This is an array that tells Incremental DOM which attributes should be considered [static](http://google.github.io/incremental-dom/#rendering-dom/statics-array).

```js
skate.vdom.div({ statics: ['attr1', 'prop2'] });
```

##### Boolean Attributes

If you specify `false` as any attribute value, the attribute will not be added, it will simply be ignored.

#### Using JSX and other templating languages

The `vdom` module is provided for a simple way to write virtual DOM using only functions. If you don't want to do that, you can use any templating language that compiles down to Incremental DOM calls.

If you wanted to use JSX, for example, you'd have to add support for compiling JSX down to Incremental DOM calls. This can be done using the following modules:

- https://github.com/thejameskyle/incremental-dom-react-helper
- https://github.com/jridgewell/babel-plugin-incremental-dom

Once that is set up, you may write a component using JSX. For example, a simple blog element may look something like:

```js
skate('my-element', {
  properties: {
    title: skate.properties.string()
  },
  render (elem) {
    <div>
      <h1>{elem.title}</h1>
      <slot name="description" />
      <article>
        <slot />
      </article>
    </div>
  }
});
```

And it could be used like:

```html
<my-element title="Eggs">
  <p slot="description">Article description.</p>
  <p>Main paragraph 1.</p>
  <p>Main paragraph 2.</p>
</my-element>
```



### `version`

Returns the current version of Skate.



## Component Lifecycle

The component lifecycle consists of several paths in the following order starting from when the element is first created.

1. `prototype` is set up in non-native (already set up in native)
2. `events` are set up
3. `properties` are defined
4. `created` is invoked
5. `render` is invoked to render an HTML structure to the component
6. `properties` are initialised
7. `ready` is invoked
8. `attached` is invoked when added to the document (or if already in the document)
9. `detached` is invoked when removed from the document
10. `attribute` is invoked whenever an attribute is updated



## Extending Elements

You may extend components using ES6 classes or your favorite ES5 library.

```js
const XParent = skate('x-parent', {
  static created () {

  }
  static get events {
    return {
      event1 () {}
    }
  }
});

const XChild = skate('x-child', class extends XParent {
  static created () {
    super.created();
  }
  static get events {
    return class extends super.events {
      event1 (e) {
        super.event1(e);
      }
      event2 () {

      }
    };
  }
});
```

Due to the semantics of ES6 classes, you must specify any non-prototype members as static. ES6 classes also do not support the object literal syntax. In order to specify properties, just use the getter syntax like we did with `events` above.



## Asynchrony

When native support for custom elements aren't supported, Skate uses Mutation Observers and elements are processed asynchronously. This means that if you insert an element into the DOM, custom methods and properties on that element will not be available right away. This will not work:

```js
document.body.innerHTML = '<my-component id="my-component-id"></my-component>';
document.getElementById('my-component-id').someCustomMethod();
```

This is because Mutation Observers queue a [microtask](https://jakearchibald.com/2015/tasks-microtasks-queues-and-schedules/). In order to get around this behaviour, you'll need to use one of the following depending on your use case:

- `skate.create()` or the element constructor
- `skate.fragment()`
- `skate.init()`
- `skate.ready()`



## Web Component Differences

Skate implements the [Custom Element spec](http://w3c.github.io/webcomponents/spec/custom/) with a custom API but it does not polyfill the native methods. This allows it to minimise code overhead and optimise performance. Because of this, Skate is around the same size as the custom element polyfill, performs better and can have multiple versions of itself on the page if need be. However, you cannot abstract the Shadow DOM in the same way, which is why we've opted to have the user provide their own Shadow DOM polyfill instead of bundling it.



## VS WebComponentsJS

[webcomponentsjs](https://github.com/webcomponents/webcomponentsjs)

WebComponentsJS is a suite of polyfills. Skate can work along side these, but is a superset of these so it provides you with an opinionated layer on top of them. There are a few things to note:

- Skate's Custom Element implementation is faster than the WebComponentsJS polyfill.
- Skate does not override any native Custom Element methods.
- Skate is only slightly larger than the Custom Element polyfill (23k vs 17k, min not gzipped).
- You can have multiple versions of Skate on the page.
- Skate can work with the WebComponentsJS polyfills on the page, but will ignore the Custom Element polyfill.



## VS Polymer

Polymer uses webcomponentsjs and adds an abstraction on top of it. In their high-level design, Skate and Polymer are very similar in that they're built on top of emerging standards. However, fundametally, Skate and Polymer are very different.

- Skate uses a functional programming model for rendering in which you can use any templating language you want that compiles down to Incremental DOM. It calls `render()` when something changes and then tells Incremental DOM to diff and patch what's different between the two states. With Polymer, you use their custom template syntax that creates links between properties and mutations happen to the DOM directly.
- Skate only has a single option for its usage, making it simpler to grok what you're getting. Polymer has three different builds, most of which Skate is smaller than. The following comparisons are using non-gzipped, minified versions. All versions listed below for Polymer don't include the size of the Custom Element polyfill (17k):
  - `polymer-micro.html` 17k vs 23k
  - `polymer-mini.html` 54k vs 23k
  - `polymer.html` 124k vs 23k
- Due to the fact that Skate internally polyfills Custom Elements, it is faster at initialising components since X-Tags uses the WebComponentsJS polyfill.
- Polymer uses HTML Imports to build their codebase. HTML Imports are currently very contentious and Google are the only ones who are pushing for it.
- Skate supports JSPM, Bower, NPM and more. Polymer currently [only supports Bower](https://github.com/Polymer/polymer/issues/2578).



## VS X-Tags

Skate is very close to X-Tags in terms of API shape, however, it is very different in the way it is applied and shares a lot of the same differences with X-Tags as it does with Polymer.

- Skate uses a functional programming model for rendering in which you can use any templating language you want that compiles down to Incremental DOM. X-Tags is not very opinionated about rendering or templating. You define a string of HTML and it will use that as the component's content.
- Skate is larger than X-Tags without the Custom Element polyfill, but is smaller than X-Tags after you include the Custom Element polyfill. This is due to the fact that Skate provides the Custom Element implementation internally.
- Due to the fact that Skate internally polyfills Custom Elements, it is faster at initialising components since X-Tags uses the WebComponentsJS polyfill.
- Since Skate has an opinion on rendering, there's no mutation your component's DOM from property accessors. This is all handled for you underneath the hood.



## Vs React

React has definitely had an influence on Skate. That said, they're completely different beasts, only sharing a functional rendering pipeline and some aspects of the API.

- React is massive: a whopping 145k minified vs 23k.
- In the performance tests you can see a Skate component is several times faster than a similarly written React component.
- Skate is written on top of W3C standards. The React authors have been [very vocal](https://github.com/facebook/react/issues/5052) about this. However, the response to that issue is incorrect. Web Components by nature are declarative: it's just HTML. Web Components also completely solve the integration problems between libraries and frameworks due to the nature of how Custom Elements and Shadow DOM work: Custom Elements provide a declarative API, Shadow DOM hides the implementation details. When integrating with frameworks, you're just writing HTML. In terms of the problems with imperative APIs, it's not the fault of Web Components that force a user to call a method, it's the fault of the design of the Web Component. There's nothing stopping a Web Component from being completely declarative, especially if it's written in Skate.
- We have plans to support server-side rendering.



## Native Custom Element Support

If your component is not using custom types and your browser supports custom elements then Skate will use the native DOM implementation instead of using Mutation Observers which will have added performance benefits. This all happens underneath the hood and the API does not change.

We strive to ensure Skate has as little base overhead as possible. What this means is that if you build a component with Skate vs with native it should not have a negative impact on performance. Of course, there will always be some overhead, but it should not be significant.



## SVG

When using custom elements in SVG, you need to explicitly extend the `SVGElement.prototype` as well as set the `extends` option to a valid `SVGElement` name:

```js
skate('my-path', {
  extends: 'path',
  prototype: Object.create(SVGElement.prototype)
});
```

Then you may write the following:

```html
<svg xmlns="http://www.w3.org/2000/svg">
  <circle />
  <path is="my-path" />
</svg>
```

The [custom element spec](http://w3c.github.io/webcomponents/spec/custom/#registering-custom-elements) is very vague on SVG and it would seem that it implies you don't need to specify `extends`. However, this is not the case in Chrome under native support it would seem. This is not an implementation detail of Skate, but the spec and the browser implementations.

Theoretically, Skate could automatically detect this and extend `path` by default (as it is the most generic SVG element), but then it would be ambiguous when reading your custom element definition as to what - and if - it is extending. For that reason, we leave this up to you.



## Preventing FOUC

An element may not be initialised right away. In order to prevent jank or FOUC, you can use the `defined` attribute to style your components accordingly.

```css
my-element:not([defined]) {
  opacity: 0;
}

my-element[defined] {
  opacity: 1;
  transition: opacity .3s ease;
}
```




## Designing Web Components

A web component's public API should be available both imperatively (via JavaScript) and declaratively (via HTML). You should be able to do everything in one, that you can do in the other within reason.



### Imperative

You should always try and make the constructor available whether it's exported from an ES2015 module or a global:

```js
export default skate('my-component', {});
```



### Declarative

By declaring a Skate component, you are automatically making your element available to be used as HTML:

```html
<my-component></my-component>
```

Instead of providing just imperative methods such as `play()` for a video player, you should try to provide attributes that offer the same functionality. For example, if you had a player component you could offer a `playing` boolean attribute so that it can be put on the element so that it starts playing when it's put on the page.

```html
<x-player playing></x-player>
```

To pause / stop the player, you remove the attribute.

```html
<x-player></x-player>
```

If you're something like React or Skate to render this component, you don't have to write any imperative code to remove that attribute as the virtual DOM implementations will do that for you.

The nice part about thinking this way is that you get both a declarative and imperative API for free. You can think about this in simpler terms by designing your API around attributes rather than methods.



### Naming Collisions

You may write a component that you change in a backward incompatible way. In order for your users to upgrade, they'd have to do so all at once instead of incrementally if you haven't given the new one a different name. You could rename your component so it can co-exist with the old one, or you can use `skate.factory()` to export a function that will allow your consumers to define a name for your component while preventing them from having to use `skate()` (or even know about it).

```js
export default skate.factory({
  render (elem) {
    skate.vdom.text(`This element has been called: ${elem.tagName}.`);
  }
});
```



### Compatible with multiple versions of itself

Skate is designed so that you can have multiple versions of it on the same page. This is so that if you have several components, your upgrades and releases aren't coupled. If you have a UI library based on Skate and those consuming your library also have Skate, your versions aren't coupled.



### Properties and Attributes

Properties and attributes should represent as much of your public API as possible as this will ensure that no matter which way your component is created, its API remains as consistent as the constraints of HTML will allow. You can do this by ensuring your properties have corresponding attributes:

```js
skate('my-component', {
  properties: {
    // Links the `name` property to the `name` attribute.
    name: { attribute: true }
  }
});
```

Sometimes this may not be viable, for example when passing complex data types to attributes. In this scenario, you can try and serialize / deserialize to / from attributes. For example, if you wanted to take a comma-separated list in an attribute and have the property take an array, but still have them linked, you could do something like:

```js
skate('my-component', {
  properties: {
    values: {
      attribute: true,
      deserialize (val) {
        return val.split(',');
      },
      serialize (val) {
        return val.join(',');
      }
    }
  }
});
```



## React Integration

We provide an [integration layer](https://github.com/skatejs/react-integration) for React that transforms your web components into React components so that they can be used as first-class citizens within React.<|MERGE_RESOLUTION|>--- conflicted
+++ resolved
@@ -909,16 +909,8 @@
 The `factory()` function gives you a way to define a custom element without defining its name. This is useful because it allows your consumers to decide which name your component should have. This is also effective in maintaining UI components that may have breaking changes made to them as you don't have to change their global name in order to have multiple versions of them on the same page. It can be up to your consumers to decide how they want to do that based on how they're using them.
 
 ```js
-<<<<<<< HEAD
-const oldComponent = skate.factory({ ... });
-const newComponent = skate.factory({ ... });
-
-oldComponent('x-component-v1');
-newComponent('x-component-v2');
-=======
 var componentFactory = skate.factory({ ... });
 var myComponent = componentFactory('my-component');
->>>>>>> ee9f4bf4
 ```
 
 
