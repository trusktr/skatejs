# Skate

[![Build Status](https://travis-ci.org/skatejs/skatejs.svg?branch=master)](https://travis-ci.org/skatejs/skatejs)
[![Join the chat at https://gitter.im/skatejs/skatejs](https://badges.gitter.im/skatejs/skatejs.svg)](https://gitter.im/skatejs/skatejs?utm_source=badge&utm_medium=badge&utm_campaign=pr-badge&utm_content=badge)

[![Sauce Test Status](https://saucelabs.com/browser-matrix/skatejs.svg)](https://saucelabs.com/u/skatejs)

*This is the README for the master branch and is probably out of sync with the last stable release. To see the README for the last stable release select it from the list of tags.*

Skate is a web component library that provides an API to bind behaviour to DOM elements. It's based on the W3C specification for Custom Elements.

- Provides a superset of the [Custom Element Spec](http://w3c.github.io/webcomponents/spec/custom/).
- Hooks for the spec'd lifecycle, templating, custom properties and event delegation.
- Small, 5k min+gz.
- Allows easy transition from selector-based behaviour binding to element binding.

*Skate will soon be joining the [jQuery Foundation Project Incubator](https://jquery.org/) and will be helping to define that process moving forward. Nothing will change for users or contributors before, during or after the transition.*

HTML

```html
<my-element></my-element>
```

JavaScript

```js
skate('my-element', {
  created: function (elem) {
    elem.textContent = 'Hello, World!';
  }
});
```

Result

```html
<my-element>Hello, World!</my-element>
```



## Documentation

<!-- START doctoc generated TOC please keep comment here to allow auto update -->
<!-- DON'T EDIT THIS SECTION, INSTEAD RE-RUN doctoc TO UPDATE -->


- [Compatibility](#compatibility)
- [Installing](#installing)
  - [UMD (AMD / CommonJS)](#umd-amd--commonjs)
  - [ES6 Modules](#es6-modules)
  - [Global](#global)
- [Examples](#examples)
- [Resources](#resources)
- [Questions?](#questions)
- [`skate (componentName, componentDefinition)` API](#skate-componentname-componentdefinition-api)
  - [Return Value](#return-value)
  - [`componentName`](#componentname)
  - [`componentDefinition`](#componentdefinition)
    - [`prototype`](#prototype)
    - [`events`](#events)
      - [Event Delegation](#event-delegation)
    - [`created`](#created)
    - [`properties`](#properties)
      - [`attribute`](#attribute)
      - [`coerce`](#coerce)
      - [`created`](#created-1)
      - [`default`](#default)
      - [`deserialize`](#deserialize)
      - [`get`](#get)
      - [`initial`](#initial)
      - [`serialize`](#serialize)
      - [`set`](#set)
    - [`render`](#render)
      - [Writing your own renderers](#writing-your-own-renderers)
    - [`ready`](#ready)
  - [`attached`](#attached)
    - [`detached`](#detached)
    - [`attribute`](#attribute-1)
    - [`extends` *](#extends-)
    - [`type`](#type)
      - [Custom bindings](#custom-bindings)
        - [Considerations](#considerations)
        - [Transitioning Away from jQuery-style Plugins](#transitioning-away-from-jquery-style-plugins)
    - [`resolvedAttribute`](#resolvedattribute)
    - [`unresolvedAttribute`](#unresolvedattribute)
- [`skate.*` API](#skate-api)
  - [`create (componentName, elementProperties = {})`](#create-componentname-elementproperties--)
    - [Alternatives](#alternatives)
    - [Setting Properties](#setting-properties)
    - [Why not just patch `document.createElement()`?](#why-not-just-patch-documentcreateelement)
    - [`emit (element, eventName, eventOptions = {})`](#emit-element-eventname-eventoptions--)
    - [Emitting Several Events at Once](#emitting-several-events-at-once)
    - [Return Value](#return-value-1)
    - [Preventing Bubbling or Canceling](#preventing-bubbling-or-canceling)
    - [Passing Data](#passing-data)
  - [`fragment (...almostAnything)`](#fragment-almostanything)
  - [`init (...elements)`](#init-elements)
  - [`noConflict ()`](#noconflict-)
  - [`properties`](#properties-1)
    - [`boolean`](#boolean)
    - [`number`](#number)
    - [`string`](#string)
  - [`ready (elementOrElements, callback)`](#ready-elementorelements-callback)
    - [Background](#background)
    - [The problem](#the-problem)
    - [The solution](#the-solution)
    - [Drawbacks](#drawbacks)
  - [`render (element)`](#render-element)
  - [`render.html(renderFunction)`](#renderhtmlrenderfunction)
  - [`version`](#version)
- [Component Lifecycle](#component-lifecycle)
- [Extending Elements](#extending-elements)
- [Custom Methods and Properties](#custom-methods-and-properties)
- [Asynchrony](#asynchrony)
- [Web Component Differences](#web-component-differences)
- [Native Support](#native-support)
- [Polyfills](#polyfills)
- [Preventing FOUC](#preventing-fouc)
- [Ignoring Elements](#ignoring-elements)
- [Multiple Version Support](#multiple-version-support)
- [Designing Web Components](#designing-web-components)
  - [Imperative](#imperative)
  - [Declarative](#declarative)
  - [Properties and Attributes](#properties-and-attributes)
  - [Content Projection](#content-projection)
  - [React Integration](#react-integration)

<!-- END doctoc generated TOC please keep comment here to allow auto update -->



## Compatibility

See the Sauce Labs badge at the top.



## Installing

You can download the source yourself and put it wherever you want. Additionally you can use Bower:

    bower install skatejs

Or NPM:

    npm install skatejs

Or JSPM:

    jspm install npm:skatejs

Include either `dist/skate.js` or `dist/skate.min.js`.



### UMD (AMD / CommonJS)

UMD files are located in `lib/`. Simply `require` the `lib/index.js` file by whatever means you have and use it in accordance with whatever loader you've chosen.



### ES6 Modules

The Skate source is written using [ES6 modules](http://www.2ality.com/2014/09/es6-modules-final.html). If you're using a transpilation method, then you can `import skate from 'src/index';` and use it in your projects as you would any ES6 module.



### Global

If you're still skating old school the `dist` directory contains the compiled ES5 source. The compiled source does not use a module loader; everything will just work. Access Skate as a global with `skate`.



## Examples

- [SkateJS website (WIP)](https://github.com/skatejs/skatejs.github.io/tree/future)
- [TodoMVC, classic DOM](https://github.com/skatejs/todomvc/tree/skatejs/examples/skatejs)
- [TodoMVC, functional UI](https://github.com/skatejs/todomvc/tree/skatejs/examples/skatejs-dom-diff) (DOM diffing etc)
- [AUI](https://bitbucket.org/atlassian/aui) (only some components)



## Resources

- [Web Platform Podcast: Custom Elements & SkateJS (#66)](https://www.youtube.com/watch?v=AbolmN4mp-g)
- [SydJS: Skating with Web Components](http://slides.com/treshugart/skating-with-web-components#/)
- [SydJS: Still got your Skate on](http://slides.com/treshugart/still-got-your-skate-on#/)



## Questions?

If you have any questions about Skate you can use one of these:

- [Gitter](https://gitter.im/skatejs/skatejs)
- [HipChat](https://www.hipchat.com/gB3fMrnzo)



## `skate (componentName, componentDefinition)` API

The main `skate()` function is the entry-point to the API and is what defines your custom element.



### Return Value

The `skate()` function returns you a function / constructor that you can use to create an instance of your component.

```js
var MyComponent = skate('my-component', {
  created: function (elem) {}
});
```

Can be created in both of the following ways:

```js
MyComponent();
new MyComponent();
```

The returned function also contains the information specified in your definition:

```js
// function (elem) {}
MyComponent.created;
```

It also contains extra information about the component:

- `id` The id / name of the component. In this case it would be `my-component`.
- `isNative` Whether or not the definition is using native custom elements underneath the hood.
- `name` Same as `id`, but the name of the function / constructor is reflected properly when debugging. This doesn't work in WebKit because it's non-configurable.



### `componentName`

The `componentName` is a string that is the tag name of the custom element that you are creating. If you are using / creating [custom component types](https://github.com/skatejs/types), then this may correspond to something else. Even though that's possible, Skate is a custom element library. It always will be at its core.



### `componentDefinition`

The `componentDefinition` argument is an object literal or constructor / function / class that houses your component definition. The following options are supported and are chronologically ordered in terms of where they get used in the component's lifecycle.



#### `prototype`

The element's prototype. This is the first thing that happens in the element's lifecycle.

```js
skate('my-component', {
  prototype: {
    get someProperty () {},
    set someProperty () {},
    someMethod: function () {},
  }
});
```

In native custom elements, you must provide the entire prototype for your custom element. This means that even if you're creating a new custom element, you must be explicit about it:

```js
document.registerElement('my-component', {
  prototype: Object.create(HTMLElement.prototype, {
    someProperty: {
      get: function () {},
      set: function () {}
    },
    someMethod: {
      value: function () {}
    }
  })
});
```

With Skate, if your `prototype` doesn't inherit from the base `HTMLElement`, it will automatically do this for you.



#### `events`

Event listeners to add to the custom element. These happens after the `prototype` is set up and before `created` is called.

```js
skate('my-component', {
  events: {
    click: function (e) {}
  }
});
```

The context and arguments passed to the event handler are the same as the native [`EventTarget.addEventListener()`](https://developer.mozilla.org/en-US/docs/Web/API/EventTarget/addEventListener) method:

- `this` is the DOM element
- `e` is the native event object that was dispatched on the DOM element



##### Event Delegation

Event descriptors can use selectors to target descendants using event delegation.

```js
skate('my-component', {
  events: {
    'click button': function (e) {}
  }
});
```

Instead of firing for every click on the component element - or that bubbles to the component element - it will only fire if a descendant `<button>` was clicked.



#### `created`

Function that is called when the element is created. This corredsponds to the native `createdCallback`. It is the first lifecycle callback that is called and is called after the `prototype` is set up.

```js
skate('my-component', {
  created: function (elem) {}
});
```

The only argument passed to `created` is component element. In this case that is `<my-component>`.



#### `properties`

Custom properties that should be defined on the element. These are set up after the `created` lifecycle callback is called.

The custom property definition accepts the following options.

```js
skate('my-component', {
  properties: { ...properties }
});
```



##### `attribute`

Whether or not to link the property to an attribute. This can be either a `Boolean` or `String`.

- If it's `false`, it's not linked to an attribute. This is the default.
- If it's `true`, the property name is dash-cased and used as the attribute name it should be linked to.
- If it's a `String`, the value is used as the attribute name it should be linked to.

```js
skate('my-component', {
  properties: {
    myProp: {
      attribute: true
    }
  }
});
```



##### `coerce`

A function that coerces the incoming property value and returns the coerced value. This value is used as the internal value of the property.

```js
skate('my-component', {
  properties: {
    myProp: {
      coerce (value) {
        return value;
      }
    }
  }
});
```

The parameters passed to the function are:

- `value` - the value that should be coerced



##### `created`

A function that is called during the `created` lifecycle of the element. It's useful when you need to some setup that is specific to a given property.

```js
skate('my-component', {
  properties: {
    myProp: {
      created (elem, data) {
        // do some setup
      }
    }
  }
});
```

The parameters passed to the function are:

- `elem` - the component element
- `data` - an object containing information about the property
  - `name` - the property name
  - `internalValue` - the internal value of the property at the time of creation



##### `default`

Specifies the default value of the property. If the property is ever set to `null` or `undefined`, instead of being empty, the `default` value will be used instead.

```js
skate('my-component', {
  properties: {
    myProp: {
      default: 'default value'
    }
  }
});
```

You may also specify a function that returns the default value. This is useful if you are doing calculations or need to return a reference:


```js
skate('my-component', {
  properties: {
    myProp: {
      default (elem, data) {
        return [];
      }
    }
  }
});
```

The parameters passed to the function are:

- `elem` - the component element
- `data` - an object containing information about the property
  - `name` - the property name



##### `deserialize`

A function that coerces the property value to a `String` so that it can be set to the linked attribute, if it is linked.

```js
skate('my-component', {
  properties: {
    myProp: {
      deserialize (value) {
        return value ? value.toString() : '';
      }
    }
  }
});
```

The parameters passed to the function are:

- `value` - the property value that needs to be coerced to the attribute value.



##### `get`

A function that is used to return the value of the property. If this is not specified, the internal property value is returned.

```js
skate('my-component', {
  properties: {
    myProp: {
      get (elem, data) {
        return `prefix_${data.internalValue}`;
      }
    }
  }
});
```

The parameters passed to the function are:

- `elem` - the component element
- `data` - an object containing information about the property
  - `name` - the property name
  - `internalValue` - the current internal value of the property



##### `initial`

The initial value the property should have. This is different from `default` in the sense that it is only ever invoked once to set the initial value. If this is not specified, then `default` is used in its place.

```js
skate('my-component', {
  properties: {
    myProp: {
      initial: 'initial value'
    }
  }
});
```

It can also be a function that returns the initial value:

```js
skate('my-component', {
  properties: {
    myProp: {
      initial (elem, data) {
        return 'initial value';
      }
    }
  }
});
```

The parameters passed to the function are:

- `elem` - the component element
- `data` - an object containing information about the property
  - `name` - the property name



##### `serialize`

A function that coerces the attribute value back to the property value, if it is linked.

```js
skate('my-component', {
  properties: {
    myProp: {
      deserialize (value) {
        return value ? value.toString() : '';
      }
    }
  }
});
```

The parameters passed to the function are:

- `value` - the attribute value that needs to be coerced to the property value.



##### `set`

A function that is called whenever the property is set. This is also called when the property is first initialised.

```js
skate('my-component', {
  properties: {
    myProp: {
      set (elem, data) {
        // do something
      }
    }
  }
});
```

The parameters passed to the function are:

- `elem` - the component element
- `data` - an object containing information about the property
  - `name` - the property name
  - `newValue` - the new property value
  - `oldValue` - the old property value.

When the property is initialised, `oldValue` will always be `undefined` and `newValue` will correspond to the initial value. If the property is set to `null` or `undefined`, the value is normalised to be `undefined` for consistency.

*An important thing to note is that native property setters are not invoked if you use the `delete` keyword. For that reason, Skate property setters are also not able to be invoked, so keep this in mind when using your components.*




#### `render`

Function that is called to render the element. This is called after the `properties` have been set up on the element so they are accessible here. This function is not called if the `resolvedAttribute` has been applied to the element. This means that you can render your componnent on the server and still go through its lifecycle.

```js
skate('my-component', {
  render: function (elem) {
    elem.innerHTML = '<p>something</p>';
  }
});
```

The only argument passed to `render` is component element. In this case that is `<my-component>`.



##### Writing your own renderers

Writing your own renderers consists of writing a function that returns a function:

```js
function render (renderFn) {
  return function (elem) {
    elem.innerHTML = renderFn(elem);
  };
}
```

And you could use it like so:

```js
skate('my-component', {
  render: render(function (elem) {
    return `Hello, ${elem.name || 'World'}!`;
  })
}
```

If you wanted to do something a little bit more complex, you could use something like [skatejs-dom-diff](https://github.com/skatejs/dom-diff) as stated at the end of the previous section:

```js
function render (renderFn) {
  return function (elem) {
    skateDomDiff.merge({
      destination: skate.fragment(renderFn(elem)),
      source: elem
    });
  };
}
```

And you could use it in the exact same way as used above. The only difference being that it will only update the parts of your element's tree that changed. Everything else stays intact as it was before.



#### `ready`

Function that is called after the element has been rendered (see `render`).

```js
skate('my-component', {
  ready: function (elem) {}
});
```

The only argument passed to `ready` is component element. In this case that is `<my-component>`.



### `attached`

Function that is called after the element has been inserted to the document. This corredsponds to the native `attachedCallback`. This can be called several times, for example, if you were to remove the element and re-insert it.

```js
skate('my-component', {
  attached: function (elem) {}
});
```

The only argument passed to `attached` is component element. In this case that is `<my-component>`.



#### `detached`

Function that is called after the element has been removed from the document. This corredsponds to the native `detachedCallback`. This can be called several times, for example, if you were to remove the element, re-attach it and the remove it again.

```js
skate('my-component', {
  detached: function (elem) {}
});
```

The only argument passed to `detached` is component element. In this case that is `<my-component>`.



#### `attribute`

Function that is called whenever an attribute is added, updated or removed. This corresponds to the native `attributeChangedCallback` and is *not* called for attributes that exist on the element before it is upgraded, just like with native custom elements. Generally, you'll probably end up using `properties` that have linked attributes instead of this callback.

```js
skate('my-component', {
  attribute: function (elem, data) {
    if (data.oldValue === undefined) {
      // created
    } else if (data.newValue === undefined) {
      // removed
    } else {
      // updated
    }
  }
});
```

The arguments passed to the `attribute` callback differ from the native `attributeChanged` callback to provide consistency and predictability with the rest of the Skate API:

- `elem` is the component element
- `data` is an object containing attribute `name`, `newValue` and `oldValue`. If `newValue` and `oldValue` are empty, the values are `undefined`.



#### `extends` *

The built-in element to extend. This option is up for contention in the custom element spec and may be removed in a future release. It exists because it's currently the only way to extend built-in types natively.

```js
skate('my-component', {
  extends: 'input'
});
```

Skate will automatically detect the native prototype for the element that you are extending and ensure that your `prototype` extends it, rather than you having to do this manually. This is also explained in the `prototype` option.



#### `type`

The [custom type](https://github.com/skatejs/types) to use if diverging from the spec.

```js
skate('my-component', {
  type: customType
});
```



##### Custom bindings

Skate supports custom bindings such as the ability to bind functionality to elements that have a particular attribute or classname. This comes in handy when wanting to work with legacy code that uses class / attribute selectors to bind stuff to elements on `DOMContentLoaded` because it negates the need to use selectors and / or `DOMContentLoaded` altogether. Not only does this have added performance benefits because you're not running selectors or blocking, it also means that you don't have to run any manual initialisation code. Just write your HTML and things happen.

The actual binding functionality isn't built into Skate. Skate simply offers an API for you to use custom bindings that you or others have written. If you want to write a binding, all you have to do is provided a particular interface for Skate to call.

```js
var myCustomBidning = {
  create: function (componentDefinition) {
    // Create an element matching the component definition.
  },
  filter: function (element, componentDefinitions) {
    // Return an array of definitions that the element should initialise with.
  }
};
```

There's some that we've already built for you over at https://github.com/skatejs/types.



###### Considerations

There's a few things that you must consider when building and using custom bindings:

- You're deviating from the spec - Skate will always be a superset of the custom element spec. This means that core-Skate will never stray too far from the spec other than offering a more convenient API and featureset.
- Performance - The `filter` callback is performance-critical. This function *must* be run for every single element that comes into existence. Be very aware of this.
- With great power comes great responsibility - No matter if we decided to expose this as API or not, we'd still have to do a similar algorithm behind the scenes. Since there are many use-cases where writing a component with the Skate API is useful, we felt it was best to offer safe, spec-backed defaults while giving developers a little bit of breathing room.



###### Transitioning Away from jQuery-style Plugins

Because Skate supports custom bindings as mentioned above, it allows you to do things like refactor your jQuery initialisation code without touching any HTML:

```js
jQuery(function ($) {
  $('.tabs').tabs();
});
```

There's several problems with this approach. First, you're running a selector against the document. This is unnecessary and can get slow in large DOMs even in the latest browsers. Second, it only gets executed on `DOMContentLoaded`. If you want to dynamically add some tabs to your document, then you've got to manually call that again once they've been added to the DOM.

With Skate, those problems vanish. No selectors are run and your tabs will automatically be initialised regardless of when they are put into the document.

To refactor that into a Skate component, all you need to do is:

```js
var typeClass = require('skatejs-type-class');

skate('tabs', {
  type: typeClass,
  created: function (element) {
    jQuery(element).tabs();
  }
});
```

Possibly the best part about this is that you don't need to touch any markup and only a minimal amount of JavaScript.




#### `resolvedAttribute`

The name of the attribute that is added after the element is upgraded. This can be used to server-side render your custom element because if this is present, `render` will not be called. It can also be added to target elements without this attribute to have styling that helps to prevent FOUC or jank.

```html
<my-component resolved />
```



#### `unresolvedAttribute`

The name of the attribute that is removed from the element after it is upgraded. It can be used to selectively target elements that have not been upgraded yet.

```html
<my-component unresolved />
```



## `skate.*` API

The following are all available on the `skate` object, or available for use from the `src/api` or `lib/api` folders.



### `create (componentName, elementProperties = {})`

Creates an element for the specified component `name`, ensures that it's synchronously initialized and assigns all `props` to it. On the surface, this doesn't appear much different than `document.createElement()` in browsers that support custom elements, however, there's several benefits that it gives you on top of being a single, consistent and convenient way to do things in any browser and environment.

For example, this can be called in any browser and it will behave consistently:

```js
skate.create('my-element');
```

In browsers that support custom elements, it is equivalent to:

```js
document.createElement('my-element');
```

In browsers that do not support custom elements, you would have to manually ensure that the element is initialised synchronously:

```js
var element = document.createElement('my-element');
skate.init(element);
```

To take this example further, if we've extended an element:

```js
skate('my-element', {
  extends: 'div'
});
```

How we call this function does not change:

```js
skate.create('my-element');
```

However, in native land this does change:

```js
document.createElement('div', 'my-element');
```

And in polyfill land, it's much different:

```js
var element = document.createElement('div');
element.setAttribute('is', 'my-element');
skate.init(element);
```

Both the native and polyfilled examples above expose too many implementation details. It's much better to have one simple and consistent way to create an element.



#### Alternatives

If you have access to the function / constructor returned from the `skate()` call, invoking that does the same exact thing as `skate.create()`:

```js
var myElement;
var MyElement = skate('my-element', {});

// Same thing:
myElement = skate.create('my-element');
myElement = MyElement();
myElement = new MyElement();
```



#### Setting Properties

All methods of constructing an element support passing properties.

```js
myElement = skate.create('my-element', { prop: 'value' });
myElement = MyElement({ prop: 'value' });
myElement = new MyElement({ prop: 'value' });
```

Passing properties automatically assigns them to the element:

```js
// 'value'
console.log(myElement.prop);
```



#### Why not just patch `document.createElement()`?

Skate is designed to work with multiple versions of itself on the same page. If one version patches `document.createElement()` differently than another, then you have problems. Even if we did do this, how `document.createElement()` is called still depends on how the corresponding component has been registered, which is bad, especially when we can infer that information from the component definition.



### `emit (element, eventName, eventOptions = {})`

Emits a `CustomEvent` on `element` that `bubbles` and is `cancelable` by default. This is useful for use in components that are children of a parent component and need to communicate changes to the parent.

```js
skate('x-tabs', {
  events: {
    selected: hideAllAndShowSelected
  }
});

skate('x-tab', {
  events: {
    click: function () {
      skate.emit(this, 'selected');
    }
  }
});
```

It's preferrable not to reach up the DOM hierarchy because that couples your logic to a specific DOM structure that the child has no control over. To decouple this so that your child can be used anywhere, simply trigger an event.

Note that events cannot be triggered with `skate.emit` on disabled elements. Events also can't bubble through disabled elements.



#### Emitting Several Events at Once

You can emit more than one event at once by passing a space-separated string or an array as the `eventName` parameter:

```js
skate.emit(element, 'event1 event2');
skate.emit(element, [ 'event1', 'event2' ]);
```



#### Return Value

The native `element.dispatchEvent()` method returns `false` if the event was cancelled. Since `skate.emit()` can trigger more then one event, a `Boolean` return value is ambiguous. Instead it returns an `Array` of the event names that were canceled.



#### Preventing Bubbling or Canceling

If you don't want the event to bubble, or you don't want it to be cancelable, then you can specify those options in the `eventOptions` argument.

```js
skate.emit(element, 'event', {
  bubbles: false,
  cancelable: false
});
```



#### Passing Data

You can pass data when initializing the event with the `detail` option in the `eventOptions` argument.

```js
skate.emit(element, 'event', {
  detail: {
    data: 'my-data'
  }
});
```



### `fragment (...almostAnything)`

Creates a document fragment from the specified node or HTML string and ensures any components within the fragment are synchronously initialised.

You can pass a DOM node:

```js
skate.fragment(document.createElement('my-element'));
```

A string:

```js
skate.fragment('<my-element></my-element>');
```

Any traversible item:

```js
skate.fragment([document.createElement('my-element'), '<my-element></my-element>']);
```

Or a combination of those:

```js
skate.fragment(
  document.createElement('my-element'),
  '<my-element></my-element>',
  [document.createElement('my-element'), '<my-element></my-element>']
);
```

You are returned a document fragment that contains synchronously initialised components (if you added any components). It's just a normal `DocumentFragment` so you can do anything you would normally be able to do. However, it should be noted that the methods aren't decorated to sync init components that you add after calling `skate.fragment()`.

If you want to add components that are synchronously initialised, you can just chain `skate.fragment()` calls:

```js
skate
  .fragment('<my-element></my-element>')
  .appendChild(skate.fragment('<my-other-element></my-other-element>'));
```



### `init (...elements)`

It's encouraged that you use `skate.create()` and `skate.fragment()` for creating elements and ensuring that they're synchronously initialised, however, there are edge-cases where synchronously initialising an existing element `skate.init()` may be necessary.

```js
skate.init(element1, element2);
```

*You shouldn't use skate.init() in native to ensure descendant DOM is initialised as there's stuff native does that we don't emulate with it. See the docs on `skate.ready()` for how you can interact with descendant components after they've been upgraded.*



### `noConflict ()`

Same as what you'd come to expect from most libraries that offer a global namespace. It will restore the value of `window.skate` to the previous value and return the current `skate` object.

```js
var currentSkate = skate.noConflict();
```

*No conflict mode is only available from the version in `dist/` since that's the only version that exports a global.*



### `properties`

Skate has some built-in property definitions to help you with defining consistent property behaviour within your components. All built-in properties are functions that return a property definition.

```js
skate.properties.boolean();
```

You are able to pass options to these properties to override built-in behaviour, or to define extra options that would normally be supported by a Skate property definition.

```js
skate.properties.boolean({
  coerce: function () {
    // coerce it differently than the default way
  },
  set: function () {
    // do something when set
  }
});
```

Generally built-in properties will only return a definition containing `coerce`, `deserialize` and `serialize` options. They may also define a `deafult`, such as with the `boolean` property.

*Empty values are defined as `null` or `undefined`. All empty values, if the property accepts them, are normalised to `undefined`.

*Properties are only linked to attributes if the `attribute` option is set. Each built-in property, if possible, will supply a `deserialize` and `serialize` option but will not be linked by default.*



#### `boolean`

The `boolean` property allows you to define a property that should *always* have a boolean value to mirror the behaviour of boolean properties / attributes in HTML. By default it is `false`. If an empty value is passed, then the value is `false`. If a boolean property is linked to an attribute, the attribute will have no value and its presence indicates whether or not it is `true` (present) or `false` (absent).



#### `number`

Ensures the value is always a `Number` and is correctly linked to an attribute. Empty values are not coerced to Numbers. If a value cannot be coerced then it is `NaN`.



#### `string`

Ensures the value is always a `String` and is correctly linked to an attribute. Empty values are not coerced to strings.



### `ready (elementOrElements, callback)`

The `skate.ready()` function should not be confused with the `ready` lifecycle callback. The lifecycle callback is called when the component element is ready to be worked with. It means that it's been templated out and all properties have been set up completely. It does not mean, however, that descendant components have been initialised.



#### Background

You maybe thinking "that sucks, why wouldn't they have been initialised?" That's a very good question. In order to realise the problem, we must first know how native custom elements behave.

If you put your component definitions before your components in the DOM loading `component-a` before `component-b`:

```html
<script src="component-a.js"></script>
<script src="component-b.js"></script>
<component-a>
  <component-b></component-b>
</component-a>
```

The initialisation order will be:

1. `component-a`
2. `component-b`

If you flip that around so that `component-b` is loaded before `component-a`, the order is the same. This is because the browser will initialise elements with their corresponding definitions as it descends the DOM tree.

However, if you put your component definitions at the bottom of the page, it gets really hairy. For example:

```html
<component-a>
  <component-b></component-b>
</component-a>
<script src="component-a.js"></script>
<script src="component-b.js"></script>
```

In this example, we are loading `component-a` before `component-b` and the same order will apply. *However*, if you flip that around so that `component-b` is loaded before `component-a`, then `component-b` will be initialised first. This is because when a definition is registered via `document.registerElement()`, it will look for elements to upgrade *immediately*.



#### The problem

If you want `component-a` to be able to rely on `component-b` being initialised, you'd have to put some constraints on your consumers:

- If you're running native, you must load your definitions at the bottom of the page. You must also ensure that you're loading `component-b` before `component-a`. You could use a module loader to ensure `component-b` is imported by `component-a`, but you still have the constraint of making the consumer load the definitions at the bottom of the page.
- If you're running in polyfill land, just make sure that you load `component-b` before `component-a`. As above, you could just use a module loader for this.

The problem here is that your consumer is now concerned with implementation details and have constraints placed on them that they shouldn't have to worry about.



#### The solution

If you want to do something when `component-b` is initialised, you can use `skate.ready()`.

```js
skate('component-a', {
  created: function (elem) {
    var b = elem.querySelector('component-b');

    // undefined
    b.initialised;

    // Your selected elements are passed to the callback as the first argument.
    skate.ready(elem.querySelector('component-b'), function (b) {
      // true
      b.initialised;
    });
  },
  render: function (elem) {
    elem.innerHTML = '<component-b></component-b>';
  }
});

skate('component-b', {
  created: function (elem) {
    elem.initialised = true;
  }
});
```



#### Drawbacks

This does not solve the situation where you want to be notified of future elements that may be added somewhere in your descendant DOM. That is more a concern of what API you choose to expose to your consumers, the rendering path you choose and the problem you're trying to solve. This only concerns itself with the descendant nodes that you *know* exist. Most of the time this will come from the `render` lifecycle callback.



### `render (element)`

Renders invokes the `render()` lifecycle callback on the specified element for the components that are bound to it. If no components are found for the element, nothing happens.

```js
var hello = skate('x-hello', {
  render: function (elem) {
    elem.innerHTML = `Hello, ${elem.name || 'World'}!`;
  }
});

// <x-hello>Hello, World!</x-hello>
var elem = hello();

// <x-hello>Hello, Bob!</x-hello>
elem.name = 'Bob';
skate.render(elem);
```

This makes it extremely useful when using properties because you can rewrite the above component to re-render itself while taking advantave of all that `properties` has to offer:

```js
var hello = skate('x-hello', {
  properties: {
    name: {
      attribute: true,
      default: 'World',
      set: skate.render
    }
  },
  render: function (elem) {
    elem.innerHTML = `Hello, ${elem.name}!`;
  }
});

// <x-hello name="World">Hello, World!</x-hello>
var elem = hello();

// <x-hello name="Bob">Hello, Bob!</x-hello>
elem.name = 'Bob';
```

*If you are using the polyfill and are using custom bindings (i.e. classes and attributes) then it will invoke `render()` in each of those if they are specified. It's recommended that you only bind one component that does rendering otherwise the result is not predictable. It's up to component authors to write components that follow best practices and it's up to component consumers to use components that follow best practices.*



<<<<<<< HEAD
#### Writing your own renderers
=======
### `render.html(renderFunction)`

This function exists for a simple, default way to render content to your host component. It doesn't do any special diffing or anything, it simply removes all current nodes and adds the new ones. You can return a document fragment, node or string (that will be converted to nodes).

```js
var hello = skate('x-hello', {
  render: skate.render.html(function (elem) {
    return `Hello, ${elem.name || 'World'}!`;
  })
});
```

Using this is good for simple components, or components where you're using properties to mutate the template that you render from here. Functional UI proponents won't like this method, but this offers the simplest, least opinionated method to build a component as Skate strives to have as little opinion about this as possible.

If you want to re-render your entire component but have it only update the parts that need updating, you can use something like [skatejs-dom-diff](https://github.com/skatejs/dom-diff) in a custom renderer. For more information, see the next section.

>>>>>>> a96f2000



### `version`

Returns the current version of Skate.



## Component Lifecycle

The component lifecycle consists of several paths in the following order starting from when the element is first created.

1. `prototype` is set up in non-native (already set up in native)
2. `events` are set up
3. `properties` are defined
4. `created` is invoked
5. `render` is invoked to render an HTML structure to the component
6. `properties` are initialised
7. `ready` is invoked
8. `attached` is invoked when added to the document (or if already in the document)
9. `detached` is invoked when removed from the document
10. `attribute` is invoked whenever an attribute is updated



## Extending Elements

You may extend components using ES6 classes or your favorite ES5 library.

```js
var XParent = skate('x-parent', {
  static created () {

  }
  static get events {
    return {
      event1 () {}
    }
  }
});

var XChild = skate('x-child', class extends XParent {
  static created () {
    super.created();
  }
  static get events {
    return class extends super.events {
      event1 (e) {
        super.event1(e);
      }
      event2 () {

      }
    };
  }
});
```

Due to the semantics of ES6 classes, you must specify any non-prototype members as static. ES6 classes also do not support the object literal syntax. In order to specify properties, just use the getter syntax like we did with `events` above.



## Custom Methods and Properties

Skate gives you the option to specify custom properties and methods on your component.

```js
skate('my-component', {
  prototype: {
    callMeLikeAnyNativeMethod: function () {}
  }
});
```

<<<<<<< HEAD
If you wanted to do something a little bit more complex, you could use something like [skatejs-dom-diff](https://github.com/skatejs/dom-diff):
=======
These members are applied directly to the element instance that your component is bound to so you can do stuff like this:
>>>>>>> a96f2000

```js
document.getElementById('my-component-id').callMeLikeanyNativeMethod();
```



## Asynchrony

<<<<<<< HEAD
### `version`
=======
Due to the fact that Skate uses Mutation Observers - and polyfills it for older browsers - elements are processed asynchronously. This means that if you insert an element into the DOM, custom methods and properties on that element will not be available right away. This will not work:

```js
document.body.innerHTML = '<my-component id="my-component-id"></my-component>';
>>>>>>> a96f2000

document.getElementById('my-component-id').someCustomMethod();
```

This is because the component will not be processed until after the block this code is in releases control back to the JavaScript engine. If you need to use the element right away, you must explicitly initialise it in a synchronous manner using `skate.init()`:

```js
var element = document.getElementById('my-component-id');

skate.init(element);

element.someCustomMethod();
```

This is very useful during testing, but can be used for any use case that requires synchronous operation.



## Web Component Differences

Skate implements the [Custom Element spec](http://w3c.github.io/webcomponents/spec/custom/) with a custom API but it does not polyfill the native methods. Since Skate is a custom element library, it does not polyfill [ShadowDOM](http://w3c.github.io/webcomponents/spec/shadow/) or [HTML Imports](http://w3c.github.io/webcomponents/spec/imports/).

You can do some pretty cool things with Skate that you can't do with Web Components. For example, you can write polyfills for existing elements:

`<datalist>...</datalist>`:

```js
skate('datalist', {
  created: polyfillDatalistElement
});
```

Or if you're using [skatejs-types](https://github.com/skatejs/types):

`<input placeholder="">`:

```js
var typeAttribute = require('skatejs-type-attribute');

skate('placeholder', {
  extends: 'input',
  type: typeAttribute,
  created: polyfillInputPlaceholder
});
```

`<input type="date">`:

```js
var typeAttribute = require('skatejs-type-attribute');

skate('type', {
  extends: 'input',
  type: typeAttribute,
  properties: {
    type: {
      set: function (element, change) {
        if (change.newValue === 'date') {
          makeIntoDatepicker(element);
        }
      }
    }
  }
});
```

`<link rel="import" href="path/to/import.html">` (HTML Imports):

```js
var typeAttribute = require('skatejs-type-attribute');

skate('rel', {
  extends: 'link',
  type: typeAttribute,
  properties: {
    rel: {
      set: function (element, change) {
        if (change.newValue === 'import') {
          makeIntoHtmlImport(element);
        }
      }
    }
  }
});
```



## Native Support

If your component is bound via custom tags and your browser supports custom elements then Skate will use the native DOM implementation instead of using Mutation Observers which will have added performance benefits. This all happens underneath the hood and the API does not change.



## Polyfills

As you may know, the only way to polyfill Mutation Observers is to use the deprecated DOM 3 Mutation Events. They were deprecated because if you insert 5k elements at once, you then trigger 5k handlers at once. Mutation Observers will batch that into a single callback.

Skate requires that you BYO your own [Mutation Observers](https://developer.mozilla.org/en/docs/Web/API/MutationObserver) implementation. There are several out there:

- https://github.com/webcomponents/webcomponentsjs (requires WeakMap polyfill)
- https://github.com/megawac/MutationObserver.js
- https://github.com/bitovi/mutationobserver



## Preventing FOUC

An element may not be initialised right away. To prevent FOUC, you can add the `unresolved` attribute to any web component element and then use that attribute to hide the element in your stylesheets.

```html
<style>
  [unresolved] {
    opacity: 0;
  }
</style>
<my-element unresolved></my-element>
```

The `unresolved` attribute will be removed after the `created()` callback is called and before the `attached()` callback is called.

Additionally, after removing the `unresolved` attribute, Skate will add the `resolved` attribute. This allows you to transition your styles:

```css
[resolved] {
  opacity: 1;
  transition: opacity .3s ease;
}
```


## Ignoring Elements

If you have a DOM tree that you don't want Skate to polyfill then you can add the `data-skate-ignore` attribute. This is ideal for mitigating performance issues associated with older browsers and inspecting each element that is added to the document. Generally this is only an issue in Internet Explorer and dealing with hundreds of thousands of elements. If your browser natively supports Custom Elements then this attribute is ignored.

```html
<div data-skate-ignore>
  <!-- Everything including the container will be ignored. -->
</div>
```



## Multiple Version Support

On top of offering a no-conflict mode, Skate plays well with multiple versions of itself on the same page. Prior to version `0.11` Skate did not share a registry or mutation observers. `0.11` and later share a registry and a mutation observer. This means that trying to register the same component in `0.11` and `0.12` would result in an error. Sharing a mutation observer ensures that we don't have more than main mutation observer on the page scanning incoming elements which helps with performance.




## Designing Web Components

A web component's public API should be available both imperatively (via JavaScript) and declaratively (via HTML). You should be able to do everything in one, that you can do in the other within reason.

### Imperative

You should always try and make the constructor available whether it's exported from an ES2015 module or a global:

```js
window.MyComponent = skate('my-component', {});

// Somewhere else.
var element = window.MyComponent();
```

### Declarative

By declaring a Skate component, you are automatically making your element available to be used as HTML:

```html
<my-component></my-component>
```

### Properties and Attributes

Properties and attributes should represent as much of your public API as possible as this will ensure that no matter which way your component is created, its API remains as consistent as the constraints of HTML will allow. You can do this by ensuring your properties have corresponding attributes:

```js
skate('my-component', {
  properties: {
    // Links the `name` property to the `name` attribute.
    name: { attribute: true }
  }
});
```

Sometimes this may not be viable, for example when passing complex data types to attributes. In this scenario, you can try and serialize / deserialize to / from attributes. For example, if you wanted to take a comma-separated list in an attribute and have the property take an array, but still have them linked, you could do something like:

```js
skate('my-component', {
  properties: {
    values: {
      attribute: true,
      deserialize: function (val) {
        return val.split(',');
      },
      serialize: function (val) {
        return val.join(',');
      }
    }
  }
});
```

### Content Projection

Content projection - or allowing the user to define content which the component can use in its template - is a difficult subject not to be opinionated about. The Shadow DOM spec is supposed to deal with this, but it's still being fully fleshed out and is ~~probably~~ a ways off from full browser support. Until then, we have to find other ways to do this.

An example of this would be if you wanted to create a custom select box that the user can pass options to. And in this select box, you want to put the user's options into a particular spot in your template.

```html
<my-select>
  <my-option>1</my-option>
  <my-option>2</my-option>
</my-select>
```

And you want it to render out to:

```html
<my-select>
  <div class="wrapper">
    <my-option>1</my-option>
    <my-option>2</my-option>
  </div>
</my-select>
```

Dealing with this can be done in many ways.

A simple, straight-forward way to do this would be to take the `childNodes` at the time of rendering, and put them where you want them. In this case, you're creating a `<div>`, putting all initial children in it and then appending that div to the main component:

```js
skate('my-select', {
  render: function (elem) {
    var div = document.createElement('div');
    div.classList.add('wrapper');
    while (elem.childNodes.length) {
      div.appendChild(elem.childNodes[0]);
    }
    elem.appendChild(div);
  }
});
```

This can very easily be abstracted to a function and reused. However, with updates, it starts to get awkward. Your user shouldn't have to `querySelector` for the `<div>` where all the content is and append children to it; they shouldn't even know about that `<div>` at all.

A simple way to get around this, is to create a property that represents that `<div>` and expose it as part of your public API. In the above `render` function, you could add:

```js
Object.defineProperty(elem, 'content', {
  value: div,
  writable: false
});
```

Your consumers can then use that property to add more options:

```js
var option = document.createElement('option');
var select = document.querySelector('my-select');
option.textContent = '3';
select.content.appendChild(option);
```

Which would result in:

```html
<my-select>
  <div class="wrapper">
    <my-option>1</my-option>
    <my-option>2</my-option>
    <my-option>3</my-option>
  </div>
</my-select>
```

### React Integration

You can create React components from web components (thus Skate components work) using [react-integration](https://github.com/skatejs/react-integration).<|MERGE_RESOLUTION|>--- conflicted
+++ resolved
@@ -108,7 +108,7 @@
     - [The solution](#the-solution)
     - [Drawbacks](#drawbacks)
   - [`render (element)`](#render-element)
-  - [`render.html(renderFunction)`](#renderhtmlrenderfunction)
+    - [Writing your own renderers](#writing-your-own-renderers-1)
   - [`version`](#version)
 - [Component Lifecycle](#component-lifecycle)
 - [Extending Elements](#extending-elements)
@@ -919,7 +919,7 @@
 
 
 
-### `emit (element, eventName, eventOptions = {})`
+#### `emit (element, eventName, eventOptions = {})`
 
 Emits a `CustomEvent` on `element` that `bubbles` and is `cancelable` by default. This is useful for use in components that are children of a parent component and need to communicate changes to the parent.
 
@@ -1240,26 +1240,43 @@
 
 
 
-<<<<<<< HEAD
 #### Writing your own renderers
-=======
-### `render.html(renderFunction)`
-
-This function exists for a simple, default way to render content to your host component. It doesn't do any special diffing or anything, it simply removes all current nodes and adds the new ones. You can return a document fragment, node or string (that will be converted to nodes).
-
-```js
-var hello = skate('x-hello', {
-  render: skate.render.html(function (elem) {
-    return `Hello, ${elem.name || 'World'}!`;
-  })
-});
-```
-
-Using this is good for simple components, or components where you're using properties to mutate the template that you render from here. Functional UI proponents won't like this method, but this offers the simplest, least opinionated method to build a component as Skate strives to have as little opinion about this as possible.
-
-If you want to re-render your entire component but have it only update the parts that need updating, you can use something like [skatejs-dom-diff](https://github.com/skatejs/dom-diff) in a custom renderer. For more information, see the next section.
-
->>>>>>> a96f2000
+
+Writing your own renderers consists of writing a function that returns a function:
+
+```js
+function render (renderFn) {
+  return function (elem) {
+    elem.innerHTML = renderFn(elem);
+  };
+}
+```
+
+And you could use it like so:
+
+```js
+render: render(function (elem) {
+  return `Hello, ${elem.name || 'World'}!`;
+});
+```
+
+If you wanted to do something a little bit more complex, you could use something like [skatejs-dom-diff](https://github.com/skatejs/dom-diff) as stated at the end of the previous section:
+
+```js
+function render (renderFn) {
+  return function (elem) {
+    skateDomDiff.merge({
+      destination: skate.fragment(renderFn(elem)),
+      source: elem
+    });
+  };
+}
+```
+
+And you could use it in the exact same way as used above. The only difference being that it will only update the parts of your element's tree that changed. Everything else stays intact as it was before.
+
+
+
 
 
 
@@ -1335,11 +1352,7 @@
 });
 ```
 
-<<<<<<< HEAD
-If you wanted to do something a little bit more complex, you could use something like [skatejs-dom-diff](https://github.com/skatejs/dom-diff):
-=======
 These members are applied directly to the element instance that your component is bound to so you can do stuff like this:
->>>>>>> a96f2000
 
 ```js
 document.getElementById('my-component-id').callMeLikeanyNativeMethod();
@@ -1349,14 +1362,10 @@
 
 ## Asynchrony
 
-<<<<<<< HEAD
-### `version`
-=======
 Due to the fact that Skate uses Mutation Observers - and polyfills it for older browsers - elements are processed asynchronously. This means that if you insert an element into the DOM, custom methods and properties on that element will not be available right away. This will not work:
 
 ```js
 document.body.innerHTML = '<my-component id="my-component-id"></my-component>';
->>>>>>> a96f2000
 
 document.getElementById('my-component-id').someCustomMethod();
 ```
@@ -1511,6 +1520,8 @@
 
 A web component's public API should be available both imperatively (via JavaScript) and declaratively (via HTML). You should be able to do everything in one, that you can do in the other within reason.
 
+
+
 ### Imperative
 
 You should always try and make the constructor available whether it's exported from an ES2015 module or a global:
@@ -1522,6 +1533,8 @@
 var element = window.MyComponent();
 ```
 
+
+
 ### Declarative
 
 By declaring a Skate component, you are automatically making your element available to be used as HTML:
@@ -1529,6 +1542,8 @@
 ```html
 <my-component></my-component>
 ```
+
+
 
 ### Properties and Attributes
 
@@ -1561,6 +1576,8 @@
 });
 ```
 
+
+
 ### Content Projection
 
 Content projection - or allowing the user to define content which the component can use in its template - is a difficult subject not to be opinionated about. The Shadow DOM spec is supposed to deal with this, but it's still being fully fleshed out and is ~~probably~~ a ways off from full browser support. Until then, we have to find other ways to do this.
@@ -1634,6 +1651,8 @@
 </my-select>
 ```
 
+
+
 ### React Integration
 
 You can create React components from web components (thus Skate components work) using [react-integration](https://github.com/skatejs/react-integration).