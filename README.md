--- conflicted
+++ resolved
@@ -767,17 +767,6 @@
 ### `fragment ()`
 
 Creates a document fragment from the specified node or HTML string and ensures any components within the fragment are synchronously initialised.
-<<<<<<< HEAD
-=======
-
-```js
-skate.fragment(document.createElement('my-element'));
-```
-
-```js
-skate.fragment('<my-element></my-element>');
-```
->>>>>>> c99166c1
 
 You can pass a DOM node:
 
