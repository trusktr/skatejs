--- conflicted
+++ resolved
@@ -380,8 +380,6 @@
 
 *The default implementation in `skate.Component` will render, so you should make sure to call it back if you override it.*
 
-<<<<<<< HEAD
-
 
 ### `disconnectedCallback` - supersedes `static detached()`
 
@@ -393,10 +391,6 @@
     super.disconnectedCallback();
   }
 });
-=======
-const MyComponent1 = define('my-component-1', {});
-const MyComponent2 = define('my-component-2', MyComponent1.extend({}));
->>>>>>> a9a09aac
 ```
 
 
@@ -957,7 +951,6 @@
 The `link()` function returns a function that you can bind as an event listener. The handler will take the event and propagate the changes back to the host element. This essentially allows for 2-way data-binding, but is safer as the propagation of the user input value back to the component element will trigger a re-render, ensuring all dependent UI is up to date.
 
 ```js
-<<<<<<< HEAD
 customElements.define('my-input', class extends skate.Component {
   static get props () {
     return {
@@ -966,14 +959,6 @@
   }
   renderCallback () {
     return skate.h('input', { onChange: skate.link(this), type: 'text' });
-=======
-skate.define('my-input', {
-  props: {
-    value: { attribute: true }
-  },
-  render (elem) {
-    return skate.h('input', { onChange: skate.link(elem), type: 'text' });
->>>>>>> a9a09aac
   }
 });
 ```
