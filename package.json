--- conflicted
+++ resolved
@@ -30,10 +30,6 @@
     "src",
     "umd"
   ],
-<<<<<<< HEAD
-=======
-  "dependencies": {},
->>>>>>> 5a5ba38d
   "devDependencies": {
     "@skatejs/bore": "4.0.0",
     "@skatejs/ssr": "0.12.2",
