--- conflicted
+++ resolved
@@ -30,11 +30,7 @@
     "eslint": "^3.2.0",
     "react": "^15.3.0",
     "react-dom": "^15.3.0",
-<<<<<<< HEAD
-    "skatejs-build": "^6.0.2",
-=======
     "skatejs-build": "^6.0.3",
->>>>>>> a71194a1
     "skatejs-named-slots": "^0.3.1",
     "webcomponents.js": "webcomponents/webcomponentsjs#b77ca74"
   },
