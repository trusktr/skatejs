{
  "build:global": "skate",
  "name": "skatejs",
  "description": "Skate is a library built on top of the W3C web component specs that enables you to write functional and performant web components with a very small footprint.",
  "license": "MIT",
  "author": "Trey Shugart <treshugart@gmail.com> (http://treshugart.github.io)",
  "repository": {
    "type": "git",
    "url": "https://github.com/skatejs/skatejs"
  },
  "main": "dist/index.js",
  "jsnext:main": "src/index.js",
  "keywords": [
    "components",
    "custom",
    "custom-elements",
    "elements",
    "web",
    "web-components"
  ],
  "files": [
    "dist",
    "src"
  ],
  "dependencies": {
    "incremental-dom": "0.4.1",
    "regex-native-function": "^1.0.0"
  },
  "devDependencies": {
<<<<<<< HEAD
    "es6-shim": "0.35.1",
    "eslint": "2.13.1",
    "lodash": "^4.13.1",
    "react": "^15.1.0",
    "react-dom": "^15.1.0",
    "skatejs-build": "5.0.1",
    "webcomponents.js": "webcomponents/webcomponentsjs#fb43208"
=======
    "eslint": "^3.0.1",
    "skatejs-build": "^6.0.0",
    "skatejs-named-slots": "^0.2.10",
    "webcomponents.js": "^0.7.22"
>>>>>>> 3e9984b4
  },
  "scripts": {
    "prepublish": "rollup --config rollup.config.js && webpack --config webpack.config.js",
    "test": "karma start --single-run"
  },
  "config": {
    "commitizen": {
      "path": "cz-conventional-changelog"
    }
  },
  "version": "1.0.0-beta.12"
}<|MERGE_RESOLUTION|>--- conflicted
+++ resolved
@@ -27,20 +27,12 @@
     "regex-native-function": "^1.0.0"
   },
   "devDependencies": {
-<<<<<<< HEAD
-    "es6-shim": "0.35.1",
-    "eslint": "2.13.1",
-    "lodash": "^4.13.1",
+    "eslint": "^3.0.1",
     "react": "^15.1.0",
     "react-dom": "^15.1.0",
-    "skatejs-build": "5.0.1",
-    "webcomponents.js": "webcomponents/webcomponentsjs#fb43208"
-=======
-    "eslint": "^3.0.1",
     "skatejs-build": "^6.0.0",
     "skatejs-named-slots": "^0.2.10",
     "webcomponents.js": "^0.7.22"
->>>>>>> 3e9984b4
   },
   "scripts": {
     "prepublish": "rollup --config rollup.config.js && webpack --config webpack.config.js",
