{
  "build:global": "skate",
  "name": "skatejs",
  "description": "Skate is a library built on top of the W3C web component specs that enables you to write functional and performant web components with a very small footprint.",
  "license": "MIT",
  "author": "Trey Shugart <treshugart@gmail.com> (http://treshugart.github.io)",
  "repository": {
    "type": "git",
    "url": "https://github.com/skatejs/skatejs"
  },
  "main": "dist/index.js",
  "jsnext:main": "src/index.js",
  "keywords": [
    "components",
    "custom",
    "custom-elements",
    "elements",
    "web",
    "web-components"
  ],
  "files": [
    "dist",
    "src"
  ],
  "dependencies": {
    "incremental-dom": "0.4.1"
  },
  "devDependencies": {
    "es6-shim": "0.35.1",
    "eslint": "3.0.1",
<<<<<<< HEAD
    "skatejs-build": "5.0.1"
=======
    "skatejs-build": "5.0.1",
    "skatejs-named-slots": "^0.2.10",
    "webcomponents.js": "webcomponents/webcomponentsjs#fb43208"
>>>>>>> 3d368640
  },
  "scripts": {
    "prepublish": "rollup --config rollup.config.js && webpack --config webpack.config.js",
    "test": "karma start --single-run"
  },
  "config": {
    "commitizen": {
      "path": "cz-conventional-changelog"
    }
  },
  "version": "1.0.0-beta.7"
}<|MERGE_RESOLUTION|>--- conflicted
+++ resolved
@@ -23,18 +23,13 @@
     "src"
   ],
   "dependencies": {
-    "incremental-dom": "0.4.1"
+    "incremental-dom": "^0.4.1"
   },
   "devDependencies": {
-    "es6-shim": "0.35.1",
-    "eslint": "3.0.1",
-<<<<<<< HEAD
-    "skatejs-build": "5.0.1"
-=======
-    "skatejs-build": "5.0.1",
+    "eslint": "^3.0.1",
+    "skatejs-build": "^5.0.1",
     "skatejs-named-slots": "^0.2.10",
-    "webcomponents.js": "webcomponents/webcomponentsjs#fb43208"
->>>>>>> 3d368640
+    "webcomponents.js": "^0.7.22"
   },
   "scripts": {
     "prepublish": "rollup --config rollup.config.js && webpack --config webpack.config.js",
