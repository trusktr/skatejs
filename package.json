--- conflicted
+++ resolved
@@ -1,11 +1,7 @@
 {
   "name": "skatejs",
   "description": "Skate is a web component library based loosely on the Custom Element spec that allows you to define behaviour for custom and existing elements using tag names, attribute names and class names.",
-<<<<<<< HEAD
   "version": "0.9.3",
-=======
-  "version": "0.10.0",
->>>>>>> 5b5c03d7
   "author": "Trey Shugart <treshugart@gmail.com> (http://treshugart.github.io)",
   "repository": "git@github.com:skatejs/skatejs",
   "main": "src/skate.js",
