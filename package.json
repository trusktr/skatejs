{
  "build:global": "skate",
  "name": "skatejs",
  "description": "Skate is a library built on top of the W3C web component specs that enables you to write functional and performant web components with a very small footprint.",
  "license": "MIT",
  "author": "Trey Shugart <treshugart@gmail.com> (http://treshugart.github.io)",
  "repository": {
    "type": "git",
    "url": "https://github.com/skatejs/skatejs"
  },
  "main": "dist/index.js",
  "jsnext:main": "src/index.js",
  "keywords": [
    "components",
    "custom",
    "custom-elements",
    "elements",
    "web",
    "web-components"
  ],
  "files": [
    "dist",
    "src"
  ],
  "dependencies": {
    "incremental-dom": "0.4.1",
    "regex-native-function": "^1.0.0"
  },
  "devDependencies": {
    "birdpoo": "^0.2.2",
<<<<<<< HEAD
    "eslint": "^3.0.1",
    "react": "^15.1.0",
    "react-dom": "^15.1.0",
    "skatejs-build": "^6.0.2",
=======
    "eslint": "^3.2.0",
    "react": "^15.3.0",
    "react-dom": "^15.3.0",
    "skatejs-build": "^6.0.0",
>>>>>>> 3e5870da
    "skatejs-named-slots": "^0.3.1",
    "webcomponents.js": "^0.7.22"
  },
  "scripts": {
    "prepublish": "rollup --config rollup.config.js && webpack --config webpack.config.js",
    "test": "karma start --single-run"
  },
  "config": {
    "commitizen": {
      "path": "cz-conventional-changelog"
    }
  },
  "version": "1.0.0-beta.19"
}<|MERGE_RESOLUTION|>--- conflicted
+++ resolved
@@ -28,17 +28,10 @@
   },
   "devDependencies": {
     "birdpoo": "^0.2.2",
-<<<<<<< HEAD
-    "eslint": "^3.0.1",
-    "react": "^15.1.0",
-    "react-dom": "^15.1.0",
-    "skatejs-build": "^6.0.2",
-=======
     "eslint": "^3.2.0",
     "react": "^15.3.0",
     "react-dom": "^15.3.0",
-    "skatejs-build": "^6.0.0",
->>>>>>> 3e5870da
+    "skatejs-build": "^6.0.2",
     "skatejs-named-slots": "^0.3.1",
     "webcomponents.js": "^0.7.22"
   },
