{
  "name": "skatejs",
  "version": "5.0.0-alpha.9",
  "description": "Skate is a library built on top of the W3C web component specs that enables you to write functional and performant web components with a very small footprint.",
  "license": "MIT",
  "author": "Trey Shugart <treshugart@gmail.com> (http://treshugart.github.io)",
  "repository": {
    "type": "git",
    "url": "https://github.com/skatejs/skatejs"
  },
  "main": "umd/skatejs.js",
  "module": "es/index.js",
  "es2015": "es-latest/index.js",
  "types": "src/index.d.ts",
  "keywords": [
    "components",
    "custom",
    "dom",
    "elements",
    "web",
    "components",
    "vdom",
    "virtual"
  ],
  "files": [
    "es-latest",
    "es",
    "src",
    "umd"
  ],
  "dependencies": {},
  "devDependencies": {
    "@skatejs/web-components": "1.0.0",
    "@treshugart/nwb": "0.17.1",
    "babel-cli": "6.24.1",
    "babel-eslint": "7.2.1",
    "babel-preset-es2016": "6.24.1",
    "babel-preset-es2017": "6.24.1",
    "babel-preset-stage-0": "6.24.1",
    "bore": "1.1.0",
    "commitizen": "2.9.6",
    "cz-conventional-changelog": "2.0.0",
    "gitbook-cli": "2.3.0",
    "husky": "0.13.3",
    "karma-chrome-launcher": "2.0.0",
    "karma-sauce-launcher": "1.1.0",
    "preact": "*",
    "semantic-release": "6.3.2",
    "semistandard": "10.0.0",
    "typescript": "2.3.3",
    "typescript-formatter": "5.2.0",
    "validate-commit-msg": "2.12.1",
    "webpack-node-externals": "1.6.0",
    "yargs": "8.0.1"
  },
  "peerDependencies": {
    "preact": "*"
  },
  "scripts": {
    "docs:build": "gitbook install && gitbook build",
    "docs:watch": "gitbook install && gitbook serve",
<<<<<<< HEAD
    "prepublish": "nwb build && npm run types",
    "release": "semantic-release pre && npm publish && semantic-release post",
    "test": "node umd/skatejs.js && semistandard && npm run test:ts && nwb test -- --ci",
    "test:ts": "tsfmt -r && tsc -p ./",
    "test:watch": "nwb test --server",
    "types": "../../treshugart/get-typed/bin/get-typed.js src/index.js --dest umd/skatejs"
=======
    "prepublish": "nwb build && babel src --out-dir es-latest --presets=stage-0,es2017,es2016",
    "prerelease": "npm version prerelease && git push && git push --tags && npm publish",
    "release": "semantic-release pre && npm publish && semantic-release post",
    "pretest": "npm run style && npm run test:node && npm run test:ts",
    "test": "nwb test",
    "test:watch": "npm test -- --server",
    "test:coverage": "npm test -- --coverage",
    "test:ci": "npm test -- --ci",
    "test:node": "node umd/skatejs.js",
    "test:ts": "tsc -p ./",
    "style": "npm run style:ts && npm run style:js",
    "style:fix": "npm run style:ts:fix && npm run style:js:fix",
    "style:ts": "tsfmt --verify",
    "style:ts:fix": "tsfmt -r",
    "style:js": "semistandard",
    "style:js:fix": "semistandard --fix",
    "verify": "npm run style && npm test",
    "commit": "git-cz",
    "commitmsg": "validate-commit-msg",
    "prepush": "npm run verify"
>>>>>>> 82f067ad
  },
  "config": {
    "commitizen": {
      "path": "cz-conventional-changelog"
    }
  },
  "semistandard": {
    "parser": "babel-eslint"
  }
}<|MERGE_RESOLUTION|>--- conflicted
+++ resolved
@@ -40,6 +40,8 @@
     "bore": "1.1.0",
     "commitizen": "2.9.6",
     "cz-conventional-changelog": "2.0.0",
+    "eslint-plugin-flowtype": "2.34.0",
+    "get-typed": "1.0.0-beta.1",
     "gitbook-cli": "2.3.0",
     "husky": "0.13.3",
     "karma-chrome-launcher": "2.0.0",
@@ -59,35 +61,14 @@
   "scripts": {
     "docs:build": "gitbook install && gitbook build",
     "docs:watch": "gitbook install && gitbook serve",
-<<<<<<< HEAD
-    "prepublish": "nwb build && npm run types",
-    "release": "semantic-release pre && npm publish && semantic-release post",
-    "test": "node umd/skatejs.js && semistandard && npm run test:ts && nwb test -- --ci",
-    "test:ts": "tsfmt -r && tsc -p ./",
-    "test:watch": "nwb test --server",
-    "types": "../../treshugart/get-typed/bin/get-typed.js src/index.js --dest umd/skatejs"
-=======
-    "prepublish": "nwb build && babel src --out-dir es-latest --presets=stage-0,es2017,es2016",
-    "prerelease": "npm version prerelease && git push && git push --tags && npm publish",
-    "release": "semantic-release pre && npm publish && semantic-release post",
-    "pretest": "npm run style && npm run test:node && npm run test:ts",
-    "test": "nwb test",
-    "test:watch": "npm test -- --server",
-    "test:coverage": "npm test -- --coverage",
-    "test:ci": "npm test -- --ci",
-    "test:node": "node umd/skatejs.js",
+    "precommit": "semistandard",
+    "commitmsg": "validate-commit-msg",
+    "prepublish": "nwb build && npm run types && babel src --out-dir es-latest --presets=stage-0,es2017,es2016",
+    "release": "git push && git push --tags && npm publish",
+    "test": "semistandard && test:ts && node umd/skatejs.js && npm run types && nwb test -- --ci",
+    "test:watch": "nwb test -- --server",
     "test:ts": "tsc -p ./",
-    "style": "npm run style:ts && npm run style:js",
-    "style:fix": "npm run style:ts:fix && npm run style:js:fix",
-    "style:ts": "tsfmt --verify",
-    "style:ts:fix": "tsfmt -r",
-    "style:js": "semistandard",
-    "style:js:fix": "semistandard --fix",
-    "verify": "npm run style && npm test",
-    "commit": "git-cz",
-    "commitmsg": "validate-commit-msg",
-    "prepush": "npm run verify"
->>>>>>> 82f067ad
+    "types": "get-typed src/index.js --dest umd/skatejs"
   },
   "config": {
     "commitizen": {
@@ -95,6 +76,12 @@
     }
   },
   "semistandard": {
-    "parser": "babel-eslint"
+    "globals": [
+      "Class"
+    ],
+    "parser": "babel-eslint",
+    "plugins": [
+      "flowtype"
+    ]
   }
 }