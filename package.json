{
  "global": "skate",
  "externals": {
    "incremental-dom": {
      "amd": "incremental-dom",
      "commonjs": "incremental-dom",
      "commonjs2": "incremental-dom",
      "root": "IncrementalDOM"
    }
  },
  "name": "skatejs",
  "description": "Skate is a library built on top of the W3C web component specs that enables you to write functional and performant web components with a very small footprint.",
  "license": "MIT",
  "author": "Trey Shugart <treshugart@gmail.com> (http://treshugart.github.io)",
  "repository": {
    "type": "git",
    "url": "https://github.com/skatejs/skatejs"
  },
  "main": "dist/index.js",
  "jsnext:main": "src/index.js",
  "types": "src/index.d.ts",
  "keywords": [
    "components",
    "custom",
    "custom-elements",
    "elements",
    "web",
    "web-components"
  ],
  "files": [
    "dist",
    "src"
  ],
  "dependencies": {
    "incremental-dom": "0.4.1"
  },
  "devDependencies": {
    "@webpack-blocks/babel6": "^0.3.0",
    "@webpack-blocks/webpack2": "^0.3.1",
    "babel-eslint": "^7.1.1",
    "babel-loader": "^6.2.10",
    "babel-preset-es2015": "6.22.0",
    "babel-preset-react": "^6.5.0",
    "babel-preset-stage-0": "^6.16.0",
    "birdpoo": "0.x",
<<<<<<< HEAD
    "bore": "^1.2.0",
=======
    "bore": "latest",
>>>>>>> 83621949
    "commitizen": "^2.8.2",
    "cz-conventional-changelog": "1.2.0",
    "gitbook-cli": "^2.3.0",
    "karma": "1.4.1",
    "karma-chai-plugins": "0.8.0",
    "karma-chrome-launcher": "2.0.0",
    "karma-firefox-launcher": "1.0.0",
    "karma-mocha": "1.3.0",
    "karma-opera-launcher": "1.0.0",
    "karma-safari-launcher": "1.0.0",
    "karma-sauce-launcher": "^1.0.0",
    "karma-saucelabs-launcher": "0.0.0",
    "karma-sourcemap-loader": "0.3.7",
    "karma-webpack": "2.0.2",
    "mocha": "3.2.0",
    "react": "15.4.2",
    "react-dom": "15.4.2",
    "semantic-release": "^6.3.2",
    "semistandard": "^9.0.0",
<<<<<<< HEAD
    "skatejs-web-components": "^5.1.0",
=======
    "skatejs-web-components": "5.1.0",
>>>>>>> 83621949
    "typescript": "^2.1.4",
    "typescript-formatter": "^4.0.1",
    "webpack": "2.2.1"
  },
  "scripts": {
    "docs:build": "npm run gitbook install && gitbook build",
    "docs:watch": "npm run gitbook install && gitbook serve",
    "prepublish": "rm -rf dist && webpack && webpack -p && webpack --config webpack.config.bundle.js && webpack -p --config webpack.config.bundle.js",
    "release": "semantic-release pre && npm publish && semantic-release post",
    "test": "npm run prepublish && node dist/ && semistandard && karma start --single-run --ci && npm run test:ts",
    "test:ts": "tsfmt -r && tsc -p ./",
    "test:watch": "karma start"
  },
  "config": {
    "commitizen": {
      "path": "cz-conventional-changelog"
    }
  },
  "semistandard": {
    "ignore": [
      "/src/polyfills/object-is.js"
    ],
    "parser": "babel-eslint"
  }
}<|MERGE_RESOLUTION|>--- conflicted
+++ resolved
@@ -43,11 +43,7 @@
     "babel-preset-react": "^6.5.0",
     "babel-preset-stage-0": "^6.16.0",
     "birdpoo": "0.x",
-<<<<<<< HEAD
-    "bore": "^1.2.0",
-=======
-    "bore": "latest",
->>>>>>> 83621949
+    "bore": "^1.1.0",
     "commitizen": "^2.8.2",
     "cz-conventional-changelog": "1.2.0",
     "gitbook-cli": "^2.3.0",
@@ -67,11 +63,7 @@
     "react-dom": "15.4.2",
     "semantic-release": "^6.3.2",
     "semistandard": "^9.0.0",
-<<<<<<< HEAD
     "skatejs-web-components": "^5.1.0",
-=======
-    "skatejs-web-components": "5.1.0",
->>>>>>> 83621949
     "typescript": "^2.1.4",
     "typescript-formatter": "^4.0.1",
     "webpack": "2.2.1"
