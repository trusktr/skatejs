{
  "build:global": "skate",
  "name": "skatejs",
  "description": "Skate is a library built on top of the W3C web component specs that enables you to write functional and performant web components with a very small footprint.",
  "license": "MIT",
  "author": "Trey Shugart <treshugart@gmail.com> (http://treshugart.github.io)",
  "repository": {
    "type": "git",
    "url": "https://github.com/skatejs/skatejs"
  },
  "main": "dist/index.js",
  "jsnext:main": "src/index.js",
  "keywords": [
    "components",
    "custom",
    "custom-elements",
    "elements",
    "web",
    "web-components"
  ],
  "files": [
    "dist",
    "src"
  ],
  "dependencies": {
<<<<<<< HEAD
    "incremental-dom": "^0.4.1"
=======
    "incremental-dom": "0.4.1",
    "regex-native-function": "^1.0.0"
>>>>>>> 39577dd7
  },
  "devDependencies": {
    "eslint": "^3.0.1",
    "skatejs-build": "^5.0.1",
    "skatejs-named-slots": "^0.2.10",
    "webcomponents.js": "^0.7.22"
  },
  "scripts": {
    "prepublish": "rollup --config rollup.config.js && webpack --config webpack.config.js",
    "test": "karma start --single-run"
  },
  "config": {
    "commitizen": {
      "path": "cz-conventional-changelog"
    }
  },
  "version": "1.0.0-beta.8"
}<|MERGE_RESOLUTION|>--- conflicted
+++ resolved
@@ -23,12 +23,8 @@
     "src"
   ],
   "dependencies": {
-<<<<<<< HEAD
-    "incremental-dom": "^0.4.1"
-=======
     "incremental-dom": "0.4.1",
     "regex-native-function": "^1.0.0"
->>>>>>> 39577dd7
   },
   "devDependencies": {
     "eslint": "^3.0.1",
