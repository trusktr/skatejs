--- conflicted
+++ resolved
@@ -63,11 +63,7 @@
     "react-dom": "15.4.2",
     "semantic-release": "^6.3.2",
     "semistandard": "^9.0.0",
-<<<<<<< HEAD
-    "skatejs-web-components": "^5.1.0",
-=======
     "skatejs-web-components": "5.2.1",
->>>>>>> 85809263
     "typescript": "^2.1.4",
     "typescript-formatter": "^5.0.0",
     "webpack": "2.2.1"
