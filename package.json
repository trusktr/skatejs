--- conflicted
+++ resolved
@@ -28,13 +28,6 @@
   "devDependencies": {
     "birdpoo": "0.x",
     "document-register-element": "^1.2.0",
-<<<<<<< HEAD
-    "precommit-hook": "^3.0.0",
-=======
-    "eslint": "3.6.1",
-    "eslint-friendly-formatter": "^2.0.6",
-    "eslint-plugin-import": "^2.0.1",
->>>>>>> ad408c32
     "react": "15.x",
     "react-dom": "15.3.2",
     "skatejs-build": "9.0.0",
