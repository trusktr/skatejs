(function () {
'use strict';
var $___46__46__47_src_47_globals__ = (function() {
  "use strict";
  var __moduleName = "../src/globals";
  'use strict';
  if (!window.__skate) {
    window.__skate = {
      observer: undefined,
      registry: {}
    };
  }
  var $__default = window.__skate;
  return {get default() {
      return $__default;
    }};
})();
var $___46__46__47_src_47_constants__ = (function() {
  "use strict";
  var __moduleName = "../src/constants";
  'use strict';
  var ATTR_IGNORE = 'data-skate-ignore';
  return {get ATTR_IGNORE() {
      return ATTR_IGNORE;
    }};
})();
var $___46__46__47_src_47_data__ = (function() {
  "use strict";
  var __moduleName = "../src/data";
  'use strict';
  var $__default = {
    get: function(element, name) {
      if (element.__SKATE_DATA) {
        return element.__SKATE_DATA[name];
      }
    },
    set: function(element, name, value) {
      if (!element.__SKATE_DATA) {
        element.__SKATE_DATA = {};
      }
      element.__SKATE_DATA[name] = value;
      return element;
    }
  };
  return {get default() {
      return $__default;
    }};
})();
var $___46__46__47_src_47_utils__ = (function() {
  "use strict";
  var __moduleName = "../src/utils";
  'use strict';
  var ATTR_IGNORE = ($___46__46__47_src_47_constants__).ATTR_IGNORE;
  function hasOwn(obj, key) {
    return Object.prototype.hasOwnProperty.call(obj, key);
  }
  function debounce(fn) {
    var called = false;
    return function() {
      if (!called) {
        called = true;
        setTimeout(function() {
          called = false;
          fn();
        }, 1);
      }
    };
  }
  function getClosestIgnoredElement(element) {
    var parent = element;
    while (parent && parent !== document) {
      if (parent.hasAttribute(ATTR_IGNORE)) {
        return parent;
      }
      parent = parent.parentNode;
    }
  }
  function inherit(child, parent) {
    var names = Object.getOwnPropertyNames(parent);
    var namesLen = names.length;
    for (var a = 0; a < namesLen; a++) {
      var name = names[a];
      if (child[name] === undefined) {
        var desc = Object.getOwnPropertyDescriptor(parent, name);
        var shouldDefineProps = desc.get || desc.set || !desc.writable || !desc.enumerable || !desc.configurable;
        if (shouldDefineProps) {
          Object.defineProperty(child, name, desc);
        } else {
          child[name] = parent[name];
        }
      }
    }
    return child;
  }
  function objEach(obj, fn) {
    for (var a in obj) {
      if (hasOwn(obj, a)) {
        fn(obj[a], a);
      }
    }
  }
  return {
    get hasOwn() {
      return hasOwn;
    },
    get debounce() {
      return debounce;
    },
    get getClosestIgnoredElement() {
      return getClosestIgnoredElement;
    },
    get inherit() {
      return inherit;
    },
    get objEach() {
      return objEach;
    }
  };
})();
var $___46__46__47_src_47_mutation_45_observer__ = (function() {
  "use strict";
  var __moduleName = "../src/mutation-observer";
  'use strict';
  var $__1 = $___46__46__47_src_47_utils__,
      debounce = $__1.debounce,
      objEach = $__1.objEach;
  var elProto = window.HTMLElement.prototype;
  var elProtoContains = window.HTMLElement.prototype.contains;
  var NativeMutationObserver = window.MutationObserver || window.WebkitMutationObserver || window.MozMutationObserver;
  var isFixingIe = false;
  var isIe = window.navigator.userAgent.indexOf('Trident') > -1;
  function elementContains(source, target) {
    if (source.nodeType !== 1) {
      return false;
    }
    return source.contains ? source.contains(target) : elProtoContains.call(source, target);
  }
  function newMutationRecord(target, type) {
    return {
      addedNodes: null,
      attributeName: null,
      attributeNamespace: null,
      nextSibling: null,
      oldValue: null,
      previousSibling: null,
      removedNodes: null,
      target: target,
      type: type || 'childList'
    };
  }
  function walkTree(node, cb) {
    var childNodes = node.childNodes;
    if (!childNodes) {
      return;
    }
    var childNodesLen = childNodes.length;
    for (var a = 0; a < childNodesLen; a++) {
      var childNode = childNodes[a];
      cb(childNode);
      walkTree(childNode, cb);
    }
  }
  function MutationObserver(callback) {
    if (NativeMutationObserver && !isFixingIe) {
      return new NativeMutationObserver(callback);
    }
    this.callback = callback;
    this.elements = [];
  }
  MutationObserver.fixIe = function() {
    if (!isIe || isFixingIe) {
      return;
    }
    var oldInnerHtml = Object.getOwnPropertyDescriptor(elProto, 'innerHTML');
    Object.defineProperty(elProto, 'innerHTML', {
      get: function() {
        return oldInnerHtml.get.call(this);
      },
      set: function(html) {
        walkTree(this, function(node) {
          var mutationEvent = document.createEvent('MutationEvent');
          mutationEvent.initMutationEvent('DOMNodeRemoved', true, false, null, null, null, null, null);
          node.dispatchEvent(mutationEvent);
        });
        oldInnerHtml.set.call(this, html);
      }
    });
    isFixingIe = true;
  };
  Object.defineProperty(MutationObserver, 'isFixingIe', {get: function() {
      return isFixingIe;
    }});
  MutationObserver.prototype = {
    observe: function(target, options) {
      function addEventToBatch(e) {
        batchedEvents.push(e);
        batchEvents();
      }
      function batchEvent(e) {
        var eTarget = e.target;
        if (!eTarget) {
          return;
        }
        var eType = e.type;
        var eTargetParent = eTarget.parentNode;
        if (!canTriggerInsertOrRemove(eTargetParent)) {
          return;
        }
        var shouldWorkAroundIeRemoveBug = isFixingIe && eType === 'DOMNodeRemoved';
        var isDescendant = lastBatchedElement && elementContains(lastBatchedElement, eTarget);
        if (!shouldWorkAroundIeRemoveBug && isDescendant) {
          return;
        }
        if (!lastBatchedRecord || lastBatchedRecord.target !== eTargetParent) {
          batchedRecords.push(lastBatchedRecord = newMutationRecord(eTargetParent));
        }
        if (eType === 'DOMNodeInserted') {
          if (!lastBatchedRecord.addedNodes) {
            lastBatchedRecord.addedNodes = [];
          }
          lastBatchedRecord.addedNodes.push(eTarget);
        } else {
          if (!lastBatchedRecord.removedNodes) {
            lastBatchedRecord.removedNodes = [];
          }
          lastBatchedRecord.removedNodes.push(eTarget);
        }
        lastBatchedElement = eTarget;
      }
      function canTriggerAttributeModification(eTarget) {
        return options.attributes && (options.subtree || eTarget === target);
      }
      function canTriggerInsertOrRemove(eTargetParent) {
        return options.childList && (options.subtree || eTargetParent === target);
      }
      var that = this;
      var lastBatchedElement;
      var lastBatchedRecord;
      var batchedEvents = [];
      var batchedRecords = [];
      var batchEvents = debounce(function() {
        var batchedEventsLen = batchedEvents.length;
        for (var a = 0; a < batchedEventsLen; a++) {
          batchEvent(batchedEvents[a]);
        }
        that.callback(batchedRecords);
        batchedEvents = [];
        batchedRecords = [];
        lastBatchedElement = undefined;
        lastBatchedRecord = undefined;
      });
      var attributeOldValueCache = {};
      var attributeMutations = [];
      var batchAttributeMods = debounce(function() {
        var len = attributeMutations.length;
        that.callback(attributeMutations);
        attributeMutations.splice(0, len);
      });
      var observed = {
        target: target,
        options: options,
        insertHandler: addEventToBatch,
        removeHandler: addEventToBatch,
        attributeHandler: function(e) {
          var eTarget = e.target;
          if (!canTriggerAttributeModification(eTarget)) {
            return;
          }
          var eAttrName = e.attrName;
          var ePrevValue = e.prevValue;
          var eNewValue = e.newValue;
          var record = newMutationRecord(eTarget, 'attributes');
          record.attributeName = eAttrName;
          if (options.attributeOldValue) {
            record.oldValue = attributeOldValueCache[eAttrName] || ePrevValue || null;
          }
          attributeMutations.push(record);
          if (options.attributeOldValue) {
            attributeOldValueCache[eAttrName] = eNewValue;
          }
          batchAttributeMods();
        }
      };
      this.elements.push(observed);
      if (options.childList) {
        target.addEventListener('DOMNodeInserted', observed.insertHandler);
        target.addEventListener('DOMNodeRemoved', observed.removeHandler);
      }
      if (options.attributes) {
        target.addEventListener('DOMAttrModified', observed.attributeHandler);
      }
      return this;
    },
    disconnect: function() {
      objEach(this.elements, function(observed) {
        observed.target.removeEventListener('DOMNodeInserted', observed.insertHandler);
        observed.target.removeEventListener('DOMNodeRemoved', observed.removeHandler);
        observed.target.removeEventListener('DOMAttrModified', observed.attributeHandler);
      });
      this.elements = [];
      return this;
    }
  };
  var $__default = MutationObserver;
  return {get default() {
      return $__default;
    }};
})();
var $___46__46__47_src_47_registry__ = (function() {
  "use strict";
  var __moduleName = "../src/registry";
  'use strict';
  var globals = ($___46__46__47_src_47_globals__).default;
  var hasOwn = ($___46__46__47_src_47_utils__).hasOwn;
  function getClassList(element) {
    var classList = element.classList;
    if (classList) {
      return classList;
    }
    var attrs = element.attributes;
    return (attrs['class'] && attrs['class'].nodeValue.split(/\s+/)) || [];
  }
  function isDefinitionOfType(id, type) {
    return hasOwn(globals.registry, id) && globals.registry[id].type.indexOf(type) > -1;
  }
  var $__default = {
    clear: function() {
      globals.registry = {};
      return this;
    },
    getForElement: function(element) {
      var attrs = element.attributes;
      var attrsLen = attrs.length;
      var definitions = [];
      var isAttr = attrs.is;
      var isAttrValue = isAttr && (isAttr.value || isAttr.nodeValue);
      var tag = element.tagName.toLowerCase();
      var isAttrOrTag = isAttrValue || tag;
      var definition;
      var tagToExtend;
      if (isDefinitionOfType(isAttrOrTag, skate.types.TAG)) {
        definition = globals.registry[isAttrOrTag];
        tagToExtend = definition.extends;
        if (isAttrValue) {
          if (tag === tagToExtend) {
            definitions.push(definition);
          }
        } else if (!tagToExtend) {
          definitions.push(definition);
        }
      }
      for (var a = 0; a < attrsLen; a++) {
        var attr = attrs[a].nodeName;
        if (isDefinitionOfType(attr, skate.types.ATTR)) {
          definition = globals.registry[attr];
          tagToExtend = definition.extends;
          if (!tagToExtend || tag === tagToExtend) {
            definitions.push(definition);
          }
        }
      }
      var classList = getClassList(element);
      var classListLen = classList.length;
      for (var b = 0; b < classListLen; b++) {
        var className = classList[b];
        if (isDefinitionOfType(className, skate.types.CLASS)) {
          definition = globals.registry[className];
          tagToExtend = definition.extends;
          if (!tagToExtend || tag === tagToExtend) {
            definitions.push(definition);
          }
        }
      }
      return definitions;
    },
    has: function(id) {
      return hasOwn(globals.registry, id);
    },
    set: function(id, definition) {
      if (this.has(id)) {
        throw new Error('A definition of type "' + definition.type + '" with the ID of "' + id + '" already exists.');
      }
      globals.registry[id] = definition;
      return this;
    },
    remove: function(id) {
      if (this.has(id)) {
        delete globals.registry[id];
      }
      return this;
    }
  };
  return {get default() {
      return $__default;
    }};
})();
var $___46__46__47_src_47_lifecycle__ = (function() {
  "use strict";
  var __moduleName = "../src/lifecycle";
  'use strict';
  var ATTR_IGNORE = ($___46__46__47_src_47_constants__).ATTR_IGNORE;
  var data = ($___46__46__47_src_47_data__).default;
  var MutationObserver = ($___46__46__47_src_47_mutation_45_observer__).default;
  var registry = ($___46__46__47_src_47_registry__).default;
  var $__8 = $___46__46__47_src_47_utils__,
      hasOwn = $__8.hasOwn,
      inherit = $__8.inherit,
      objEach = $__8.objEach;
  var elProto = window.HTMLElement.prototype;
  var matchesSelector = (elProto.matches || elProto.msMatchesSelector || elProto.webkitMatchesSelector || elProto.mozMatchesSelector || elProto.oMatchesSelector);
  function getLifecycleFlag(target, component, name) {
    return data.get(target, component.id + ':lifecycle:' + name);
  }
  function setLifecycleFlag(target, component, name, value) {
    data.set(target, component.id + ':lifecycle:' + name, !!value);
  }
  function ensureLifecycleFlag(target, component, name) {
    if (getLifecycleFlag(target, component, name)) {
      return true;
    }
    setLifecycleFlag(target, component, name, true);
    return false;
  }
  function parseEvent(e) {
    var parts = e.split(' ');
    return {
      name: parts.shift(),
      delegate: parts.join(' ')
    };
  }
  function camelCase(str) {
    return str.split(/-/g).map(function(str, index) {
      return index === 0 ? str : str[0].toUpperCase() + str.substring(1);
    }).join('');
  }
  function defineAttributeProperty(target, attribute) {
    Object.defineProperty(target, camelCase(attribute), {
      get: function() {
        return this.getAttribute(attribute);
      },
      set: function(value) {
        this.setAttribute(attribute, value);
      }
    });
  }
  function initAttributes(target, component) {
    var componentAttributes = component.attributes;
    if (typeof componentAttributes !== 'object') {
      return;
    }
    for (var attribute in componentAttributes) {
      if (hasOwn(componentAttributes, attribute) && hasOwn(componentAttributes[attribute], 'init')) {
        target.setAttribute(attribute, componentAttributes[attribute].init);
      }
    }
  }
  function addAttributeToPropertyLinks(target, component) {
    var componentAttributes = component.attributes;
    if (typeof componentAttributes !== 'object') {
      return;
    }
    for (var attribute in componentAttributes) {
      if (hasOwn(componentAttributes, attribute) && !hasOwn(target, attribute)) {
        defineAttributeProperty(target, attribute);
      }
    }
  }
  function addAttributeListeners(target, component) {
    function triggerCallback(type, name, newValue, oldValue) {
      var callback;
      if (component.attributes && component.attributes[name] && typeof component.attributes[name][type] === 'function') {
        callback = component.attributes[name][type];
      } else if (component.attributes && typeof component.attributes[name] === 'function') {
        callback = component.attributes[name];
      } else if (typeof component.attributes === 'function') {
        callback = component.attributes;
      }
      if (callback) {
        callback(target, {
          type: type,
          name: name,
          newValue: newValue,
          oldValue: oldValue
        });
      }
    }
    var a;
    var attrs = target.attributes;
    var attrsCopy = [];
    var attrsLen = attrs.length;
    var observer = new MutationObserver(function(mutations) {
      mutations.forEach(function(mutation) {
        var type;
        var name = mutation.attributeName;
        var attr = attrs[name];
        if (attr && mutation.oldValue === null) {
          type = 'created';
        } else if (attr && mutation.oldValue !== null) {
          type = 'updated';
        } else if (!attr) {
          type = 'removed';
        }
        triggerCallback(type, name, attr ? (attr.value || attr.nodeValue) : undefined, mutation.oldValue);
      });
    });
    observer.observe(target, {
      attributes: true,
      attributeOldValue: true
    });
<<<<<<< HEAD
    initAttributes(target, component);
    addAttributeToPropertyLinks(target, component);
    for (var a = 0; a < attrsLen; a++) {
      var attr = attrs[a];
      if (attr) {
        triggerCallback('created', attr.nodeName, (attr.value || attr.nodeValue));
      }
=======
    for (a = 0; a < attrsLen; a++) {
      attrsCopy.push(attrs[a]);
    }
    for (a = 0; a < attrsLen; a++) {
      var attr = attrsCopy[a];
      triggerCallback('created', attr.nodeName, (attr.value || attr.nodeValue));
>>>>>>> 26d77fda
    }
  }
  function addEventListeners(target, component) {
    if (typeof component.events !== 'object') {
      return;
    }
    function makeHandler(handler, delegate) {
      return function(e) {
        if (!delegate) {
          return handler(target, e, target);
        }
        var current = e.target;
        while (current && current !== document && current !== target.parentNode) {
          if (matchesSelector.call(current, delegate)) {
            return handler(target, e, current);
          }
          current = current.parentNode;
        }
      };
    }
    objEach(component.events, function(handler, name) {
      var evt = parseEvent(name);
      target.addEventListener(evt.name, makeHandler(handler, evt.delegate));
    });
  }
  function triggerCreated(target, component) {
    if (ensureLifecycleFlag(target, component, 'created')) {
      return;
    }
    inherit(target, component.prototype);
    if (component.template) {
      component.template(target);
    }
    addEventListeners(target, component);
    addAttributeListeners(target, component);
    if (component.created) {
      component.created(target);
    }
  }
  function triggerAttached(target, component) {
    if (ensureLifecycleFlag(target, component, 'attached')) {
      return;
    }
    target.removeAttribute(component.unresolvedAttribute);
    target.setAttribute(component.resolvedAttribute, '');
    if (component.attached) {
      component.attached(target);
    }
  }
  function triggerDetached(target, component) {
    if (component.detached) {
      component.detached(target);
    }
    setLifecycleFlag(target, component, 'attached', false);
  }
  function triggerLifecycle(target, component) {
    triggerCreated(target, component);
    triggerAttached(target, component);
  }
  function initElements(elements) {
    var elementsLen = elements.length;
    for (var a = 0; a < elementsLen; a++) {
      var element = elements[a];
      if (element.nodeType !== 1 || element.attributes[ATTR_IGNORE]) {
        continue;
      }
      var currentNodeDefinitions = registry.getForElement(element);
      var currentNodeDefinitionsLength = currentNodeDefinitions.length;
      for (var b = 0; b < currentNodeDefinitionsLength; b++) {
        triggerLifecycle(element, currentNodeDefinitions[b]);
      }
      var elementChildNodes = element.childNodes;
      var elementChildNodesLen = elementChildNodes.length;
      if (elementChildNodesLen) {
        initElements(elementChildNodes);
      }
    }
  }
  function removeElements(elements) {
    var len = elements.length;
    for (var a = 0; a < len; a++) {
      var element = elements[a];
      if (element.nodeType !== 1) {
        continue;
      }
      removeElements(element.childNodes);
      var definitions = registry.getForElement(element);
      var definitionsLen = definitions.length;
      for (var b = 0; b < definitionsLen; b++) {
        triggerDetached(element, definitions[b]);
      }
    }
  }
  ;
  return {
    get triggerCreated() {
      return triggerCreated;
    },
    get initElements() {
      return initElements;
    },
    get removeElements() {
      return removeElements;
    }
  };
})();
var $___46__46__47_src_47_document_45_observer__ = (function() {
  "use strict";
  var __moduleName = "../src/document-observer";
  'use strict';
  var globals = ($___46__46__47_src_47_globals__).default;
  var $__10 = $___46__46__47_src_47_lifecycle__,
      initElements = $__10.initElements,
      removeElements = $__10.removeElements;
  var MutationObserver = ($___46__46__47_src_47_mutation_45_observer__).default;
  var getClosestIgnoredElement = ($___46__46__47_src_47_utils__).getClosestIgnoredElement;
  function documentObserverHandler(mutations) {
    var mutationsLen = mutations.length;
    for (var a = 0; a < mutationsLen; a++) {
      var mutation = mutations[a];
      var addedNodes = mutation.addedNodes;
      var removedNodes = mutation.removedNodes;
      if (addedNodes && addedNodes.length && !getClosestIgnoredElement(addedNodes[0].parentNode)) {
        initElements(addedNodes);
      }
      if (removedNodes && removedNodes.length) {
        removeElements(removedNodes);
      }
    }
  }
  function createDocumentObserver() {
    var observer = new MutationObserver(documentObserverHandler);
    observer.observe(document, {
      childList: true,
      subtree: true
    });
    return observer;
  }
  var $__default = {
    register: function(fixIe) {
      if (fixIe) {
        MutationObserver.fixIe();
        this.unregister();
      }
      if (!globals.observer) {
        globals.observer = createDocumentObserver();
      }
      return this;
    },
    unregister: function() {
      if (globals.observer) {
        globals.observer.disconnect();
        globals.observer = undefined;
      }
      return this;
    }
  };
  return {get default() {
      return $__default;
    }};
})();
var $___46__46__47_src_47_version__ = (function() {
  "use strict";
  var __moduleName = "../src/version";
  var $__default = '0.11.1';
  return {get default() {
      return $__default;
    }};
})();
var $___46__46__47_src_47_skate__ = (function() {
  "use strict";
  var __moduleName = "../src/skate";
  'use strict';
  var documentObserver = ($___46__46__47_src_47_document_45_observer__).default;
  var $__14 = $___46__46__47_src_47_lifecycle__,
      triggerCreated = $__14.triggerCreated,
      initElements = $__14.initElements;
  var MutationObserver = ($___46__46__47_src_47_mutation_45_observer__).default;
  var registry = ($___46__46__47_src_47_registry__).default;
  var $__17 = $___46__46__47_src_47_utils__,
      debounce = $__17.debounce,
      inherit = $__17.inherit;
  var version = ($___46__46__47_src_47_version__).default;
  var initDocument = debounce(function() {
    initElements(document.getElementsByTagName('html'));
  });
  function makeElementConstructor(definition) {
    function CustomElement() {
      var element;
      var tagToExtend = definition.extends;
      var definitionId = definition.id;
      if (tagToExtend) {
        element = document.createElement(tagToExtend);
        element.setAttribute('is', definitionId);
      } else {
        element = document.createElement(definitionId);
      }
      definition.prototype = CustomElement.prototype;
      triggerCreated(element, definition);
      return element;
    }
    CustomElement.prototype = definition.prototype;
    return CustomElement;
  }
  function skate(id, definition) {
    definition = inherit(definition || {}, skate.defaults);
    definition.id = id;
    if (registry.has(definition.id)) {
      throw new Error('A definition of type "' + definition.type + '" with the ID of "' + id + '" already exists.');
    }
    registry.set(definition.id, definition);
    initDocument();
    documentObserver.register(definition.remove);
    if (definition.type.indexOf(skate.types.TAG) > -1) {
      return makeElementConstructor(definition);
    }
  }
  skate.init = function(nodes) {
    if (!nodes) {
      return;
    }
    if (typeof nodes === 'string') {
      nodes = document.querySelectorAll(nodes);
    }
    initElements(typeof nodes.length === 'undefined' ? [nodes] : nodes);
    return nodes;
  };
  skate.types = {
    ANY: 'act',
    ATTR: 'a',
    CLASS: 'c',
    NOATTR: 'ct',
    NOCLASS: 'at',
    NOTAG: 'ac',
    TAG: 't'
  };
  skate.version = version;
  skate.defaults = {
    attributes: undefined,
    events: undefined,
    extends: '',
    id: '',
    prototype: {},
    resolvedAttribute: 'resolved',
    template: undefined,
    type: skate.types.ANY,
    unresolvedAttribute: 'unresolved'
  };
  window.skate = skate;
  if (typeof define === 'function') {
    define(function() {
      return skate;
    });
  }
  if (typeof module === 'object') {
    module.exports = skate;
  }
  var $__default = skate;
  return {get default() {
      return $__default;
    }};
})();

}());<|MERGE_RESOLUTION|>--- conflicted
+++ resolved
@@ -507,22 +507,14 @@
       attributes: true,
       attributeOldValue: true
     });
-<<<<<<< HEAD
     initAttributes(target, component);
     addAttributeToPropertyLinks(target, component);
-    for (var a = 0; a < attrsLen; a++) {
-      var attr = attrs[a];
-      if (attr) {
-        triggerCallback('created', attr.nodeName, (attr.value || attr.nodeValue));
-      }
-=======
     for (a = 0; a < attrsLen; a++) {
       attrsCopy.push(attrs[a]);
     }
     for (a = 0; a < attrsLen; a++) {
       var attr = attrsCopy[a];
       triggerCallback('created', attr.nodeName, (attr.value || attr.nodeValue));
->>>>>>> 26d77fda
     }
   }
   function addEventListeners(target, component) {
