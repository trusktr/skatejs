// src/util/assign.js
__d48ab0568b1578e9cac74e66baa6d3e7 = (function () {
  var module = {
    exports: {}
  };
  var exports = module.exports;
  
  "use strict";
  
  Object.defineProperty(exports, "__esModule", {
    value: true
  });
  
  exports["default"] = function (child) {
    for (var _len = arguments.length, parents = Array(_len > 1 ? _len - 1 : 0), _key = 1; _key < _len; _key++) {
      parents[_key - 1] = arguments[_key];
    }
  
    parents.forEach(function (parent) {
      return Object.keys(parent || {}).forEach(function (name) {
        return child[name] = parent[name];
      });
    });
    return child;
  };
  
  module.exports = exports["default"];
  
  return module.exports;
}).call(this);
// src/util/create-from-html.js
__883fff2d161a4239b3efea9bb85204e0 = (function () {
  var module = {
    exports: {}
  };
  var exports = module.exports;
  
  'use strict';
  
  Object.defineProperty(exports, '__esModule', {
    value: true
  });
  var specialMap = {
    caption: 'table',
    dd: 'dl',
    dt: 'dl',
    li: 'ul',
    tbody: 'table',
    td: 'tr',
    thead: 'table',
    tr: 'tbody'
  };
  
  function resolveParent(tag, html) {
    var container = document.createElement('div');
    var levels = 0;
  
    var parentTag = specialMap[tag];
    while (parentTag) {
      html = '<' + parentTag + '>' + html + '</' + parentTag + '>';
      ++levels;
      parentTag = specialMap[parentTag];
    }
  
    container.innerHTML = html;
  
    var parent = container;
    for (var a = 0; a < levels; a++) {
      parent = parent.firstElementChild;
    }
    return parent;
  }
  
  function matchTag(html) {
    var tag = html.match(/\s*<([^\s>]+)/);
    return tag && tag[1];
  }
  
  exports['default'] = function (html) {
    var tag = matchTag(html);
    return resolveParent(tag, html);
  };
  
  module.exports = exports['default'];
  
  return module.exports;
}).call(this);
// src/util/data.js
__18291b0452e01f65cf28d6695040736a = (function () {
  var module = {
    exports: {}
  };
  var exports = module.exports;
  
  'use strict';
  
  Object.defineProperty(exports, '__esModule', {
    value: true
  });
  
  exports['default'] = function (element) {
    var namespace = arguments.length <= 1 || arguments[1] === undefined ? '' : arguments[1];
  
    var data = element.__SKATE_DATA || (element.__SKATE_DATA = {});
    return namespace && (data[namespace] || (data[namespace] = {})) || data;
  };
  
  module.exports = exports['default'];
  
  return module.exports;
}).call(this);
// src/global/vars.js
__dd77578495c1d19b0e115627616ea63a = (function () {
  var module = {
    exports: {}
  };
  var exports = module.exports;
  
  'use strict';
  
  Object.defineProperty(exports, '__esModule', {
    value: true
  });
  var VERSION = '__skate_0_14_0';
  
  if (!window[VERSION]) {
    window[VERSION] = {
      registerIfNotExists: function registerIfNotExists(name, value) {
        return this[name] || (this[name] = value);
      }
    };
  }
  
  exports['default'] = window[VERSION];
  module.exports = exports['default'];
  
  return module.exports;
}).call(this);
// src/util/has-own.js
__6d7878404f872c72787f01cd3e06dd21 = (function () {
  var module = {
    exports: {}
  };
  var exports = module.exports;
  
  "use strict";
  
  Object.defineProperty(exports, "__esModule", {
    value: true
  });
  
  exports["default"] = function (obj, key) {
    return Object.prototype.hasOwnProperty.call(obj, key);
  };
  
  module.exports = exports["default"];
  
  return module.exports;
}).call(this);
// src/type/element.js
__43714db526496b3dd90353996f6dce09 = (function () {
  var module = {
    exports: {}
  };
  var exports = module.exports;
  
  'use strict';
  
  Object.defineProperty(exports, '__esModule', {
    value: true
  });
  exports['default'] = {
    create: function create(opts) {
      var elem = document.createElement(opts['extends'] || opts.id);
      opts['extends'] && elem.setAttribute('is', opts.id);
      return elem;
    },
    filter: function filter(elem, defs) {
      var attrs = elem.attributes;
      var isAttr = attrs.is;
      var isAttrValue = isAttr && (isAttr.value || isAttr.nodeValue);
      var tagName = (elem.tagName || elem.localName).toLowerCase();
      var definition = defs[isAttrValue || tagName];
  
      if (!definition) {
        return;
      }
  
      var tagToExtend = definition['extends'];
      if (isAttrValue) {
        if (tagName === tagToExtend) {
          return [definition];
        }
      } else if (!tagToExtend) {
        return [definition];
      }
    }
  };
  module.exports = exports['default'];
  
  return module.exports;
}).call(this);
// src/global/registry.js
__9cff21a9f41cc9ecfe56139e1040c954 = (function () {
  var module = {
    exports: {}
  };
  var exports = module.exports;
  
  'use strict';
  
  Object.defineProperty(exports, '__esModule', {
    value: true
  });
  
  function _interopRequireDefault(obj) { return obj && obj.__esModule ? obj : { 'default': obj }; }
  
  var _vars = __dd77578495c1d19b0e115627616ea63a;
  
  var _vars2 = _interopRequireDefault(_vars);
  
  var _utilHasOwn = __6d7878404f872c72787f01cd3e06dd21;
  
  var _utilHasOwn2 = _interopRequireDefault(_utilHasOwn);
  
  var _typeElement = __43714db526496b3dd90353996f6dce09;
  
  var _typeElement2 = _interopRequireDefault(_typeElement);
  
  var definitions = {};
  var map = [];
  var types = [];
  
  exports['default'] = _vars2['default'].registerIfNotExists('registry', {
    get: function get(id) {
      return (0, _utilHasOwn2['default'])(definitions, id) && definitions[id];
    },
    set: function set(id, opts) {
      if (this.get(id)) {
        throw new Error('A Skate component with the name of "' + id + '" already exists.');
      }
  
      var type = opts.type || _typeElement2['default'];
      var typeIndex = types.indexOf(type);
  
      if (typeIndex === -1) {
        typeIndex = types.length;
        types.push(type);
        map[typeIndex] = {};
      }
  
      definitions[id] = opts;
      map[typeIndex][id] = opts;
  
      return this;
    },
    find: function find(elem) {
      var filtered = [];
      var typesLength = types.length;
  
      for (var a = 0; a < typesLength; a++) {
        filtered = filtered.concat(types[a].filter(elem, map[a]) || []);
      }
  
      return filtered;
    }
  });
  module.exports = exports['default'];
  
  return module.exports;
}).call(this);
// src/util/ignored.js
__092f8936e5006bddcb3baf24320a5a06 = (function () {
  var module = {
    exports: {}
  };
  var exports = module.exports;
  
  'use strict';
  
  Object.defineProperty(exports, '__esModule', {
    value: true
  });
  
  exports['default'] = function (element) {
    var attrs = element.attributes;
    return attrs && !!attrs['data-skate-ignore'];
  };
  
  module.exports = exports['default'];
  
  return module.exports;
}).call(this);
// src/util/walk-tree.js
__164e5750c20526cb74a9e443b730eeff = (function () {
  var module = {
    exports: {}
  };
  var exports = module.exports;
  
  'use strict';
  
  Object.defineProperty(exports, '__esModule', {
    value: true
  });
  
  function _interopRequireDefault(obj) { return obj && obj.__esModule ? obj : { 'default': obj }; }
  
  var _ignored = __092f8936e5006bddcb3baf24320a5a06;
  
  var _ignored2 = _interopRequireDefault(_ignored);
  
  var Node = window.Node;
  
  function walk(elem, fn, filter) {
    if (elem.nodeType !== Node.ELEMENT_NODE || (0, _ignored2['default'])(elem) || filter && filter(elem) === false) {
      return;
    }
  
    var chren = elem.childNodes;
    var child = chren && chren[0];
  
    fn(elem);
    while (child) {
      walk(child, fn, filter);
      child = child.nextSibling;
    }
  }
  
  exports['default'] = function (elems, fn, filter) {
    if (!elems) {
      return;
    }
  
    if (elems instanceof Node) {
      elems = [elems];
    }
  
    for (var a = 0; a < elems.length; a++) {
      walk(elems[a], fn, filter);
    }
  };
  
  module.exports = exports['default'];
  
  return module.exports;
}).call(this);
// src/lifecycle/attached.js
__2b55a083f45c9ef157662a1dc1674218 = (function () {
  var module = {
    exports: {}
  };
  var exports = module.exports;
  
  'use strict';
  
  Object.defineProperty(exports, '__esModule', {
    value: true
  });
  
  function _interopRequireDefault(obj) { return obj && obj.__esModule ? obj : { 'default': obj }; }
  
  var _utilData = __18291b0452e01f65cf28d6695040736a;
  
  var _utilData2 = _interopRequireDefault(_utilData);
  
  var _globalRegistry = __9cff21a9f41cc9ecfe56139e1040c954;
  
  var _globalRegistry2 = _interopRequireDefault(_globalRegistry);
  
  var _utilWalkTree = __164e5750c20526cb74a9e443b730eeff;
  
  var _utilWalkTree2 = _interopRequireDefault(_utilWalkTree);
  
  function callAttachedOnDescendants(elem, id) {
    (0, _utilWalkTree2['default'])(elem.childNodes, function (child) {
      _globalRegistry2['default'].find(child).forEach(function (Ctor) {
        return Ctor.prototype.attachedCallback.call(child);
      });
    }, function (child) {
      return !(0, _utilData2['default'])(child, id).attached;
    });
  }
  
  exports['default'] = function (opts) {
    return function () {
      var info = (0, _utilData2['default'])(this, 'lifecycle/' + opts.id);
      if (info.attached) return;
      info.attached = true;
      info.detached = false;
  
      callAttachedOnDescendants(this, opts.id);
      opts.attached.call(this);
    };
  };
  
  module.exports = exports['default'];
  
  return module.exports;
}).call(this);
// src/util/dash-case.js
__0cd264077c1ca567539d11e826d3c00e = (function () {
  var module = {
    exports: {}
  };
  var exports = module.exports;
  
  'use strict';
  
  Object.defineProperty(exports, '__esModule', {
    value: true
  });
  
  exports['default'] = function (str) {
    return str.split(/([A-Z])/).reduce(function (one, two, idx) {
      var dash = !one || idx % 2 === 0 ? '' : '-';
      return '' + one + dash + two.toLowerCase();
    });
  };
  
  module.exports = exports['default'];
  
  return module.exports;
}).call(this);
// src/util/element-contains.js
__6f793202bae98770dbb2b598df7929ad = (function () {
  var module = {
    exports: {}
  };
  var exports = module.exports;
  
  "use strict";
  
  Object.defineProperty(exports, "__esModule", {
    value: true
  });
  var elementPrototype = window.HTMLElement.prototype;
  var elementPrototypeContains = elementPrototype.contains;
  
  exports["default"] = function (source, target) {
    // The document element does not have the contains method in IE.
    if (source === document && !source.contains) {
      return document.head.contains(target) || document.body.contains(target);
    }
  
    return source.contains ? source.contains(target) : elementPrototypeContains.call(source, target);
  };
  
  module.exports = exports["default"];
  
  return module.exports;
}).call(this);
// src/api/emit.js
__639a0d2e0f8a90cd72e6197bdb481558 = (function () {
  var module = {
    exports: {}
  };
  var exports = module.exports;
  
  'use strict';
  
  Object.defineProperty(exports, '__esModule', {
    value: true
  });
  
  function _interopRequireDefault(obj) { return obj && obj.__esModule ? obj : { 'default': obj }; }
  
  var _utilElementContains = __6f793202bae98770dbb2b598df7929ad;
  
  var _utilElementContains2 = _interopRequireDefault(_utilElementContains);
  
  var CustomEvent = (function (CustomEvent) {
    if (CustomEvent) {
      try {
        new CustomEvent();
      } catch (e) {
        return undefined;
      }
    }
    return CustomEvent;
  })(window.CustomEvent);
  
  var hasBubbleOnDetachedElements = (function () {
    var parent = document.createElement('div');
    var child = document.createElement('div');
    var hasBubbleOnDetachedElements = false;
    parent.appendChild(child);
    parent.addEventListener('test', function () {
      return hasBubbleOnDetachedElements = true;
    });
    child.dispatchEvent(createCustomEvent('test', { bubbles: true }));
    return hasBubbleOnDetachedElements;
  })();
  
  function createCustomEvent(name) {
    var opts = arguments.length <= 1 || arguments[1] === undefined ? {} : arguments[1];
  
    if (CustomEvent) {
      return new CustomEvent(name, opts);
    }
  
    var e = document.createEvent('CustomEvent');
    e.initCustomEvent(name, opts.bubbles, opts.cancelable, opts.detail);
    return e;
  }
  
  function createReadableStopPropagation(oldStopPropagation) {
    return function () {
      this.isPropagationStopped = true;
      oldStopPropagation.call(this);
    };
  }
  
  function simulateBubbling(elem, cEvent) {
    var didPreventDefault;
    cEvent.stopPropagation = createReadableStopPropagation(cEvent.stopPropagation);
    while (elem && !cEvent.isPropagationStopped) {
      cEvent.currentTarget = elem;
      if (elem.dispatchEvent(cEvent) === false) {
        didPreventDefault = false;
      }
      elem = elem.parentNode;
    }
    return didPreventDefault;
  }
  
  function emitOne(elem, name, opts) {
    var cEvent, shouldSimulateBubbling;
  
    /* jshint expr: true */
    opts.bubbles === undefined && (opts.bubbles = true);
    opts.cancelable === undefined && (opts.cancelable = true);
    cEvent = createCustomEvent(name, opts);
    shouldSimulateBubbling = opts.bubbles && !hasBubbleOnDetachedElements && !(0, _utilElementContains2['default'])(document, elem);
  
    return shouldSimulateBubbling ? simulateBubbling(elem, cEvent) : elem.dispatchEvent(cEvent);
  }
  
  exports['default'] = function (elem, name) {
    var opts = arguments.length <= 2 || arguments[2] === undefined ? {} : arguments[2];
  
    var names = typeof name === 'string' ? name.split(' ') : name;
    return names.reduce(function (prev, curr) {
      if (emitOne(elem, curr, opts) === false) {
        prev.push(curr);
      }
      return prev;
    }, []);
  };
  
  module.exports = exports['default'];
  
  return module.exports;
}).call(this);
// src/api/property.js
__f57aa4e0179bb8c6b45d999112238add = (function () {
  var module = {
    exports: {}
  };
  var exports = module.exports;
  
  'use strict';
  
  Object.defineProperty(exports, '__esModule', {
    value: true
  });
  
  function _interopRequireDefault(obj) { return obj && obj.__esModule ? obj : { 'default': obj }; }
  
<<<<<<< HEAD
  var _utilDashCase = __0cd264077c1ca567539d11e826d3c00e;
=======
  var _utilAssignSafe = __4733e4a8b9f5d8208f57d623f6613f6c;
  
  var _utilAssignSafe2 = _interopRequireDefault(_utilAssignSafe);
  
  var _utilDashCase = __1a93c060999bff3e855758dad2704fa7;
>>>>>>> 05ce09bd
  
  var _utilDashCase2 = _interopRequireDefault(_utilDashCase);
  
  var _utilData = __18291b0452e01f65cf28d6695040736a;
  
  var _utilData2 = _interopRequireDefault(_utilData);
  
  var _apiEmit = __639a0d2e0f8a90cd72e6197bdb481558;
  
  var _apiEmit2 = _interopRequireDefault(_apiEmit);
  
  // TODO Decouple boolean attributes from the Boolean function.
  // TODO Split apart createNativePropertyDefinition function.
  
  function getLinkedAttribute(name, attr) {
    return attr === true ? (0, _utilDashCase2['default'])(name) : attr;
  }
  
  function createNativePropertyDefinition(name, opts) {
    var prop = {};
  
    prop.created = function (elem, initialValue) {
      var info = (0, _utilData2['default'])(elem, 'api/property/' + name);
      info.internalValue = initialValue;
      info.isBoolean = opts.type === Boolean;
      info.linkedAttribute = getLinkedAttribute(name, opts.attr);
      info.removeAttribute = elem.removeAttribute;
      info.setAttribute = elem.setAttribute;
      info.updatingProperty = false;
  
      // TODO Refactor
      if (info.linkedAttribute) {
        if (!info.attributeMap) {
          info.attributeMap = {};
  
          elem.removeAttribute = function (attrName) {
            info.removeAttribute.call(this, attrName);
            if (attrName in info.attributeMap) {
              elem[info.attributeMap[attrName]] = undefined;
            }
          };
  
          elem.setAttribute = function (attrName, attrValue) {
            info.setAttribute.call(this, attrName, attrValue);
            if (attrName in info.attributeMap) {
              elem[info.attributeMap[attrName]] = attrValue;
            }
          };
        }
  
        info.attributeMap[info.linkedAttribute] = name;
      }
  
      if (info.linkedAttribute && elem.hasAttribute(info.linkedAttribute)) {
        info.internalValue = info.isBoolean ? elem.hasAttribute(info.linkedAttribute) : elem.getAttribute(info.linkedAttribute);
      } else if (typeof opts.init === 'function') {
        info.internalValue = opts.init();
      } else if (typeof opts.init !== 'undefined') {
        info.internalValue = opts.init;
      }
  
      if (opts.type) {
        info.internalValue = opts.type(info.internalValue);
      }
    };
  
    prop.get = function () {
      var info = (0, _utilData2['default'])(this, 'api/property/' + name);
      return info.internalValue;
    };
  
    prop.ready = function (value) {
      if (opts.update) {
        opts.update.call(this, value);
      }
    };
  
    prop.set = function (value) {
      var info = (0, _utilData2['default'])(this, 'api/property/' + name);
  
      if (info.updatingProperty) {
        return;
      }
  
      info.updatingProperty = true;
  
      var newValue = opts.type ? opts.type(value) : value;
      var oldValue = info.internalValue;
      info.internalValue = newValue;
  
      if (newValue === oldValue) {
        info.updatingProperty = false;
        return;
      }
  
      if (info.linkedAttribute) {
        if (info.isBoolean && newValue) {
          info.setAttribute.call(this, info.linkedAttribute, '');
        } else if (value === undefined || info.isBoolean && !newValue) {
          info.removeAttribute.call(this, info.linkedAttribute, '');
        } else {
          info.setAttribute.call(this, info.linkedAttribute, newValue);
        }
      }
  
      if (opts.update) {
        opts.update.call(this, newValue, oldValue);
      }
  
      if (opts.emit) {
        (0, _apiEmit2['default'])(this, opts.emit, {
          bubbles: false,
          cancelable: false,
          detail: {
            name: name,
            newValue: newValue,
            oldValue: oldValue
          }
        });
      }
  
      info.updatingProperty = false;
    };
  
    return prop;
  }
  
<<<<<<< HEAD
  exports['default'] = function (opts) {
    opts = opts || {};
=======
  function defineProperty(elem, name) {
    var properties = arguments.length <= 2 || arguments[2] === undefined ? {} : arguments[2];
  
    var initialValue = undefined;
    var info = (0, _utilData2['default'])(elem);
>>>>>>> 05ce09bd
  
    if (typeof opts === 'function') {
      opts = { type: opts };
    }
  
<<<<<<< HEAD
    return function (name) {
      return createNativePropertyDefinition(name, opts);
    };
  };
  
  module.exports = exports['default'];
  
  return module.exports;
}).call(this);
// src/lifecycle/created-on-descendants.js
__2d301fc9e6acee7ed6bed70273102f25 = (function () {
  var module = {
    exports: {}
  };
  var exports = module.exports;
  
  'use strict';
  
  Object.defineProperty(exports, '__esModule', {
    value: true
  });
  exports['default'] = createdOnDescendants;
  
  function _interopRequireDefault(obj) { return obj && obj.__esModule ? obj : { 'default': obj }; }
  
  var _utilData = __18291b0452e01f65cf28d6695040736a;
  
  var _utilData2 = _interopRequireDefault(_utilData);
  
  var _globalRegistry = __9cff21a9f41cc9ecfe56139e1040c954;
  
  var _globalRegistry2 = _interopRequireDefault(_globalRegistry);
  
  var _utilWalkTree = __164e5750c20526cb74a9e443b730eeff;
  
  var _utilWalkTree2 = _interopRequireDefault(_utilWalkTree);
  
  function createdOnDescendants(elem, opts) {
    var id = opts.id;
    (0, _utilWalkTree2['default'])(elem.childNodes, function (child) {
      _globalRegistry2['default'].find(child).forEach(function (Ctor) {
        return Ctor.prototype.createdCallback.call(child);
      });
    }, function (child) {
      return !(0, _utilData2['default'])(child, id).created;
    });
  }
  
  module.exports = exports['default'];
  
  return module.exports;
}).call(this);
// src/util/matches-selector.js
__365bd8b7bbfb2b50d6dbfd830f0aa927 = (function () {
  var module = {
    exports: {}
  };
  var exports = module.exports;
  
  'use strict';
  
  Object.defineProperty(exports, '__esModule', {
    value: true
  });
  var elProto = window.HTMLElement.prototype;
  var nativeMatchesSelector = elProto.matches || elProto.msMatchesSelector || elProto.webkitMatchesSelector || elProto.mozMatchesSelector || elProto.oMatchesSelector;
  
  // Only IE9 has this msMatchesSelector bug, but best to detect it.
  var hasNativeMatchesSelectorDetattachedBug = !nativeMatchesSelector.call(document.createElement('div'), 'div');
  
  exports['default'] = function (element, selector) {
    if (hasNativeMatchesSelectorDetattachedBug) {
      var clone = element.cloneNode();
      document.createElement('div').appendChild(clone);
      return nativeMatchesSelector.call(clone, selector);
    }
    return nativeMatchesSelector.call(element, selector);
  };
=======
    var prop = typeof properties === 'function' ? { type: properties } : (0, _utilAssignSafe2['default'])({}, properties);
>>>>>>> 05ce09bd
  
  module.exports = exports['default'];
  
  return module.exports;
}).call(this);
// src/lifecycle/events.js
__d48fcc3ecf3585518bbce659c1ba4116 = (function () {
  var module = {
    exports: {}
  };
  var exports = module.exports;
  
  'use strict';
  
  Object.defineProperty(exports, '__esModule', {
    value: true
  });
  exports['default'] = events;
  
  function _interopRequireDefault(obj) { return obj && obj.__esModule ? obj : { 'default': obj }; }
  
  var _utilMatchesSelector = __365bd8b7bbfb2b50d6dbfd830f0aa927;
  
  var _utilMatchesSelector2 = _interopRequireDefault(_utilMatchesSelector);
  
  function parseEvent(e) {
    var parts = e.split(' ');
    var name = parts.shift();
    var selector = parts.join(' ').trim();
    return {
      name: name,
      selector: selector
    };
  }
  
  function makeDelegateHandler(elem, handler, parsed) {
    return function (e) {
      var current = e.target;
      var selector = parsed.selector;
      while (current && current !== elem.parentNode) {
        if ((0, _utilMatchesSelector2['default'])(current, selector)) {
          e.delegateTarget = current;
          return handler(e);
        }
        current = current.parentNode;
      }
    };
  }
  
  function makeNormalHandler(elem, handler) {
    return function (e) {
      e.delegateTarget = elem;
      handler(e);
    };
  }
  
  function bindEvent(elem, event, handler) {
    var parsed = parseEvent(event);
    var name = parsed.name;
    var selector = parsed.selector;
  
    var capture = selector && (name === 'blur' || name === 'focus');
    handler = selector ? makeDelegateHandler(elem, handler, parsed) : makeNormalHandler(elem, handler);
    elem.addEventListener(name, handler, capture);
  }
  
  function events(opts) {
    var events = opts.events;
    return function (elem) {
      Object.keys(events).forEach(function (name) {
        bindEvent(elem, name, events[name].bind(elem));
      });
    };
  }
  
  module.exports = exports['default'];
  
  return module.exports;
}).call(this);
// src/lifecycle/patch-attribute-methods.js
__cbc0eefc77aa7d958ec51e53ef2568fc = (function () {
  var module = {
    exports: {}
  };
  var exports = module.exports;
  
  "use strict";
  
  Object.defineProperty(exports, "__esModule", {
    value: true
  });
  exports["default"] = patchAttributeMethods;
  
  function patchAttributeMethods(elem, opts) {
    if (opts.isNative) {
      return;
    }
  
<<<<<<< HEAD
    var removeAttribute = elem.removeAttribute;
    var setAttribute = elem.setAttribute;
  
    elem.removeAttribute = function (name) {
      var oldValue = this.getAttribute(name);
      removeAttribute.call(elem, name);
      elem.attributeChangedCallback(name, oldValue, null);
    };
  
    elem.setAttribute = function (name, newValue) {
      var oldValue = this.getAttribute(name);
      setAttribute.call(elem, name, newValue);
      elem.attributeChangedCallback(name, oldValue, String(newValue));
    };
  }
  
  module.exports = exports["default"];
  
  return module.exports;
}).call(this);
// src/lifecycle/properties-created.js
__a66903f10d803226e4691dfa301c4f3e = (function () {
  var module = {
    exports: {}
  };
  var exports = module.exports;
  
  "use strict";
  
  Object.defineProperty(exports, "__esModule", {
    value: true
  });
  exports["default"] = propertiesApply;
  
  function propertiesApply(elem, props) {
    Object.keys(props).forEach(function (name) {
      var prop = props[name];
      var initialValue = elem[name];
  
      // https://bugs.webkit.org/show_bug.cgi?id=49739
      //
      // When Webkit fixes that bug so that native property we can move defining
      // the property to the prototype and away from having to do if for every
      // instance since all other browsers support accessing native property
      // getters / setters.
      Object.defineProperty(elem, name, prop);
  
      // This will still be needed to do any setup for the property if it needs
      // any information from the element.
      //
      // Once that bug is fixed, the initial value being passed as the second
      // argument to prop.created() can use the overridden property definition to
      // get the initial value.
      prop.created && prop.created(elem, initialValue);
    });
=======
    if (prop.type) {
      prop.init = prop.type === Boolean && prop.init === '' || prop.type(prop.init);
    }
  
    prop = property(name, prop);
    Object.defineProperty(elem, name, prop);
>>>>>>> 05ce09bd
  }
  
  module.exports = exports["default"];
  
  return module.exports;
}).call(this);
// src/lifecycle/properties-ready.js
__06885fcc635bf6a67cb67ec77a6e8b17 = (function () {
  var module = {
    exports: {}
  };
  var exports = module.exports;
  
  "use strict";
  
  Object.defineProperty(exports, "__esModule", {
    value: true
  });
  exports["default"] = propertiesApply;
  
  function propertiesApply(elem, props) {
    Object.keys(props).forEach(function (name) {
      var ready = props[name].ready;
      ready && ready.call(elem, elem[name]);
    });
  }
  
  module.exports = exports["default"];
  
  return module.exports;
}).call(this);
// src/util/assign-safe.js
__d9d26492984e649e5130081ad32bafd6 = (function () {
  var module = {
    exports: {}
  };
  var exports = module.exports;
  
  "use strict";
  
  Object.defineProperty(exports, "__esModule", {
    value: true
  });
  
  exports["default"] = function (child) {
    for (var _len = arguments.length, parents = Array(_len > 1 ? _len - 1 : 0), _key = 1; _key < _len; _key++) {
      parents[_key - 1] = arguments[_key];
    }
  
    parents.forEach(function (parent) {
      Object.getOwnPropertyNames(parent || {}).forEach(function (name) {
        var childDesc = Object.getOwnPropertyDescriptor(child, name);
        if (!childDesc || childDesc.configurable) {
          Object.defineProperty(child, name, Object.getOwnPropertyDescriptor(parent, name));
        }
      });
    });
    return child;
  };
  
  module.exports = exports["default"];
  
  return module.exports;
}).call(this);
// src/util/protos.js
__1d11a28624d684874cb270f137cc0122 = (function () {
  var module = {
    exports: {}
  };
  var exports = module.exports;
  
  "use strict";
  
  Object.defineProperty(exports, "__esModule", {
    value: true
  });
  
  exports["default"] = function (proto) {
    var chains = [proto];
    /* jshint boss: true */
    while (proto = Object.getPrototypeOf(proto)) {
      chains.push(proto);
    }
    chains.reverse();
    return chains;
  };
  
  module.exports = exports["default"];
  
  return module.exports;
}).call(this);
<<<<<<< HEAD
// src/lifecycle/prototype.js
__7ba2ecf93401318a8fb40e4b0fe295ea = (function () {
=======
// src/lifecycle/render.js
__a76faf89d78dc88949edae6dca2a3fc3 = (function () {
  var module = {
    exports: {}
  };
  var exports = module.exports;
  
  "use strict";
  
  Object.defineProperty(exports, "__esModule", {
    value: true
  });
  exports["default"] = lifecycleRender;
  
  function lifecycleRender(elem, opts) {
    var temp = opts.render;
    if (temp && !elem.hasAttribute(opts.resolvedAttribute)) {
      temp.call(elem);
    }
  }
  
  module.exports = exports["default"];
  
  return module.exports;
}).call(this);
// src/lifecycle/created.js
__1f947a75fdbe7749687fe46bf6e1d60e = (function () {
>>>>>>> 05ce09bd
  var module = {
    exports: {}
  };
  var exports = module.exports;
  
  'use strict';
  
  Object.defineProperty(exports, '__esModule', {
    value: true
  });
  exports['default'] = prototype;
  
  function _interopRequireDefault(obj) { return obj && obj.__esModule ? obj : { 'default': obj }; }
  
  var _utilAssignSafe = __d9d26492984e649e5130081ad32bafd6;
  
  var _utilAssignSafe2 = _interopRequireDefault(_utilAssignSafe);
  
  var _utilProtos = __1d11a28624d684874cb270f137cc0122;
  
  var _utilProtos2 = _interopRequireDefault(_utilProtos);
  
  function prototype(opts) {
    if (opts.isNative) {
      return function () {};
    }
  
<<<<<<< HEAD
    var prototypes = (0, _utilProtos2['default'])(opts.prototype);
    return function (elem) {
      prototypes.forEach(function (proto) {
        if (!proto.isPrototypeOf(elem)) {
          (0, _utilAssignSafe2['default'])(elem, proto);
        }
      });
    };
  }
  
  module.exports = exports['default'];
  
  return module.exports;
}).call(this);
// src/lifecycle/renderer.js
__03f25cd56ca0ce454f98fb8408e75422 = (function () {
  var module = {
    exports: {}
  };
  var exports = module.exports;
  
  "use strict";
=======
  var _events = __73a6c7ed1240e78c2a48fbfdc3e261a9;
  
  var _events2 = _interopRequireDefault(_events);
  
  var _properties = __9203e13b6f36ca26b469289752199c39;
  
  var _properties2 = _interopRequireDefault(_properties);
>>>>>>> 05ce09bd
  
  Object.defineProperty(exports, "__esModule", {
    value: true
  });
  exports["default"] = renderer;
  
  function renderer(elem, opts) {
    var render = opts.render;
    var rendered = undefined;
    var renderer = opts.renderer;
  
    if (elem.hasAttribute(opts.resolvedAttribute)) {
      return;
    }
  
    rendered = render && render.call(elem);
  
<<<<<<< HEAD
    if (renderer) {
      renderer.call(elem, rendered);
    } else if (rendered) {
      elem.innerHTML = rendered;
    }
  }
=======
  var _render = __a76faf89d78dc88949edae6dca2a3fc3;
  
  var _render2 = _interopRequireDefault(_render);
  
  var _utilWalkTree = __9df260836a1b1d605c5ddac24aa13917;
>>>>>>> 05ce09bd
  
  module.exports = exports["default"];
  
  return module.exports;
}).call(this);
// src/lifecycle/resolve.js
__4b4eecf91d77990b080189047604b709 = (function () {
  var module = {
    exports: {}
  };
  var exports = module.exports;
  
  'use strict';
  
  Object.defineProperty(exports, '__esModule', {
    value: true
  });
  exports['default'] = resolve;
  
  function resolve(elem, opts) {
    elem.removeAttribute(opts.unresolvedAttribute);
    elem.setAttribute(opts.resolvedAttribute, '');
  }
  
  module.exports = exports['default'];
  
  return module.exports;
}).call(this);
// src/lifecycle/created.js
__fe1aef0db5b664068b470b21f7c754a5 = (function () {
  var module = {
    exports: {}
  };
  var exports = module.exports;
  
  'use strict';
  
  Object.defineProperty(exports, '__esModule', {
    value: true
  });
  
  function _interopRequireDefault(obj) { return obj && obj.__esModule ? obj : { 'default': obj }; }
  
  var _apiProperty = __f57aa4e0179bb8c6b45d999112238add;
  
  var _apiProperty2 = _interopRequireDefault(_apiProperty);
  
  var _createdOnDescendants = __2d301fc9e6acee7ed6bed70273102f25;
  
  var _createdOnDescendants2 = _interopRequireDefault(_createdOnDescendants);
  
  var _utilData = __18291b0452e01f65cf28d6695040736a;
  
  var _utilData2 = _interopRequireDefault(_utilData);
  
  var _events = __d48fcc3ecf3585518bbce659c1ba4116;
  
  var _events2 = _interopRequireDefault(_events);
  
  var _patchAttributeMethods = __cbc0eefc77aa7d958ec51e53ef2568fc;
  
  var _patchAttributeMethods2 = _interopRequireDefault(_patchAttributeMethods);
  
  var _propertiesCreated = __a66903f10d803226e4691dfa301c4f3e;
  
  var _propertiesCreated2 = _interopRequireDefault(_propertiesCreated);
  
  var _propertiesReady = __06885fcc635bf6a67cb67ec77a6e8b17;
  
  var _propertiesReady2 = _interopRequireDefault(_propertiesReady);
  
  var _prototype = __7ba2ecf93401318a8fb40e4b0fe295ea;
  
  var _prototype2 = _interopRequireDefault(_prototype);
  
  var _renderer = __03f25cd56ca0ce454f98fb8408e75422;
  
  var _renderer2 = _interopRequireDefault(_renderer);
  
  var _resolve = __4b4eecf91d77990b080189047604b709;
  
  var _resolve2 = _interopRequireDefault(_resolve);
  
  // TODO Remove this when we no longer support the legacy definitions and only
  // support a superset of a native property definition.
  function ensurePropertyFunctions(opts) {
    var props = opts.properties;
    var names = Object.keys(props || {});
    return names.reduce(function (prev, curr) {
      prev[curr] = opts.properties[curr];
      if (typeof prev[curr] !== 'function') {
        prev[curr] = (0, _apiProperty2['default'])(prev[curr]);
      }
      return prev;
    }, {});
  }
  
  function ensurePropertyDefinitions(elem, propertyFunctions) {
    return Object.keys(propertyFunctions || {}).reduce(function (prev, curr) {
      prev[curr] = propertyFunctions[curr](curr);
      return prev;
    }, {});
  }
  
  exports['default'] = function (opts) {
    var applyEvents = (0, _events2['default'])(opts);
    var applyPrototype = (0, _prototype2['default'])(opts);
    var created = opts.created || function () {};
    var propertyFunctions = ensurePropertyFunctions(opts);
    var ready = opts.ready || function () {};
  
    return function () {
      var info = (0, _utilData2['default'])(this, 'lifecycle/' + opts.id);
      var propertyDefinitions = undefined;
  
      if (info.created) return;
      info.created = true;
<<<<<<< HEAD
      propertyDefinitions = ensurePropertyDefinitions(this, propertyFunctions);
  
      (0, _patchAttributeMethods2['default'])(this, opts);
      applyPrototype(this);
      (0, _propertiesCreated2['default'])(this, propertyDefinitions);
      applyEvents(this);
      created.call(this);
      (0, _renderer2['default'])(this, opts);
      (0, _createdOnDescendants2['default'])(this, opts);
      (0, _propertiesReady2['default'])(this, propertyDefinitions);
      ready.call(this, opts);
      (0, _resolve2['default'])(this, opts);
=======
  
      isNative || patchAttributeMethods(this);
      isNative || prototype.call(this);
      opts.created && created.call(this);
      _properties2['default'].call(this, opts.properties);
      _events2['default'].call(this, opts.events);
      (0, _render2['default'])(this, opts);
      callCreatedOnDescendants(this, opts.id);
      callUpdateOnProperties(this);
      opts.ready && ready.call(this);
      isResolved || markAsResolved(this, opts.resolvedAttribute, opts.unresolvedAttribute);
>>>>>>> 05ce09bd
    };
  };
  
  module.exports = exports['default'];
  
  return module.exports;
}).call(this);
// src/api/init.js
__3add36046399fead5a83243849207ed7 = (function () {
  var module = {
    exports: {}
  };
  var exports = module.exports;
  
  'use strict';
  
  Object.defineProperty(exports, '__esModule', {
    value: true
  });
  
  function _interopRequireDefault(obj) { return obj && obj.__esModule ? obj : { 'default': obj }; }
  
  var _lifecycleAttached = __2b55a083f45c9ef157662a1dc1674218;
  
  var _lifecycleAttached2 = _interopRequireDefault(_lifecycleAttached);
  
  var _lifecycleCreated = __fe1aef0db5b664068b470b21f7c754a5;
  
  var _lifecycleCreated2 = _interopRequireDefault(_lifecycleCreated);
  
  var _utilElementContains = __6f793202bae98770dbb2b598df7929ad;
  
  var _utilElementContains2 = _interopRequireDefault(_utilElementContains);
  
  var _globalRegistry = __9cff21a9f41cc9ecfe56139e1040c954;
  
  var _globalRegistry2 = _interopRequireDefault(_globalRegistry);
  
  var _utilWalkTree = __164e5750c20526cb74a9e443b730eeff;
  
  var _utilWalkTree2 = _interopRequireDefault(_utilWalkTree);
  
  exports['default'] = function (element) {
    var isInDom = (0, _utilElementContains2['default'])(document, element);
  
    (0, _utilWalkTree2['default'])(element, function (descendant) {
      var components = _globalRegistry2['default'].find(descendant);
      var componentsLength = components.length;
  
      for (var a = 0; a < componentsLength; a++) {
        (0, _lifecycleCreated2['default'])(components[a]).call(descendant);
      }
  
      for (var a = 0; a < componentsLength; a++) {
        if (isInDom) {
          (0, _lifecycleAttached2['default'])(components[a]).call(descendant);
        }
      }
    });
  
    return element;
  };
  
  module.exports = exports['default'];
  
  return module.exports;
}).call(this);
// src/api/create.js
__1675a7174b713323cc232370699a2714 = (function () {
  var module = {
    exports: {}
  };
  var exports = module.exports;
  
  'use strict';
  
  Object.defineProperty(exports, '__esModule', {
    value: true
  });
  
  function _interopRequireDefault(obj) { return obj && obj.__esModule ? obj : { 'default': obj }; }
  
  var _utilAssign = __d48ab0568b1578e9cac74e66baa6d3e7;
  
  var _utilAssign2 = _interopRequireDefault(_utilAssign);
  
  var _utilCreateFromHtml = __883fff2d161a4239b3efea9bb85204e0;
  
  var _utilCreateFromHtml2 = _interopRequireDefault(_utilCreateFromHtml);
  
  var _init = __3add36046399fead5a83243849207ed7;
  
  var _init2 = _interopRequireDefault(_init);
  
  var _globalRegistry = __9cff21a9f41cc9ecfe56139e1040c954;
  
  var _globalRegistry2 = _interopRequireDefault(_globalRegistry);
  
  function createFromName(name) {
    var ctor = _globalRegistry2['default'].get(name);
    return ctor && ctor() || document.createElement(name);
  }
  
  exports['default'] = function (name, props) {
    name = name.trim();
    return (0, _utilAssign2['default'])(name[0] === '<' ? (0, _init2['default'])((0, _utilCreateFromHtml2['default'])(name).firstElementChild) : createFromName(name), props);
  };
  
  module.exports = exports['default'];
  
  return module.exports;
}).call(this);
// src/api/fragment.js
__ef86f48ff9050407fed1e142d9fe2629 = (function () {
  var module = {
    exports: {}
  };
  var exports = module.exports;
  
  'use strict';
  
  Object.defineProperty(exports, '__esModule', {
    value: true
  });
  
  function _interopRequireDefault(obj) { return obj && obj.__esModule ? obj : { 'default': obj }; }
  
  var _init = __3add36046399fead5a83243849207ed7;
  
  var _init2 = _interopRequireDefault(_init);
  
  var _utilCreateFromHtml = __883fff2d161a4239b3efea9bb85204e0;
  
  var _utilCreateFromHtml2 = _interopRequireDefault(_utilCreateFromHtml);
  
  var DocumentFragmentPrototype = DocumentFragment.prototype;
  var slice = Array.prototype.slice;
  
  function decorateFragmentMethods(frag) {
    frag.appendChild = function (el) {
      return DocumentFragmentPrototype.appendChild.call(this, (0, _init2['default'])(el));
    };
  
    frag.insertBefore = function (el, beforeEl) {
      return DocumentFragmentPrototype.insertBefore.call(this, (0, _init2['default'])(el), beforeEl);
    };
  
    frag.replaceChild = function (el, replacedEl) {
      return DocumentFragmentPrototype.replaceChild.call(this, (0, _init2['default'])(el), replacedEl);
    };
  
    frag.cloneNode = function () {
      var clone = DocumentFragmentPrototype.cloneNode.apply(this, arguments);
      decorateFragmentMethods(clone);
      var children = slice.call(clone.childNodes);
      for (var i = 0; i < children.length; i++) {
        (0, _init2['default'])(children[i]);
      }
      return clone;
    };
  }
  
  exports['default'] = function (html) {
    var frag = document.createDocumentFragment();
    decorateFragmentMethods(frag);
    if (typeof html === 'string') {
      var par = (0, _utilCreateFromHtml2['default'])(html);
      while (par.firstElementChild) {
        frag.appendChild(par.firstElementChild);
      }
    }
    return frag;
  };
  
  module.exports = exports['default'];
  
  return module.exports;
}).call(this);
// src/api/version.js
__662bde51c096e9d79bf327311ea178e0 = (function () {
  var module = {
    exports: {}
  };
  var exports = module.exports;
  
  'use strict';
  
  Object.defineProperty(exports, '__esModule', {
    value: true
  });
  exports['default'] = '0.13.2';
  module.exports = exports['default'];
  
  return module.exports;
}).call(this);
// src/lifecycle/attribute.js
__9f17962f9aa326a94ed3e5d6f6b172e6 = (function () {
  var module = {
    exports: {}
  };
  var exports = module.exports;
  
  "use strict";
  
  Object.defineProperty(exports, "__esModule", {
    value: true
  });
  
  exports["default"] = function (opts) {
    return opts.attribute || function () {};
  };
  
  module.exports = exports["default"];
  
  return module.exports;
}).call(this);
// src/util/debounce.js
__afcda96357b2c6b7e23ccb9ac8b92f43 = (function () {
  var module = {
    exports: {}
  };
  var exports = module.exports;
  
  "use strict";
  
  Object.defineProperty(exports, "__esModule", {
    value: true
  });
  
  exports["default"] = function (fn) {
    var called = false;
  
    return function () {
      var _this = this;
  
      for (var _len = arguments.length, args = Array(_len), _key = 0; _key < _len; _key++) {
        args[_key] = arguments[_key];
      }
  
      if (!called) {
        called = true;
        setTimeout(function () {
          called = false;
          fn.apply(_this, args);
        }, 1);
      }
    };
  };
  
  module.exports = exports["default"];
  
  return module.exports;
}).call(this);
// src/defaults.js
__46b087e8c15b2e0ebc2c4d4cbc36d975 = (function () {
  var module = {
    exports: {}
  };
  var exports = module.exports;
  
  'use strict';
  
  Object.defineProperty(exports, '__esModule', {
    value: true
  });
  
  function _interopRequireDefault(obj) { return obj && obj.__esModule ? obj : { 'default': obj }; }
  
  var _typeElement = __43714db526496b3dd90353996f6dce09;
  
  var _typeElement2 = _interopRequireDefault(_typeElement);
  
  exports['default'] = {
    // Called when the element is attached to the document.
    attached: function attached() {},
  
    // Attribute lifecycle callback or callbacks.
    attribute: function attribute() {},
  
    // Called when the element is created after all descendants have had it
    // called on them.
    created: function created() {},
  
    // Called when the element is detached from the document.
    detached: function detached() {},
  
    // The events to manage the binding and unbinding of during the definition's
    // lifecycle.
    events: {},
  
    // Restricts a particular definition to binding explicitly to an element with
    // a tag name that matches the specified value.
    'extends': '',
  
    // The ID of the definition. This is automatically set in the `skate()`
    // function.
    id: '',
  
    // The special Skate properties to define.
    properties: {},
  
    // Properties and methods to add to each element.
    prototype: {},
  
    // The attribute name to add after calling the created() callback.
    resolvedAttribute: 'resolved',
  
    // Called after all lifecycle callbacks have been called.
    ready: function ready() {},
  
    // The type of bindings to allow.
    type: _typeElement2['default'],
  
    // The attribute name to remove after calling the created() callback.
    unresolvedAttribute: 'unresolved'
  };
  module.exports = exports['default'];
  
  return module.exports;
}).call(this);
// src/lifecycle/detached.js
__8e93439e8a566d1586c9903a75a6a785 = (function () {
  var module = {
    exports: {}
  };
  var exports = module.exports;
  
  'use strict';
  
  Object.defineProperty(exports, '__esModule', {
    value: true
  });
  
  function _interopRequireDefault(obj) { return obj && obj.__esModule ? obj : { 'default': obj }; }
  
  var _utilData = __18291b0452e01f65cf28d6695040736a;
  
  var _utilData2 = _interopRequireDefault(_utilData);
  
  var _globalRegistry = __9cff21a9f41cc9ecfe56139e1040c954;
  
  var _globalRegistry2 = _interopRequireDefault(_globalRegistry);
  
  var _utilWalkTree = __164e5750c20526cb74a9e443b730eeff;
  
  var _utilWalkTree2 = _interopRequireDefault(_utilWalkTree);
  
  function callDetachedOnDescendants(elem, id) {
    (0, _utilWalkTree2['default'])(elem.childNodes, function (child) {
      _globalRegistry2['default'].find(child).forEach(function (Ctor) {
        return Ctor.prototype.detachedCallback.call(child);
      });
    }, function (child) {
      return !(0, _utilData2['default'])(child, id).detached;
    });
  }
  
  exports['default'] = function (opts) {
    return function () {
      var info = (0, _utilData2['default'])(this, 'lifecycle/' + opts.id);
      if (info.detached) return;
      info.detached = true;
      info.attached = false;
  
      callDetachedOnDescendants(this, opts.id);
      opts.detached.call(this);
    };
  };
  
  module.exports = exports['default'];
  
  return module.exports;
}).call(this);
// src/util/get-closest-ignored-element.js
__a56dab24700df352eb84caec3fe615e5 = (function () {
  var module = {
    exports: {}
  };
  var exports = module.exports;
  
  'use strict';
  
  Object.defineProperty(exports, '__esModule', {
    value: true
  });
  
  function _interopRequireDefault(obj) { return obj && obj.__esModule ? obj : { 'default': obj }; }
  
  var _ignored = __092f8936e5006bddcb3baf24320a5a06;
  
  var _ignored2 = _interopRequireDefault(_ignored);
  
  var Element = window.Element;
  
  exports['default'] = function (element) {
    var parent = element;
    while (parent instanceof Element) {
      if ((0, _ignored2['default'])(parent)) {
        return parent;
      }
      parent = parent.parentNode;
    }
  };
  
  module.exports = exports['default'];
  
  return module.exports;
}).call(this);
// src/global/document-observer.js
__d8200645c4d96aee6940034d9c030d1f = (function () {
  var module = {
    exports: {}
  };
  var exports = module.exports;
  
  'use strict';
  
  Object.defineProperty(exports, '__esModule', {
    value: true
  });
  
  function _interopRequireDefault(obj) { return obj && obj.__esModule ? obj : { 'default': obj }; }
  
  var _vars = __dd77578495c1d19b0e115627616ea63a;
  
  var _vars2 = _interopRequireDefault(_vars);
  
  var _utilGetClosestIgnoredElement = __a56dab24700df352eb84caec3fe615e5;
  
  var _utilGetClosestIgnoredElement2 = _interopRequireDefault(_utilGetClosestIgnoredElement);
  
  var _registry = __9cff21a9f41cc9ecfe56139e1040c954;
  
  var _registry2 = _interopRequireDefault(_registry);
  
  var _utilWalkTree = __164e5750c20526cb74a9e443b730eeff;
  
  var _utilWalkTree2 = _interopRequireDefault(_utilWalkTree);
  
  var MutationObserver = window.MutationObserver || window.SkateMutationObserver;
  
  function triggerAddedNodes(addedNodes) {
    (0, _utilWalkTree2['default'])(addedNodes, function (element) {
      var components = _registry2['default'].find(element);
      var componentsLength = components.length;
  
      for (var a = 0; a < componentsLength; a++) {
        components[a].prototype.createdCallback.call(element);
      }
  
      for (var a = 0; a < componentsLength; a++) {
        components[a].prototype.attachedCallback.call(element);
      }
    });
  }
  
  function triggerRemovedNodes(removedNodes) {
    (0, _utilWalkTree2['default'])(removedNodes, function (element) {
      var components = _registry2['default'].find(element);
      var componentsLength = components.length;
  
      for (var a = 0; a < componentsLength; a++) {
        components[a].prototype.detachedCallback.call(element);
      }
    });
  }
  
  function documentObserverHandler(mutations) {
    var mutationsLength = mutations.length;
  
    for (var a = 0; a < mutationsLength; a++) {
      var addedNodes = mutations[a].addedNodes;
      var removedNodes = mutations[a].removedNodes;
  
      // Since siblings are batched together, we check the first node's parent
      // node to see if it is ignored. If it is then we don't process any added
      // nodes. This prevents having to check every node.
      if (addedNodes && addedNodes.length && !(0, _utilGetClosestIgnoredElement2['default'])(addedNodes[0].parentNode)) {
        triggerAddedNodes(addedNodes);
      }
  
      // We can't check batched nodes here because they won't have a parent node.
      if (removedNodes && removedNodes.length) {
        triggerRemovedNodes(removedNodes);
      }
    }
  }
  
  function createDocumentObserver() {
    var observer = new MutationObserver(documentObserverHandler);
    observer.observe(document, {
      childList: true,
      subtree: true
    });
    return observer;
  }
  
  exports['default'] = _vars2['default'].registerIfNotExists('observer', {
    observer: undefined,
    register: function register() {
      if (!this.observer) {
        this.observer = createDocumentObserver();
      }
      return this;
    },
    unregister: function unregister() {
      if (this.observer) {
        this.observer.disconnect();
        this.observer = undefined;
      }
      return this;
    }
  });
  module.exports = exports['default'];
  
  return module.exports;
}).call(this);
// src/util/element-constructor.js
__cdf80614962dbe37e0456f37c35fe468 = (function () {
  var module = {
    exports: {}
  };
  var exports = module.exports;
  
  'use strict';
  
  Object.defineProperty(exports, '__esModule', {
    value: true
  });
  
  exports['default'] = function (opts) {
    var type = opts.type;
  
    function CustomElement() {
      var element = type.create(opts);
  
      // Ensure the definition prototype is up to date with the element's
      // prototype. This ensures that overwriting the element prototype still
      // works.
      opts.prototype = CustomElement.prototype;
  
      // Initialises. This will always exist.
      opts.prototype.createdCallback.call(element);
  
      return element;
    }
  
    // This allows modifications to the element prototype propagate to the
    // definition prototype.
    CustomElement.prototype = opts.prototype;
  
    // Ensure the prototype has a non-enumerable constructor.
    Object.defineProperty(CustomElement.prototype, 'constructor', {
      enumerable: false,
      value: CustomElement
    });
  
    return CustomElement;
  };
  
  module.exports = exports['default'];
  
  return module.exports;
}).call(this);
// src/support/custom-elements.js
__c6f5e18624750ce93a74df6369c85ef0 = (function () {
  var module = {
    exports: {}
  };
  var exports = module.exports;
  
  'use strict';
  
  Object.defineProperty(exports, '__esModule', {
    value: true
  });
  
  exports['default'] = function () {
    return typeof document.registerElement === 'function';
  };
  
  module.exports = exports['default'];
  
  return module.exports;
}).call(this);
// src/support/valid-custom-element.js
__6e1dfed2b03894ef63a4b65d5038d223 = (function () {
  var module = {
    exports: {}
  };
  var exports = module.exports;
  
  'use strict';
  
  Object.defineProperty(exports, '__esModule', {
    value: true
  });
  
  exports['default'] = function (name) {
    return name.indexOf('-') > 0;
  };
  
  module.exports = exports['default'];
  
  return module.exports;
}).call(this);
// src/index.js
__abb93179bdc0236a6e77d3eae07c991c = (function () {
  var module = {
    exports: {}
  };
  var exports = module.exports;
  
  'use strict';
  
  Object.defineProperty(exports, '__esModule', {
    value: true
  });
  
  function _interopRequireDefault(obj) { return obj && obj.__esModule ? obj : { 'default': obj }; }
  
  var _apiCreate = __1675a7174b713323cc232370699a2714;
  
  var _apiCreate2 = _interopRequireDefault(_apiCreate);
  
  var _apiEmit = __639a0d2e0f8a90cd72e6197bdb481558;
  
  var _apiEmit2 = _interopRequireDefault(_apiEmit);
  
  var _apiFragment = __ef86f48ff9050407fed1e142d9fe2629;
  
  var _apiFragment2 = _interopRequireDefault(_apiFragment);
  
  var _apiInit = __3add36046399fead5a83243849207ed7;
  
  var _apiInit2 = _interopRequireDefault(_apiInit);
  
  var _apiProperty = __f57aa4e0179bb8c6b45d999112238add;
  
  var _apiProperty2 = _interopRequireDefault(_apiProperty);
  
  var _apiVersion = __662bde51c096e9d79bf327311ea178e0;
  
  var _apiVersion2 = _interopRequireDefault(_apiVersion);
  
  var _utilAssign = __d48ab0568b1578e9cac74e66baa6d3e7;
  
  var _utilAssign2 = _interopRequireDefault(_utilAssign);
  
  var _utilAssignSafe = __d9d26492984e649e5130081ad32bafd6;
  
  var _utilAssignSafe2 = _interopRequireDefault(_utilAssignSafe);
  
  var _lifecycleAttached = __2b55a083f45c9ef157662a1dc1674218;
  
  var _lifecycleAttached2 = _interopRequireDefault(_lifecycleAttached);
  
  var _lifecycleAttribute = __9f17962f9aa326a94ed3e5d6f6b172e6;
  
  var _lifecycleAttribute2 = _interopRequireDefault(_lifecycleAttribute);
  
  var _lifecycleCreated = __fe1aef0db5b664068b470b21f7c754a5;
  
  var _lifecycleCreated2 = _interopRequireDefault(_lifecycleCreated);
  
  var _utilDebounce = __afcda96357b2c6b7e23ccb9ac8b92f43;
  
  var _utilDebounce2 = _interopRequireDefault(_utilDebounce);
  
  var _defaults = __46b087e8c15b2e0ebc2c4d4cbc36d975;
  
  var _defaults2 = _interopRequireDefault(_defaults);
  
  var _lifecycleDetached = __8e93439e8a566d1586c9903a75a6a785;
  
  var _lifecycleDetached2 = _interopRequireDefault(_lifecycleDetached);
  
  var _globalDocumentObserver = __d8200645c4d96aee6940034d9c030d1f;
  
  var _globalDocumentObserver2 = _interopRequireDefault(_globalDocumentObserver);
  
  var _utilElementConstructor = __cdf80614962dbe37e0456f37c35fe468;
  
  var _utilElementConstructor2 = _interopRequireDefault(_utilElementConstructor);
  
  var _globalRegistry = __9cff21a9f41cc9ecfe56139e1040c954;
  
  var _globalRegistry2 = _interopRequireDefault(_globalRegistry);
  
  var _supportCustomElements = __c6f5e18624750ce93a74df6369c85ef0;
  
  var _supportCustomElements2 = _interopRequireDefault(_supportCustomElements);
  
  var _typeElement = __43714db526496b3dd90353996f6dce09;
  
  var _typeElement2 = _interopRequireDefault(_typeElement);
  
  var _utilWalkTree = __164e5750c20526cb74a9e443b730eeff;
  
  var _utilWalkTree2 = _interopRequireDefault(_utilWalkTree);
  
  var _supportValidCustomElement = __6e1dfed2b03894ef63a4b65d5038d223;
  
  var _supportValidCustomElement2 = _interopRequireDefault(_supportValidCustomElement);
  
  function makeOptions(userOptions) {
    var options = (0, _utilAssignSafe2['default'])({}, _defaults2['default']);
  
    // Copy over all standard options if the user has defined them.
    for (var _name in _defaults2['default']) {
      if (userOptions[_name] !== undefined) {
        options[_name] = userOptions[_name];
      }
    }
  
    // Copy over non-standard options.
    for (var _name2 in userOptions) {
      options[_name2] = userOptions[_name2];
    }
  
    return options;
  }
  
  function makeNonNewableWrapper(Ctor) {
    var CtorWrapper = function CtorWrapper() {
      var props = arguments.length <= 0 || arguments[0] === undefined ? {} : arguments[0];
  
      return (0, _utilAssign2['default'])(new Ctor(), props);
    };
    CtorWrapper.prototype = Ctor.prototype;
    return CtorWrapper;
  }
  
  var HTMLElement = window.HTMLElement;
  var initDocument = (0, _utilDebounce2['default'])(function () {
    (0, _utilWalkTree2['default'])(document.documentElement.childNodes, function (element) {
      var components = _globalRegistry2['default'].find(element);
      var componentsLength = components.length;
  
      for (var a = 0; a < componentsLength; a++) {
        (0, _lifecycleCreated2['default'])(components[a]).call(element);
      }
  
      for (var a = 0; a < componentsLength; a++) {
        (0, _lifecycleAttached2['default'])(components[a]).call(element);
      }
    });
  });
  
  function skate(id, userOptions) {
    var Ctor = undefined,
        parentProto = undefined;
    var opts = makeOptions(userOptions);
  
    opts.id = id;
    opts.isNative = opts.type === _typeElement2['default'] && (0, _supportCustomElements2['default'])() && (0, _supportValidCustomElement2['default'])(id);
    parentProto = (opts['extends'] ? document.createElement(opts['extends']).constructor : HTMLElement).prototype;
  
    // Inherit from parent prototype.
    if (!parentProto.isPrototypeOf(opts.prototype)) {
      opts.prototype = (0, _utilAssignSafe2['default'])(Object.create(parentProto), opts.prototype);
    }
  
    // Make custom definition conform to native.
    opts.prototype.createdCallback = (0, _lifecycleCreated2['default'])(opts);
    opts.prototype.attachedCallback = (0, _lifecycleAttached2['default'])(opts);
    opts.prototype.detachedCallback = (0, _lifecycleDetached2['default'])(opts);
    opts.prototype.attributeChangedCallback = (0, _lifecycleAttribute2['default'])(opts);
  
    // Make a constructor for the definition.
    if (opts.isNative) {
      Ctor = document.registerElement(id, {
        'extends': opts['extends'] || undefined,
        prototype: opts.prototype
      });
    } else {
      Ctor = (0, _utilElementConstructor2['default'])(opts);
      initDocument();
      _globalDocumentObserver2['default'].register();
    }
  
    Ctor = makeNonNewableWrapper(Ctor);
    (0, _utilAssignSafe2['default'])(Ctor, opts);
    _globalRegistry2['default'].set(id, Ctor);
  
    return Ctor;
  }
  
  skate.create = _apiCreate2['default'];
  skate.emit = _apiEmit2['default'];
  skate.fragment = _apiFragment2['default'];
  skate.init = _apiInit2['default'];
  skate.property = _apiProperty2['default'];
  skate.version = _apiVersion2['default'];
  
  exports['default'] = skate;
  module.exports = exports['default'];
  
  return module.exports;
}).call(this);
// src/global.js
__9a43120147a4f5a325d55b702c284d36 = (function () {
  var module = {
    exports: {}
  };
  var exports = module.exports;
  
  'use strict';
  
  Object.defineProperty(exports, '__esModule', {
    value: true
  });
  
  function _interopRequireDefault(obj) { return obj && obj.__esModule ? obj : { 'default': obj }; }
  
  var _index = __abb93179bdc0236a6e77d3eae07c991c;
  
  var _index2 = _interopRequireDefault(_index);
  
  var previousSkate = window.skate;
  function noConflict() {
    window.skate = previousSkate;
    return this;
  }
  
  _index2['default'].noConflict = noConflict;
  window.skate = _index2['default'];
  
  exports['default'] = _index2['default'];
  module.exports = exports['default'];
  
  return module.exports;
}).call(this);<|MERGE_RESOLUTION|>--- conflicted
+++ resolved
@@ -567,15 +567,7 @@
   
   function _interopRequireDefault(obj) { return obj && obj.__esModule ? obj : { 'default': obj }; }
   
-<<<<<<< HEAD
   var _utilDashCase = __0cd264077c1ca567539d11e826d3c00e;
-=======
-  var _utilAssignSafe = __4733e4a8b9f5d8208f57d623f6613f6c;
-  
-  var _utilAssignSafe2 = _interopRequireDefault(_utilAssignSafe);
-  
-  var _utilDashCase = __1a93c060999bff3e855758dad2704fa7;
->>>>>>> 05ce09bd
   
   var _utilDashCase2 = _interopRequireDefault(_utilDashCase);
   
@@ -703,22 +695,13 @@
     return prop;
   }
   
-<<<<<<< HEAD
   exports['default'] = function (opts) {
     opts = opts || {};
-=======
-  function defineProperty(elem, name) {
-    var properties = arguments.length <= 2 || arguments[2] === undefined ? {} : arguments[2];
-  
-    var initialValue = undefined;
-    var info = (0, _utilData2['default'])(elem);
->>>>>>> 05ce09bd
   
     if (typeof opts === 'function') {
       opts = { type: opts };
     }
   
-<<<<<<< HEAD
     return function (name) {
       return createNativePropertyDefinition(name, opts);
     };
@@ -797,9 +780,6 @@
     }
     return nativeMatchesSelector.call(element, selector);
   };
-=======
-    var prop = typeof properties === 'function' ? { type: properties } : (0, _utilAssignSafe2['default'])({}, properties);
->>>>>>> 05ce09bd
   
   module.exports = exports['default'];
   
@@ -898,7 +878,6 @@
       return;
     }
   
-<<<<<<< HEAD
     var removeAttribute = elem.removeAttribute;
     var setAttribute = elem.setAttribute;
   
@@ -954,14 +933,6 @@
       // get the initial value.
       prop.created && prop.created(elem, initialValue);
     });
-=======
-    if (prop.type) {
-      prop.init = prop.type === Boolean && prop.init === '' || prop.type(prop.init);
-    }
-  
-    prop = property(name, prop);
-    Object.defineProperty(elem, name, prop);
->>>>>>> 05ce09bd
   }
   
   module.exports = exports["default"];
@@ -1053,38 +1024,8 @@
   
   return module.exports;
 }).call(this);
-<<<<<<< HEAD
 // src/lifecycle/prototype.js
 __7ba2ecf93401318a8fb40e4b0fe295ea = (function () {
-=======
-// src/lifecycle/render.js
-__a76faf89d78dc88949edae6dca2a3fc3 = (function () {
-  var module = {
-    exports: {}
-  };
-  var exports = module.exports;
-  
-  "use strict";
-  
-  Object.defineProperty(exports, "__esModule", {
-    value: true
-  });
-  exports["default"] = lifecycleRender;
-  
-  function lifecycleRender(elem, opts) {
-    var temp = opts.render;
-    if (temp && !elem.hasAttribute(opts.resolvedAttribute)) {
-      temp.call(elem);
-    }
-  }
-  
-  module.exports = exports["default"];
-  
-  return module.exports;
-}).call(this);
-// src/lifecycle/created.js
-__1f947a75fdbe7749687fe46bf6e1d60e = (function () {
->>>>>>> 05ce09bd
   var module = {
     exports: {}
   };
@@ -1112,7 +1053,6 @@
       return function () {};
     }
   
-<<<<<<< HEAD
     var prototypes = (0, _utilProtos2['default'])(opts.prototype);
     return function (elem) {
       prototypes.forEach(function (proto) {
@@ -1135,15 +1075,6 @@
   var exports = module.exports;
   
   "use strict";
-=======
-  var _events = __73a6c7ed1240e78c2a48fbfdc3e261a9;
-  
-  var _events2 = _interopRequireDefault(_events);
-  
-  var _properties = __9203e13b6f36ca26b469289752199c39;
-  
-  var _properties2 = _interopRequireDefault(_properties);
->>>>>>> 05ce09bd
   
   Object.defineProperty(exports, "__esModule", {
     value: true
@@ -1161,20 +1092,12 @@
   
     rendered = render && render.call(elem);
   
-<<<<<<< HEAD
     if (renderer) {
       renderer.call(elem, rendered);
     } else if (rendered) {
       elem.innerHTML = rendered;
     }
   }
-=======
-  var _render = __a76faf89d78dc88949edae6dca2a3fc3;
-  
-  var _render2 = _interopRequireDefault(_render);
-  
-  var _utilWalkTree = __9df260836a1b1d605c5ddac24aa13917;
->>>>>>> 05ce09bd
   
   module.exports = exports["default"];
   
@@ -1263,19 +1186,19 @@
   function ensurePropertyFunctions(opts) {
     var props = opts.properties;
     var names = Object.keys(props || {});
-    return names.reduce(function (prev, curr) {
-      prev[curr] = opts.properties[curr];
-      if (typeof prev[curr] !== 'function') {
-        prev[curr] = (0, _apiProperty2['default'])(prev[curr]);
-      }
-      return prev;
+    return names.reduce(function (descriptors, descriptorName) {
+      descriptors[descriptorName] = opts.properties[descriptorName];
+      if (typeof descriptors[descriptorName] !== 'function') {
+        descriptors[descriptorName] = (0, _apiProperty2['default'])(descriptors[descriptorName]);
+      }
+      return descriptors;
     }, {});
   }
   
   function ensurePropertyDefinitions(elem, propertyFunctions) {
-    return Object.keys(propertyFunctions || {}).reduce(function (prev, curr) {
-      prev[curr] = propertyFunctions[curr](curr);
-      return prev;
+    return Object.keys(propertyFunctions || {}).reduce(function (descriptors, descriptorName) {
+      descriptors[descriptorName] = propertyFunctions[descriptorName](descriptorName);
+      return descriptors;
     }, {});
   }
   
@@ -1292,7 +1215,6 @@
   
       if (info.created) return;
       info.created = true;
-<<<<<<< HEAD
       propertyDefinitions = ensurePropertyDefinitions(this, propertyFunctions);
   
       (0, _patchAttributeMethods2['default'])(this, opts);
@@ -1305,19 +1227,6 @@
       (0, _propertiesReady2['default'])(this, propertyDefinitions);
       ready.call(this, opts);
       (0, _resolve2['default'])(this, opts);
-=======
-  
-      isNative || patchAttributeMethods(this);
-      isNative || prototype.call(this);
-      opts.created && created.call(this);
-      _properties2['default'].call(this, opts.properties);
-      _events2['default'].call(this, opts.events);
-      (0, _render2['default'])(this, opts);
-      callCreatedOnDescendants(this, opts.id);
-      callUpdateOnProperties(this);
-      opts.ready && ready.call(this);
-      isResolved || markAsResolved(this, opts.resolvedAttribute, opts.unresolvedAttribute);
->>>>>>> 05ce09bd
     };
   };
   
