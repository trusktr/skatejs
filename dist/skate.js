(function () {

  'use strict';



  // Lifecycle Triggers
  // ------------------

  function getLifecycleFlag (target, component, name) {
    return getData(target, component.id + ':lifecycle:' + name);
  }

  function setLifecycleFlag (target, component, name, value) {
    setData(target, component.id + ':lifecycle:' + name, !!value);
  }

  function ensureLifecycleFlag (target, component, name) {
    if (getLifecycleFlag(target, component, name)) {
      return true;
    }
    setLifecycleFlag(target, component, name, true);
    return false;
  }

  /**
   * Triggers the entire element lifecycle if it's not being ignored.
   *
   * @param {Element} target The component element.
   * @param {Object} component The component data.
   *
   * @returns {undefined}
   */
  function triggerLifecycle (target, component) {
    triggerReady(target, component);
    triggerInsert(target, component);
  }

  /**
   * Triggers the ready lifecycle callback.
   *
   * @param {Element} target The component element.
   * @param {Object} component The component data.
   *
   * @returns {undefined}
   */
  function triggerReady (target, component) {
    if (ensureLifecycleFlag(target, component, 'ready')) {
      return;
    }

    inherit(target, component.prototype);

    if (component.template) {
      component.template(target);
    }

    addEventListeners(target, component);
    addAttributeListeners(target, component);

    if (component.ready) {
      component.ready(target);
    }
  }

  /**
   * Triggers the insert lifecycle callback.
   *
   * @param {Element} target The component element.
   * @param {Object} component The component data.
   *
   * @returns {undefined}
   */
  function triggerInsert (target, component) {
    if (ensureLifecycleFlag(target, component, 'insert')) {
      return;
    }

    addClass(target, component.classname);

    if (component.insert) {
      component.insert(target);
    }
  }

  /**
   * Triggers the remove lifecycle callback.
   *
   * @param {Element} target The component element.
   * @param {Object} component The component data.
   *
   * @returns {undefined}
   */
  function triggerRemove (target, component) {
    if (component.remove) {
      component.remove(target);
      setLifecycleFlag(target, component, 'insert', false);
    }
  }

  /**
   * Binds attribute listeners for the specified attribute handlers.
   *
   * @param {Element} target The component element.
   * @param {Object} component The component data.
   *
   * @returns {undefined}
   */
  function addAttributeListeners (target, component) {
    function triggerCallback (type, name, newValue, oldValue) {
      var callback;

      if (component.attributes && component.attributes[name] && typeof component.attributes[name][type] === 'function') {
        callback = component.attributes[name][type];
      } else if (component.attributes && typeof component.attributes[name] === 'function') {
        callback = component.attributes[name];
      } else if (typeof component.attributes === 'function') {
        callback = component.attributes;
      }

      // There may still not be a callback.
      if (callback) {
        callback(target, {
          type: type,
          name: name,
          newValue: newValue,
          oldValue: oldValue
        });
      }
    }

    var attrs = target.attributes;
    var attrsLen = attrs.length;
    var observer = new MutationObserver(function (mutations) {
      mutations.forEach(function (mutation) {
        var type;
        var name = mutation.attributeName;
        var attr = attrs[name];

        if (attr && mutation.oldValue === null) {
          type = 'insert';
        } else if (attr && mutation.oldValue !== null) {
          type = 'update';
        } else if (!attr) {
          type = 'remove';
        }

        triggerCallback(type, name, attr ? (attr.value || attr.nodeValue) : undefined, mutation.oldValue);
      });
    });

    observer.observe(target, {
      attributes: true,
      attributeOldValue: true
    });

    // In default web components, attribute changes aren't triggered for
    // attributes that already exist on an element when it is bound. This sucks
    // when you want to reuse and separate code for attributes away from your
    // lifecycle callbacks. Skate will initialise each attribute calling the
    // "insert" callback that already exists on the element.
    for (var a = 0; a < attrsLen; a++) {
      var attr = attrs[a];

      // If an attribute is removed during the enumeration, then we must ensure
      // that each one still exists when it comes time to action it.
      if (attr) {
        triggerCallback('insert', attr.nodeName, (attr.value || attr.nodeValue));
      }
    }
  }

  /**
   * Binds event listeners for the specified event handlers.
   *
   * @param {Element} target The component element.
   * @param {Object} component The component data.
   *
   * @returns {undefined}
   */
  function addEventListeners (target, component) {
    if (typeof component.events !== 'object') {
      return;
    }

    function makeHandler (handler, delegate) {
      return function (e) {
        // If we're not delegating, trigger directly on the component element.
        if (!delegate) {
          return handler(target, e, target);
        }

        // If we're delegating, but the target doesn't match, then we've have
        // to go up the tree until we find a matching ancestor or stop at the
        // component element, or document. If a matching ancestor is found, the
        // handler is triggered on it.
        var current = e.target;

        while (current && current !== document && current !== target) {
          if (matchesSelector.call(current, delegate)) {
            return handler(target, e, current);
          }

          current = current.parentNode;
        }
      };
    }

    objEach(component.events, function (handler, name) {
      var evt = parseEvent(name);
      target.addEventListener(evt.name, makeHandler(handler, evt.delegate));
    });
  }

  /**
   * Parses an event definition and returns information about it.
   *
   * @param {String} e The event to parse.
   *
   * @returns {Object]}
   */
  function parseEvent (e) {
    var parts = e.split(' ');
    return {
      name: parts.shift(),
      delegate: parts.join(' ')
    };
  }


  // Utilities
  // ---------

  /**
   * Adds data to the element.
   *
   * @param {Element} element The element to get data from.
   * @param {String} name The name of the data to return.
   *
   * @returns {Mixed}
   */
  function getData (element, name) {
    if (element.__SKATE_DATA) {
      return element.__SKATE_DATA[name];
    }
  }

  /**
   * Adds data to the element.
   *
   * @param {Element} element The element to apply data to.
   * @param {String} name The name of the data.
   * @param {Mixed} value The data value.
   *
   * @returns {undefined}
   */
  function setData (element, name, value) {
    if (!element.__SKATE_DATA) {
      element.__SKATE_DATA = {};
    }

    element.__SKATE_DATA[name] = value;

    return element;
  }

  /**
   * Adds a class to the specified element.
   *
   * @param {Element} element The element to add the class to.
   * @param {String} classname The classname to add.
   *
   * @returns {undefined}
   */
  function addClass (element, classname) {
    if (element.classList) {
      element.classList.add(classname);
    } else {
      element.className += element.className ? ' ' + classname : classname;
    }
  }

  /**
   * Returns the class list for the specified element.
   *
   * @param {Element} element The element to get the class list for.
   *
   * @returns {ClassList | Array}
   */
  function getClassList (element) {
    var classList = element.classList;

    if (classList) {
      return classList;
    }

    var attrs = element.attributes;

    return (attrs['class'] && attrs['class'].nodeValue.split(/\s+/)) || [];
  }

  /**
   * Merges the second argument into the first.
   *
   * @param {Object} child The object to merge into.
   * @param {Object} parent The object to merge from.
   *
   * @returns {Object} Returns the child object.
   */
  function inherit (child, parent) {
    var names = Object.getOwnPropertyNames(parent);
    var namesLen = names.length;

    for (var a = 0; a < namesLen; a++) {
      var name = names[a];

      if (child[name] === undefined) {
        var desc = Object.getOwnPropertyDescriptor(parent, name);
        var shouldDefineProps = desc.get || desc.set || !desc.writable || !desc.enumerable || !desc.configurable;

        if (shouldDefineProps) {
          Object.defineProperty(child, name, desc);
        } else {
          child[name] = parent[name];
        }
      }
    }

    return child;
  }

  /**
   * Checks {}.hasOwnProperty in a safe way.
   *
   * @param {Object} obj The object the property is on.
   * @param {String} key The object key to check.
   *
   * @returns {Boolean}
   */
  function hasOwn (obj, key) {
    return Object.prototype.hasOwnProperty.call(obj, key);
  }

  /**
   * Traverses an object checking hasOwnProperty.
   *
   * @param {Object} obj The object to traverse.
   * @param {Function} fn The function to call for each item in the object.
   *
   * @returns {undefined}
   */
  function objEach (obj, fn) {
    for (var a in obj) {
      if (hasOwn(obj, a)) {
        fn(obj[a], a);
      }
    }
  }

  /**
   * Creates a constructor for the specified component.
   *
   * @param {Object} component The component information to use for generating
   *                           the constructor.
   *
   * @returns {Function} The element constructor.
   */
  function makeElementConstructor (component) {
    function CustomElement () {
      var element;
      var tagToExtend = component.extends;
      var componentId = component.id;

      if (tagToExtend) {
        element = document.createElement(tagToExtend);
        element.setAttribute('is', componentId);
      } else {
        element = document.createElement(componentId);
      }

      // Ensure the component prototype is up to date with the element's
      // prototype. This ensures that overwriting the element prototype still
      // works.
      component.prototype = CustomElement.prototype;

      // If they use the constructor we don't have to wait until it's inserted.
      triggerReady(element, component);

      return element;
    }

    // This allows modifications to the element prototype propagate to the
    // component prototype.
    CustomElement.prototype = component.prototype;

    return CustomElement;
  }

  /**
   * Returns whether or not the specified element has been selectively ignored.
   *
   * @param {Element} element The element to check and traverse up from.
   *
   * @returns {Boolean}
   */
  function getClosestIgnoredElement (element) {
    var parent = element;

    while (parent && parent !== document) {
      if (parent.hasAttribute(ATTR_IGNORE)) {
        return parent;
      }

      parent = parent.parentNode;
    }
  }

  /**
   * Returns a selector for the specified component based on the types given.
   * If a negation selector is passed in then it will append :not(negateWith) to
   *  the selector.
   *
   * @param {String} id The component ID.
   * @param {String} type The component type.
   * @param {String} tagToExtend The tag the component is extending, if any.
   * @param {String} negateWith The negation string, if any.
   *
   * @returns {String} The compiled selector.
   */
  function getSelectorForType (id, type, tagToExtend, negateWith) {
    var isTag = type.indexOf(skate.types.TAG) > -1;
    var isAttr = type.indexOf(skate.types.ATTR) > -1;
    var isClass = type.indexOf(skate.types.CLASS) > -1;
    var selectors = [];

    tagToExtend = tagToExtend || '';
    negateWith = negateWith ? ':not(' + negateWith + ')' : '';

    if (isTag) {
      if (tagToExtend) {
        selectors.push(tagToExtend + '[is=' + id + ']' + negateWith);
      } else {
        selectors.push(id + negateWith);
      }
    }

    if (isAttr) {
      selectors.push(tagToExtend + '[' + id + ']' + negateWith);
    }

    if (isClass) {
      selectors.push(tagToExtend + '.' + id + negateWith);
    }

    return selectors.join(',');
  }

  /**
   * Returns whether or not the specified component can be bound using the
   * specified type.
   *
   * @param {String} id The component ID.
   * @param {String} type The component type.
   *
   * @returns {Boolean}
   */
  function isComponentOfType (id, type) {
    return hasOwn(registry, id) && registry[id].type.indexOf(type) > -1;
  }

  /**
   * Returns whether or not the source element contains the target element.
   * This is for browsers that don't support Element.prototype.contains on an
   * HTMLUnknownElement.
   *
   * @param {HTMLElement} source The source element.
   * @param {HTMLElement} target The target element.
   *
   * @returns {Boolean}
   */
  function elementContains (source, target) {
    if (source.nodeType !== 1) {
      return false;
    }

    return source.contains ? source.contains(target) : elProtoContains.call(source, target);
  }

  /**
   * Initialises a single element and its descendants.
   *
   * @param {HTMLElement} element The element tree to initialise.
   *
   * @returns {undefined}
   */
  function initElement (element) {
    if (element.nodeType !== 1 || element.attributes[ATTR_IGNORE]) {
      return;
    }

    var walker = document.createTreeWalker(element, NodeFilter.SHOW_ELEMENT, treeWalkerFilter, true);
    var currentNodeComponents = skate.components(element);
    var currentNodeComponentsLength = currentNodeComponents.length;

    for (var a = 0; a < currentNodeComponentsLength; a++) {
      triggerLifecycle(element, currentNodeComponents[a]);
    }

    while (walker.nextNode()) {
      var walkerNode = walker.currentNode;
      var walkerNodeComponents = skate.components(walkerNode);
      var walkerNodeComponentsLength = walkerNodeComponents.length;

      for (var b = 0; b < walkerNodeComponentsLength; b++) {
        triggerLifecycle(walkerNode, walkerNodeComponents[b]);
      }
    }
  }

  /**
   * Initialises a set of elements.
   *
   * @param {DOMNodeList | Array} elements A traversable set of elements.
   *
   * @returns {undefined}
   */
  function initElements (elements) {
    var len = elements.length;

    for (var a = 0; a < len; a++) {
      initElement(elements[a]);
    }
  }

  /**
   * Triggers the remove lifecycle callback on all of the elements.
   *
   * @param {DOMNodeList} elements The elements to trigger the remove lifecycle
   * callback on.
   *
   * @returns {undefined}
   */
  function removeElements (elements) {
    var len = elements.length;

    for (var a = 0; a < len; a++) {
      var element = elements[a];

      if (element.nodeType !== 1) {
        continue;
      }

      removeElements(element.childNodes);

      var components = skate.components(element);
      var componentsLen = components.length;

      for (var b = 0; b < componentsLen; b++) {
        triggerRemove(element, components[b]);
      }
    }
  }

  /**
   * Returns a function that will prevent more than one call in a single clock
   * tick.
   *
   * @param {Function} fn The function to call.
   *
   * @returns {Function}
   */
  function debounce (fn) {
    var called = false;

    return function () {
      if (!called) {
        called = true;
        setTimeout(function () {
          called = false;
          fn();
        }, 1);
      }
    };
  }

  /**
   * Filters out invalid nodes for a document tree walker.
   *
   * @param {DOMNode} node The node to filter.
   *
   * @returns {Integer}
   */
  function treeWalkerFilter (node) {
    var attrs = node.attributes;
    return attrs && attrs[ATTR_IGNORE] ? NodeFilter.FILTER_REJECT : NodeFilter.FILTER_ACCEPT;
  }

  /**
   * Initialises all valid elements in the document. Ensures that it does not
   * happen more than once in the same execution.
   *
   * @returns {undefined}
   */
  var initDocument = debounce(function () {
    initElement(document.getElementsByTagName('html')[0]);
  });



  // Constants
  // ---------

  var ATTR_IGNORE = 'data-skate-ignore';



  // Global Variables
  // ----------------

  var elProto = window.HTMLElement.prototype;
  var elProtoContains = elProto.contains;
  var matchesSelector = (
      elProto.matches ||
      elProto.msMatchesSelector ||
      elProto.webkitMatchesSelector ||
      elProto.mozMatchesSelector ||
      elProto.oMatchesSelector
    );

  // The observer listening to document changes.
  var documentListener;

  // Whether or not DOMContentLoaded has been triggered.
  var isDomContentLoaded = document.readyState === 'complete' ||
    document.readyState === 'loaded' ||
    document.readyState === 'interactive';

  // Stylesheet that contains rules for preventing certain components from
  // showing when they're added to the DOM. This is so that we can simulate
  // calling a lifecycle callback before the element is added to the DOM which
  // helps to prevent any jank if the ready() callback modifies the element.
  var hiddenRules = document.createElement('style');

  // The skate component registry.
  var registry = {};



  // Mutation Observer "Polyfill"
  // ----------------------------
  //
  // This "polyfill" only polyfills what we need for Skate to function. It
  // batches updates and does the bare minimum during synchronous operation
  // which make mutation event performance bearable. The rest is batched on the
  // next tick. Like mutation observers, each mutation is divided into sibling
  // groups for each parent that had mutations. All attribute mutations are
  // batched into separate records regardless of the element they occured on.

  // Normalise the mutation observer constructor.
  var MutationObserver = window.MutationObserver || window.WebkitMutationObserver || window.MozMutationObserver;

  // Polyfill only the parts of Mutation Observer that we need.
  if (!MutationObserver) {
    MutationObserver = function (callback) {
      this.callback = callback;
      this.elements = [];
    };

    MutationObserver.prototype = {
      observe: function (target, options) {
        function addEventToBatch (e) {
          batchedEvents.push(e);
          batchEvents();
        }

        function batchEvent (e) {
          var eTarget = e.target;

          // In some test environments, e.target has been nulled after the tests
          // are done and a batch is still processing.
          if (!eTarget) {
            return;
          }

          var eType = e.type;
          var eTargetParent = eTarget.parentNode;

          if (!canTriggerInsertOrRemove(eTargetParent)) {
            return;
          }

          if (lastBatchedElement && elementContains(lastBatchedElement, eTarget)) {
            return;
          }

          if (!lastBatchedRecord || lastBatchedRecord.target !== eTargetParent) {
            batchedRecords.push(lastBatchedRecord = newMutationRecord(eTargetParent));
          }

          if (eType === 'DOMNodeInserted') {
            if (!lastBatchedRecord.addedNodes) {
              lastBatchedRecord.addedNodes = [];
            }

            lastBatchedRecord.addedNodes.push(eTarget);
          } else {
            if (!lastBatchedRecord.removedNodes) {
              lastBatchedRecord.removedNodes = [];
            }

            lastBatchedRecord.removedNodes.push(eTarget);
          }

          lastBatchedElement = eTarget;
        }

        function canTriggerAttributeModification (eTarget) {
          return options.attributes && (options.subtree || eTarget === target);
        }

        function canTriggerInsertOrRemove (eTargetParent) {
          return options.childList && (options.subtree || eTargetParent === target);
        }

        var that = this;

        // Batching insert and remove.
        var lastBatchedElement;
        var lastBatchedRecord;
        var batchedEvents = [];
        var batchedRecords = [];
        var batchEvents = debounce(function () {
            var batchedEventsLen = batchedEvents.length;

            for (var a = 0; a < batchedEventsLen; a++) {
              batchEvent(batchedEvents[a]);
            }

            that.callback(batchedRecords);
            batchedEvents = [];
            batchedRecords = [];
            lastBatchedElement = undefined;
            lastBatchedRecord = undefined;
          });

        // Batching attributes.
        var attributeOldValueCache = {};
        var attributeMutations = [];
        var batchAttributeMods = debounce(function () {
          // We keep track of the old length just in case attributes are
          // modified within a handler.
          var len = attributeMutations.length;

          // Call the handler with the current modifications.
          that.callback(attributeMutations);

          // We remove only up to the current point just in case more
          // modifications were queued.
          attributeMutations.splice(0, len);
        });

        var observed = {
          target: target,
          options: options,
          insertHandler: addEventToBatch,
          removeHandler: addEventToBatch,
          attributeHandler: function (e) {
            var eTarget = e.target;

            if (!canTriggerAttributeModification(eTarget)) {
              return;
            }

            var eAttrName = e.attrName;
            var ePrevValue = e.prevValue;
            var eNewValue = e.newValue;
            var record = newMutationRecord(eTarget, 'attributes');
            record.attributeName = eAttrName;

            if (options.attributeOldValue) {
              record.oldValue = attributeOldValueCache[eAttrName] || ePrevValue || null;
            }

            attributeMutations.push(record);

            // We keep track of old values so that when IE incorrectly reports
            // the old value we can ensure it is actually correct.
            if (options.attributeOldValue) {
              attributeOldValueCache[eAttrName] = eNewValue;
            }

            batchAttributeMods();
          }
        };

        this.elements.push(observed);

        if (options.childList) {
          target.addEventListener('DOMNodeInserted', observed.insertHandler);
          target.addEventListener('DOMNodeRemoved', observed.removeHandler);
        }

        if (options.attributes) {
          target.addEventListener('DOMAttrModified', observed.attributeHandler);
        }

        return this;
      },

      disconnect: function () {
        objEach(this.elements, function (observed) {
          observed.target.removeEventListener('DOMNodeInserted', observed.insertHandler);
          observed.target.removeEventListener('DOMNodeRemoved', observed.removeHandler);
          observed.target.removeEventListener('DOMAttrModified', observed.attributeHandler);
        });

        this.elements = [];

        return this;
      }
    };
  }

  /**
   * Creates a new mutation record.
   *
   * @param {Element} target The HTML element that was affected.
   * @param {String} type The type of mutation.
   *
   * @returns {Object}
   */
  function newMutationRecord (target, type) {
    return {
      addedNodes: null,
      attributeName: null,
      attributeNamespace: null,
      nextSibling: null,
      oldValue: null,
      previousSibling: null,
      removedNodes: null,
      target: target,
      type: type || 'childList'
    };
  }



  // Public API
  // ----------

  /**
   * Creates a listener for the specified component.
   *
   * @param {String} id The ID of the component.
   * @param {Object | Function} component The component definition.
   *
   * @returns {Function} Constructor that returns a custom element.
   */
  function skate (id, component) {
    // Set any defaults that weren't passed.
    component = inherit(component || {}, skate.defaults);

    // Set the component ID for reference later.
    component.id = id;

    // Components of a particular type must be unique.
    if (hasOwn(registry, component.id)) {
      throw new Error('A component of type "' + component.type + '" with the ID of "' + id + '" already exists.');
    }

    // If doing something that will modify the component's structure, ensure
    // it is hidden.
    if (component.ready || component.template) {
      hiddenRules.sheet.insertRule(
        getSelectorForType(component.id, component.type, component.extends, '.' + component.classname) + '{display:none}',
        hiddenRules.sheet.cssRules.length
      );
    }

    // Register the component.
    registry[component.id] = component;

    // Ensure a call is queued for initialising the document if it's ready. We
    // must initialise the entire document rather than building a selector and
    // using querySelectorAll() because we have to filter out elements which may
    // be ignored. On top of that, if calling skate() in sequence several times,
    // querySelectorAll() can become slow pretty quick. The call to
    // initDocument() is debounced to ensure that it only happens once. In large
    // DOMs this ends up being faster. In small DOMs, the difference is
    // negligible, but usually faster in most use-cases.
    if (isDomContentLoaded) {
      initDocument();
    }

    // Only make and return an element constructor if it can be used as a custom
    // element.
    if (component.type.indexOf(skate.types.TAG) > -1) {
      return makeElementConstructor(component);
    }
  }

  /**
   * Returns the components for the specified element.
   *
   * @param {Element} element The element to get the components for.
   *
   * @returns {Array}
   */
  skate.components = function (element) {
    var attrs = element.attributes;
    var attrsLen = attrs.length;
    var components = [];
    var isAttr = attrs.is;
    var isAttrValue = isAttr && (isAttr.value || isAttr.nodeValue);
    var tag = element.tagName.toLowerCase();
    var isAttrOrTag = isAttrValue || tag;
    var component;
    var tagToExtend;

    if (isComponentOfType(isAttrOrTag, skate.types.TAG)) {
      component = registry[isAttrOrTag];
      tagToExtend = component.extends;

      if (isAttrValue) {
        if (tag === tagToExtend) {
          components.push(component);
        }
      } else if (!tagToExtend) {
        components.push(component);
      }
    }

    for (var a = 0; a < attrsLen; a++) {
      var attr = attrs[a].nodeName;

      if (isComponentOfType(attr, skate.types.ATTR)) {
        component = registry[attr];
        tagToExtend = component.extends;

        if (!tagToExtend || tag === tagToExtend) {
          components.push(component);
        }
      }
    }

    var classList = getClassList(element);
    var classListLen = classList.length;

    for (var b = 0; b < classListLen; b++) {
      var className = classList[b];

      if (isComponentOfType(className, skate.types.CLASS)) {
        component = registry[className];
        tagToExtend = component.extends;

        if (!tagToExtend || tag === tagToExtend) {
          components.push(component);
        }
      }
    }

    return components;
  };

  /**
   * Stops listening for new elements. Generally this will only be used in
   * testing.
   *
   * @returns {skate}
   */
  skate.destroy = function () {
    registry = {};
    return skate;
  };

  /**
   * Synchronously initialises the specified element or elements and
   * descendants.
   *
   * @param {Mixed} nodes The node, or nodes to initialise. Can be anything:
   *                      jQuery, DOMNodeList, DOMNode, selector etc.
   *
   * @returns {skate}
   */
  skate.init = function (nodes) {
    if (!nodes) {
      return;
    }

    if (typeof nodes === 'string') {
      nodes = document.querySelectorAll(nodes);
    }

    initElements(typeof nodes.length === 'undefined' ? [nodes] : nodes);

    return nodes;
  };

  // Restriction type constants.
  skate.types = {
    ANY: 'act',
    ATTR: 'a',
    CLASS: 'c',
    NOATTR: 'ct',
    NOCLASS: 'at',
    NOTAG: 'ac',
    TAG: 't'
  };

  /**
   * Unregisters the specified component.
   *
   * @param {String} id The ID of the component to unregister.
   *
   * @returns {Skate}
   */
  skate.unregister = function (id) {
    delete registry[id];
    return skate;
  };

  // Makes checking the version easy when debugging.
<<<<<<< HEAD
  skate.version = '0.9.3';
=======
  skate.version = '0.10.0';
>>>>>>> 5b5c03d7

  /**
   * The default options for a component.
   *
   * @var {Object}
   */
  skate.defaults = {
    // Attribute lifecycle callback or callbacks.
    attributes: undefined,

    // The classname to use when showing this component.
    classname: '__skate',

    // The events to manage the binding and unbinding of during the component's
    // lifecycle.
    events: undefined,

    // Restricts a particular component to binding explicitly to an element with
    // a tag name that matches the specified value.
    extends: '',

    // The ID of the component. This is automatically set in the `skate()`
    // function.
    id: '',

    // Properties and methods to add to each element.
    prototype: {},

    // The template to replace the content of the element with.
    template: undefined,

    // The type of bindings to allow.
    type: skate.types.ANY
  };



  // Global Setup
  // ------------

  /**
   * Does all necessary setup after the document has loaded
   */
  function onDomContentLoaded () {
    // Ensure all elements are initialised before adding the mutation observer.
    initDocument();

    // Observes all descendant mutations to the document.
    documentListener = new MutationObserver(function (mutations) {
      var mutationsLength = mutations.length;

      for (var a = 0; a < mutationsLength; a++) {
        var mutation = mutations[a];
        var addedNodes = mutation.addedNodes;
        var removedNodes = mutation.removedNodes;

        // Since siblings are batched together, we check the first node's parent
        // node to see if it is ignored. If it is then we don't process any added
        // nodes. This prevents having to check every node.
        if (addedNodes && addedNodes.length && !getClosestIgnoredElement(addedNodes[0].parentNode)) {
          initElements(addedNodes);
        }

        // We can't check batched nodes here because they won't have a parent node.
        if (removedNodes && removedNodes.length) {
          removeElements(removedNodes);
        }
      }
    });

    // Observe after the DOM content has loaded.
    documentListener.observe(document, {
      childList: true,
      subtree: true
    });
  }

  // Rules that hide elements as they're inserted so that elements are hidden
  // prior to calling the ready callback to prevent FOUC if the component
  // modifies the element in which it is bound.
  document.getElementsByTagName('head')[0].appendChild(hiddenRules);

  // We flag content as loaded here because after this, each call to skate()
  // *must* re-initialise the document.
  if (isDomContentLoaded) {
    onDomContentLoaded();
  } else {
    document.addEventListener('DOMContentLoaded', function () {
      onDomContentLoaded();
      isDomContentLoaded = true;
    });
  }



  // Exporting
  // ---------

  // Always export the global. We don't know how consumers are using it and what
  // their environments are like. Doing this affords them the flexibility of
  // using it in an environment where module and non-module code may co-exist.
  window.skate = skate;

  if (typeof define === 'function' && define.amd) {
    define(function () {
      return skate;
    });
  } else if (typeof module === 'object') {
    module.exports = skate;
  }

})();<|MERGE_RESOLUTION|>--- conflicted
+++ resolved
@@ -1,1139 +1,590 @@
-(function () {
-
-  'use strict';
-
-
-
-  // Lifecycle Triggers
-  // ------------------
-
-  function getLifecycleFlag (target, component, name) {
-    return getData(target, component.id + ':lifecycle:' + name);
-  }
-
-  function setLifecycleFlag (target, component, name, value) {
-    setData(target, component.id + ':lifecycle:' + name, !!value);
-  }
-
-  function ensureLifecycleFlag (target, component, name) {
-    if (getLifecycleFlag(target, component, name)) {
-      return true;
-    }
-    setLifecycleFlag(target, component, name, true);
-    return false;
-  }
-
-  /**
-   * Triggers the entire element lifecycle if it's not being ignored.
-   *
-   * @param {Element} target The component element.
-   * @param {Object} component The component data.
-   *
-   * @returns {undefined}
-   */
-  function triggerLifecycle (target, component) {
-    triggerReady(target, component);
-    triggerInsert(target, component);
-  }
-
-  /**
-   * Triggers the ready lifecycle callback.
-   *
-   * @param {Element} target The component element.
-   * @param {Object} component The component data.
-   *
-   * @returns {undefined}
-   */
-  function triggerReady (target, component) {
-    if (ensureLifecycleFlag(target, component, 'ready')) {
-      return;
-    }
-
-    inherit(target, component.prototype);
-
-    if (component.template) {
-      component.template(target);
-    }
-
-    addEventListeners(target, component);
-    addAttributeListeners(target, component);
-
-    if (component.ready) {
-      component.ready(target);
-    }
-  }
-
-  /**
-   * Triggers the insert lifecycle callback.
-   *
-   * @param {Element} target The component element.
-   * @param {Object} component The component data.
-   *
-   * @returns {undefined}
-   */
-  function triggerInsert (target, component) {
-    if (ensureLifecycleFlag(target, component, 'insert')) {
-      return;
-    }
-
-    addClass(target, component.classname);
-
-    if (component.insert) {
-      component.insert(target);
-    }
-  }
-
-  /**
-   * Triggers the remove lifecycle callback.
-   *
-   * @param {Element} target The component element.
-   * @param {Object} component The component data.
-   *
-   * @returns {undefined}
-   */
-  function triggerRemove (target, component) {
-    if (component.remove) {
-      component.remove(target);
-      setLifecycleFlag(target, component, 'insert', false);
-    }
-  }
-
-  /**
-   * Binds attribute listeners for the specified attribute handlers.
-   *
-   * @param {Element} target The component element.
-   * @param {Object} component The component data.
-   *
-   * @returns {undefined}
-   */
-  function addAttributeListeners (target, component) {
-    function triggerCallback (type, name, newValue, oldValue) {
-      var callback;
-
-      if (component.attributes && component.attributes[name] && typeof component.attributes[name][type] === 'function') {
-        callback = component.attributes[name][type];
-      } else if (component.attributes && typeof component.attributes[name] === 'function') {
-        callback = component.attributes[name];
-      } else if (typeof component.attributes === 'function') {
-        callback = component.attributes;
-      }
-
-      // There may still not be a callback.
-      if (callback) {
-        callback(target, {
-          type: type,
-          name: name,
-          newValue: newValue,
-          oldValue: oldValue
-        });
-      }
-    }
-
-    var attrs = target.attributes;
-    var attrsLen = attrs.length;
-    var observer = new MutationObserver(function (mutations) {
-      mutations.forEach(function (mutation) {
-        var type;
-        var name = mutation.attributeName;
-        var attr = attrs[name];
-
-        if (attr && mutation.oldValue === null) {
-          type = 'insert';
-        } else if (attr && mutation.oldValue !== null) {
-          type = 'update';
-        } else if (!attr) {
-          type = 'remove';
-        }
-
-        triggerCallback(type, name, attr ? (attr.value || attr.nodeValue) : undefined, mutation.oldValue);
-      });
-    });
-
-    observer.observe(target, {
-      attributes: true,
-      attributeOldValue: true
-    });
-
-    // In default web components, attribute changes aren't triggered for
-    // attributes that already exist on an element when it is bound. This sucks
-    // when you want to reuse and separate code for attributes away from your
-    // lifecycle callbacks. Skate will initialise each attribute calling the
-    // "insert" callback that already exists on the element.
-    for (var a = 0; a < attrsLen; a++) {
-      var attr = attrs[a];
-
-      // If an attribute is removed during the enumeration, then we must ensure
-      // that each one still exists when it comes time to action it.
-      if (attr) {
-        triggerCallback('insert', attr.nodeName, (attr.value || attr.nodeValue));
-      }
-    }
-  }
-
-  /**
-   * Binds event listeners for the specified event handlers.
-   *
-   * @param {Element} target The component element.
-   * @param {Object} component The component data.
-   *
-   * @returns {undefined}
-   */
-  function addEventListeners (target, component) {
-    if (typeof component.events !== 'object') {
-      return;
-    }
-
-    function makeHandler (handler, delegate) {
-      return function (e) {
-        // If we're not delegating, trigger directly on the component element.
-        if (!delegate) {
-          return handler(target, e, target);
-        }
-
-        // If we're delegating, but the target doesn't match, then we've have
-        // to go up the tree until we find a matching ancestor or stop at the
-        // component element, or document. If a matching ancestor is found, the
-        // handler is triggered on it.
-        var current = e.target;
-
-        while (current && current !== document && current !== target) {
-          if (matchesSelector.call(current, delegate)) {
-            return handler(target, e, current);
-          }
-
-          current = current.parentNode;
-        }
-      };
-    }
-
-    objEach(component.events, function (handler, name) {
-      var evt = parseEvent(name);
-      target.addEventListener(evt.name, makeHandler(handler, evt.delegate));
-    });
-  }
-
-  /**
-   * Parses an event definition and returns information about it.
-   *
-   * @param {String} e The event to parse.
-   *
-   * @returns {Object]}
-   */
-  function parseEvent (e) {
-    var parts = e.split(' ');
-    return {
-      name: parts.shift(),
-      delegate: parts.join(' ')
-    };
-  }
-
-
-  // Utilities
-  // ---------
-
-  /**
-   * Adds data to the element.
-   *
-   * @param {Element} element The element to get data from.
-   * @param {String} name The name of the data to return.
-   *
-   * @returns {Mixed}
-   */
-  function getData (element, name) {
+var $___46__46__47_src_47_data__ = (function() {
+  "use strict";
+  var __moduleName = "../src/data";
+  function get(element, name) {
     if (element.__SKATE_DATA) {
       return element.__SKATE_DATA[name];
     }
   }
-
-  /**
-   * Adds data to the element.
-   *
-   * @param {Element} element The element to apply data to.
-   * @param {String} name The name of the data.
-   * @param {Mixed} value The data value.
-   *
-   * @returns {undefined}
-   */
-  function setData (element, name, value) {
+  function set(element, name, value) {
     if (!element.__SKATE_DATA) {
       element.__SKATE_DATA = {};
     }
-
     element.__SKATE_DATA[name] = value;
-
     return element;
   }
-
-  /**
-   * Adds a class to the specified element.
-   *
-   * @param {Element} element The element to add the class to.
-   * @param {String} classname The classname to add.
-   *
-   * @returns {undefined}
-   */
-  function addClass (element, classname) {
-    if (element.classList) {
-      element.classList.add(classname);
-    } else {
-      element.className += element.className ? ' ' + classname : classname;
-    }
-  }
-
-  /**
-   * Returns the class list for the specified element.
-   *
-   * @param {Element} element The element to get the class list for.
-   *
-   * @returns {ClassList | Array}
-   */
-  function getClassList (element) {
-    var classList = element.classList;
-
-    if (classList) {
-      return classList;
-    }
-
-    var attrs = element.attributes;
-
-    return (attrs['class'] && attrs['class'].nodeValue.split(/\s+/)) || [];
-  }
-
-  /**
-   * Merges the second argument into the first.
-   *
-   * @param {Object} child The object to merge into.
-   * @param {Object} parent The object to merge from.
-   *
-   * @returns {Object} Returns the child object.
-   */
-  function inherit (child, parent) {
-    var names = Object.getOwnPropertyNames(parent);
-    var namesLen = names.length;
-
-    for (var a = 0; a < namesLen; a++) {
-      var name = names[a];
-
-      if (child[name] === undefined) {
-        var desc = Object.getOwnPropertyDescriptor(parent, name);
-        var shouldDefineProps = desc.get || desc.set || !desc.writable || !desc.enumerable || !desc.configurable;
-
-        if (shouldDefineProps) {
-          Object.defineProperty(child, name, desc);
+  return {
+    get get() {
+      return get;
+    },
+    get set() {
+      return set;
+    }
+  };
+})();
+var $___46__46__47_src_47_skate__ = (function() {
+  "use strict";
+  var __moduleName = "../src/skate";
+  var data = $___46__46__47_src_47_data__;
+  (function() {
+    'use strict';
+    function getLifecycleFlag(target, component, name) {
+      return data.get(target, component.id + ':lifecycle:' + name);
+    }
+    function setLifecycleFlag(target, component, name, value) {
+      data.set(target, component.id + ':lifecycle:' + name, !!value);
+    }
+    function ensureLifecycleFlag(target, component, name) {
+      if (getLifecycleFlag(target, component, name)) {
+        return true;
+      }
+      setLifecycleFlag(target, component, name, true);
+      return false;
+    }
+    function triggerLifecycle(target, component) {
+      triggerReady(target, component);
+      triggerInsert(target, component);
+    }
+    function triggerReady(target, component) {
+      if (ensureLifecycleFlag(target, component, 'ready')) {
+        return;
+      }
+      inherit(target, component.prototype);
+      if (component.template) {
+        component.template(target);
+      }
+      addEventListeners(target, component);
+      addAttributeListeners(target, component);
+      if (component.ready) {
+        component.ready(target);
+      }
+    }
+    function triggerInsert(target, component) {
+      if (ensureLifecycleFlag(target, component, 'insert')) {
+        return;
+      }
+      addClass(target, component.classname);
+      if (component.insert) {
+        component.insert(target);
+      }
+    }
+    function triggerRemove(target, component) {
+      if (component.remove) {
+        component.remove(target);
+        setLifecycleFlag(target, component, 'insert', false);
+      }
+    }
+    function addAttributeListeners(target, component) {
+      function triggerCallback(type, name, newValue, oldValue) {
+        var callback;
+        if (component.attributes && component.attributes[name] && typeof component.attributes[name][type] === 'function') {
+          callback = component.attributes[name][type];
+        } else if (component.attributes && typeof component.attributes[name] === 'function') {
+          callback = component.attributes[name];
+        } else if (typeof component.attributes === 'function') {
+          callback = component.attributes;
+        }
+        if (callback) {
+          callback(target, {
+            type: type,
+            name: name,
+            newValue: newValue,
+            oldValue: oldValue
+          });
+        }
+      }
+      var attrs = target.attributes;
+      var attrsLen = attrs.length;
+      var observer = new MutationObserver(function(mutations) {
+        mutations.forEach(function(mutation) {
+          var type;
+          var name = mutation.attributeName;
+          var attr = attrs[name];
+          if (attr && mutation.oldValue === null) {
+            type = 'insert';
+          } else if (attr && mutation.oldValue !== null) {
+            type = 'update';
+          } else if (!attr) {
+            type = 'remove';
+          }
+          triggerCallback(type, name, attr ? (attr.value || attr.nodeValue) : undefined, mutation.oldValue);
+        });
+      });
+      observer.observe(target, {
+        attributes: true,
+        attributeOldValue: true
+      });
+      for (var a = 0; a < attrsLen; a++) {
+        var attr = attrs[a];
+        if (attr) {
+          triggerCallback('insert', attr.nodeName, (attr.value || attr.nodeValue));
+        }
+      }
+    }
+    function addEventListeners(target, component) {
+      if (typeof component.events !== 'object') {
+        return;
+      }
+      function makeHandler(handler, delegate) {
+        return function(e) {
+          if (!delegate) {
+            return handler(target, e, target);
+          }
+          var current = e.target;
+          while (current && current !== document && current !== target) {
+            if (matchesSelector.call(current, delegate)) {
+              return handler(target, e, current);
+            }
+            current = current.parentNode;
+          }
+        };
+      }
+      objEach(component.events, function(handler, name) {
+        var evt = parseEvent(name);
+        target.addEventListener(evt.name, makeHandler(handler, evt.delegate));
+      });
+    }
+    function parseEvent(e) {
+      var parts = e.split(' ');
+      return {
+        name: parts.shift(),
+        delegate: parts.join(' ')
+      };
+    }
+    function addClass(element, classname) {
+      if (element.classList) {
+        element.classList.add(classname);
+      } else {
+        element.className += element.className ? ' ' + classname : classname;
+      }
+    }
+    function getClassList(element) {
+      var classList = element.classList;
+      if (classList) {
+        return classList;
+      }
+      var attrs = element.attributes;
+      return (attrs['class'] && attrs['class'].nodeValue.split(/\s+/)) || [];
+    }
+    function inherit(child, parent) {
+      var names = Object.getOwnPropertyNames(parent);
+      var namesLen = names.length;
+      for (var a = 0; a < namesLen; a++) {
+        var name = names[a];
+        if (child[name] === undefined) {
+          var desc = Object.getOwnPropertyDescriptor(parent, name);
+          var shouldDefineProps = desc.get || desc.set || !desc.writable || !desc.enumerable || !desc.configurable;
+          if (shouldDefineProps) {
+            Object.defineProperty(child, name, desc);
+          } else {
+            child[name] = parent[name];
+          }
+        }
+      }
+      return child;
+    }
+    function hasOwn(obj, key) {
+      return Object.prototype.hasOwnProperty.call(obj, key);
+    }
+    function objEach(obj, fn) {
+      for (var a in obj) {
+        if (hasOwn(obj, a)) {
+          fn(obj[a], a);
+        }
+      }
+    }
+    function makeElementConstructor(component) {
+      function CustomElement() {
+        var element;
+        var tagToExtend = component.extends;
+        var componentId = component.id;
+        if (tagToExtend) {
+          element = document.createElement(tagToExtend);
+          element.setAttribute('is', componentId);
         } else {
-          child[name] = parent[name];
-        }
-      }
-    }
-
-    return child;
-  }
-
-  /**
-   * Checks {}.hasOwnProperty in a safe way.
-   *
-   * @param {Object} obj The object the property is on.
-   * @param {String} key The object key to check.
-   *
-   * @returns {Boolean}
-   */
-  function hasOwn (obj, key) {
-    return Object.prototype.hasOwnProperty.call(obj, key);
-  }
-
-  /**
-   * Traverses an object checking hasOwnProperty.
-   *
-   * @param {Object} obj The object to traverse.
-   * @param {Function} fn The function to call for each item in the object.
-   *
-   * @returns {undefined}
-   */
-  function objEach (obj, fn) {
-    for (var a in obj) {
-      if (hasOwn(obj, a)) {
-        fn(obj[a], a);
-      }
-    }
-  }
-
-  /**
-   * Creates a constructor for the specified component.
-   *
-   * @param {Object} component The component information to use for generating
-   *                           the constructor.
-   *
-   * @returns {Function} The element constructor.
-   */
-  function makeElementConstructor (component) {
-    function CustomElement () {
-      var element;
-      var tagToExtend = component.extends;
-      var componentId = component.id;
-
-      if (tagToExtend) {
-        element = document.createElement(tagToExtend);
-        element.setAttribute('is', componentId);
-      } else {
-        element = document.createElement(componentId);
-      }
-
-      // Ensure the component prototype is up to date with the element's
-      // prototype. This ensures that overwriting the element prototype still
-      // works.
-      component.prototype = CustomElement.prototype;
-
-      // If they use the constructor we don't have to wait until it's inserted.
-      triggerReady(element, component);
-
-      return element;
-    }
-
-    // This allows modifications to the element prototype propagate to the
-    // component prototype.
-    CustomElement.prototype = component.prototype;
-
-    return CustomElement;
-  }
-
-  /**
-   * Returns whether or not the specified element has been selectively ignored.
-   *
-   * @param {Element} element The element to check and traverse up from.
-   *
-   * @returns {Boolean}
-   */
-  function getClosestIgnoredElement (element) {
-    var parent = element;
-
-    while (parent && parent !== document) {
-      if (parent.hasAttribute(ATTR_IGNORE)) {
-        return parent;
-      }
-
-      parent = parent.parentNode;
-    }
-  }
-
-  /**
-   * Returns a selector for the specified component based on the types given.
-   * If a negation selector is passed in then it will append :not(negateWith) to
-   *  the selector.
-   *
-   * @param {String} id The component ID.
-   * @param {String} type The component type.
-   * @param {String} tagToExtend The tag the component is extending, if any.
-   * @param {String} negateWith The negation string, if any.
-   *
-   * @returns {String} The compiled selector.
-   */
-  function getSelectorForType (id, type, tagToExtend, negateWith) {
-    var isTag = type.indexOf(skate.types.TAG) > -1;
-    var isAttr = type.indexOf(skate.types.ATTR) > -1;
-    var isClass = type.indexOf(skate.types.CLASS) > -1;
-    var selectors = [];
-
-    tagToExtend = tagToExtend || '';
-    negateWith = negateWith ? ':not(' + negateWith + ')' : '';
-
-    if (isTag) {
-      if (tagToExtend) {
-        selectors.push(tagToExtend + '[is=' + id + ']' + negateWith);
-      } else {
-        selectors.push(id + negateWith);
-      }
-    }
-
-    if (isAttr) {
-      selectors.push(tagToExtend + '[' + id + ']' + negateWith);
-    }
-
-    if (isClass) {
-      selectors.push(tagToExtend + '.' + id + negateWith);
-    }
-
-    return selectors.join(',');
-  }
-
-  /**
-   * Returns whether or not the specified component can be bound using the
-   * specified type.
-   *
-   * @param {String} id The component ID.
-   * @param {String} type The component type.
-   *
-   * @returns {Boolean}
-   */
-  function isComponentOfType (id, type) {
-    return hasOwn(registry, id) && registry[id].type.indexOf(type) > -1;
-  }
-
-  /**
-   * Returns whether or not the source element contains the target element.
-   * This is for browsers that don't support Element.prototype.contains on an
-   * HTMLUnknownElement.
-   *
-   * @param {HTMLElement} source The source element.
-   * @param {HTMLElement} target The target element.
-   *
-   * @returns {Boolean}
-   */
-  function elementContains (source, target) {
-    if (source.nodeType !== 1) {
-      return false;
-    }
-
-    return source.contains ? source.contains(target) : elProtoContains.call(source, target);
-  }
-
-  /**
-   * Initialises a single element and its descendants.
-   *
-   * @param {HTMLElement} element The element tree to initialise.
-   *
-   * @returns {undefined}
-   */
-  function initElement (element) {
-    if (element.nodeType !== 1 || element.attributes[ATTR_IGNORE]) {
-      return;
-    }
-
-    var walker = document.createTreeWalker(element, NodeFilter.SHOW_ELEMENT, treeWalkerFilter, true);
-    var currentNodeComponents = skate.components(element);
-    var currentNodeComponentsLength = currentNodeComponents.length;
-
-    for (var a = 0; a < currentNodeComponentsLength; a++) {
-      triggerLifecycle(element, currentNodeComponents[a]);
-    }
-
-    while (walker.nextNode()) {
-      var walkerNode = walker.currentNode;
-      var walkerNodeComponents = skate.components(walkerNode);
-      var walkerNodeComponentsLength = walkerNodeComponents.length;
-
-      for (var b = 0; b < walkerNodeComponentsLength; b++) {
-        triggerLifecycle(walkerNode, walkerNodeComponents[b]);
-      }
-    }
-  }
-
-  /**
-   * Initialises a set of elements.
-   *
-   * @param {DOMNodeList | Array} elements A traversable set of elements.
-   *
-   * @returns {undefined}
-   */
-  function initElements (elements) {
-    var len = elements.length;
-
-    for (var a = 0; a < len; a++) {
-      initElement(elements[a]);
-    }
-  }
-
-  /**
-   * Triggers the remove lifecycle callback on all of the elements.
-   *
-   * @param {DOMNodeList} elements The elements to trigger the remove lifecycle
-   * callback on.
-   *
-   * @returns {undefined}
-   */
-  function removeElements (elements) {
-    var len = elements.length;
-
-    for (var a = 0; a < len; a++) {
-      var element = elements[a];
-
-      if (element.nodeType !== 1) {
-        continue;
-      }
-
-      removeElements(element.childNodes);
-
-      var components = skate.components(element);
-      var componentsLen = components.length;
-
-      for (var b = 0; b < componentsLen; b++) {
-        triggerRemove(element, components[b]);
-      }
-    }
-  }
-
-  /**
-   * Returns a function that will prevent more than one call in a single clock
-   * tick.
-   *
-   * @param {Function} fn The function to call.
-   *
-   * @returns {Function}
-   */
-  function debounce (fn) {
-    var called = false;
-
-    return function () {
-      if (!called) {
-        called = true;
-        setTimeout(function () {
-          called = false;
-          fn();
-        }, 1);
-      }
-    };
-  }
-
-  /**
-   * Filters out invalid nodes for a document tree walker.
-   *
-   * @param {DOMNode} node The node to filter.
-   *
-   * @returns {Integer}
-   */
-  function treeWalkerFilter (node) {
-    var attrs = node.attributes;
-    return attrs && attrs[ATTR_IGNORE] ? NodeFilter.FILTER_REJECT : NodeFilter.FILTER_ACCEPT;
-  }
-
-  /**
-   * Initialises all valid elements in the document. Ensures that it does not
-   * happen more than once in the same execution.
-   *
-   * @returns {undefined}
-   */
-  var initDocument = debounce(function () {
-    initElement(document.getElementsByTagName('html')[0]);
-  });
-
-
-
-  // Constants
-  // ---------
-
-  var ATTR_IGNORE = 'data-skate-ignore';
-
-
-
-  // Global Variables
-  // ----------------
-
-  var elProto = window.HTMLElement.prototype;
-  var elProtoContains = elProto.contains;
-  var matchesSelector = (
-      elProto.matches ||
-      elProto.msMatchesSelector ||
-      elProto.webkitMatchesSelector ||
-      elProto.mozMatchesSelector ||
-      elProto.oMatchesSelector
-    );
-
-  // The observer listening to document changes.
-  var documentListener;
-
-  // Whether or not DOMContentLoaded has been triggered.
-  var isDomContentLoaded = document.readyState === 'complete' ||
-    document.readyState === 'loaded' ||
-    document.readyState === 'interactive';
-
-  // Stylesheet that contains rules for preventing certain components from
-  // showing when they're added to the DOM. This is so that we can simulate
-  // calling a lifecycle callback before the element is added to the DOM which
-  // helps to prevent any jank if the ready() callback modifies the element.
-  var hiddenRules = document.createElement('style');
-
-  // The skate component registry.
-  var registry = {};
-
-
-
-  // Mutation Observer "Polyfill"
-  // ----------------------------
-  //
-  // This "polyfill" only polyfills what we need for Skate to function. It
-  // batches updates and does the bare minimum during synchronous operation
-  // which make mutation event performance bearable. The rest is batched on the
-  // next tick. Like mutation observers, each mutation is divided into sibling
-  // groups for each parent that had mutations. All attribute mutations are
-  // batched into separate records regardless of the element they occured on.
-
-  // Normalise the mutation observer constructor.
-  var MutationObserver = window.MutationObserver || window.WebkitMutationObserver || window.MozMutationObserver;
-
-  // Polyfill only the parts of Mutation Observer that we need.
-  if (!MutationObserver) {
-    MutationObserver = function (callback) {
-      this.callback = callback;
-      this.elements = [];
-    };
-
-    MutationObserver.prototype = {
-      observe: function (target, options) {
-        function addEventToBatch (e) {
-          batchedEvents.push(e);
-          batchEvents();
-        }
-
-        function batchEvent (e) {
-          var eTarget = e.target;
-
-          // In some test environments, e.target has been nulled after the tests
-          // are done and a batch is still processing.
-          if (!eTarget) {
-            return;
-          }
-
-          var eType = e.type;
-          var eTargetParent = eTarget.parentNode;
-
-          if (!canTriggerInsertOrRemove(eTargetParent)) {
-            return;
-          }
-
-          if (lastBatchedElement && elementContains(lastBatchedElement, eTarget)) {
-            return;
-          }
-
-          if (!lastBatchedRecord || lastBatchedRecord.target !== eTargetParent) {
-            batchedRecords.push(lastBatchedRecord = newMutationRecord(eTargetParent));
-          }
-
-          if (eType === 'DOMNodeInserted') {
-            if (!lastBatchedRecord.addedNodes) {
-              lastBatchedRecord.addedNodes = [];
-            }
-
-            lastBatchedRecord.addedNodes.push(eTarget);
-          } else {
-            if (!lastBatchedRecord.removedNodes) {
-              lastBatchedRecord.removedNodes = [];
-            }
-
-            lastBatchedRecord.removedNodes.push(eTarget);
-          }
-
-          lastBatchedElement = eTarget;
-        }
-
-        function canTriggerAttributeModification (eTarget) {
-          return options.attributes && (options.subtree || eTarget === target);
-        }
-
-        function canTriggerInsertOrRemove (eTargetParent) {
-          return options.childList && (options.subtree || eTargetParent === target);
-        }
-
-        var that = this;
-
-        // Batching insert and remove.
-        var lastBatchedElement;
-        var lastBatchedRecord;
-        var batchedEvents = [];
-        var batchedRecords = [];
-        var batchEvents = debounce(function () {
+          element = document.createElement(componentId);
+        }
+        component.prototype = CustomElement.prototype;
+        triggerReady(element, component);
+        return element;
+      }
+      CustomElement.prototype = component.prototype;
+      return CustomElement;
+    }
+    function getClosestIgnoredElement(element) {
+      var parent = element;
+      while (parent && parent !== document) {
+        if (parent.hasAttribute(ATTR_IGNORE)) {
+          return parent;
+        }
+        parent = parent.parentNode;
+      }
+    }
+    function getSelectorForType(id, type, tagToExtend, negateWith) {
+      var isTag = type.indexOf(skate.types.TAG) > -1;
+      var isAttr = type.indexOf(skate.types.ATTR) > -1;
+      var isClass = type.indexOf(skate.types.CLASS) > -1;
+      var selectors = [];
+      tagToExtend = tagToExtend || '';
+      negateWith = negateWith ? ':not(' + negateWith + ')' : '';
+      if (isTag) {
+        if (tagToExtend) {
+          selectors.push(tagToExtend + '[is=' + id + ']' + negateWith);
+        } else {
+          selectors.push(id + negateWith);
+        }
+      }
+      if (isAttr) {
+        selectors.push(tagToExtend + '[' + id + ']' + negateWith);
+      }
+      if (isClass) {
+        selectors.push(tagToExtend + '.' + id + negateWith);
+      }
+      return selectors.join(',');
+    }
+    function isComponentOfType(id, type) {
+      return hasOwn(registry, id) && registry[id].type.indexOf(type) > -1;
+    }
+    function elementContains(source, target) {
+      if (source.nodeType !== 1) {
+        return false;
+      }
+      return source.contains ? source.contains(target) : elProtoContains.call(source, target);
+    }
+    function initElement(element) {
+      if (element.nodeType !== 1 || element.attributes[ATTR_IGNORE]) {
+        return;
+      }
+      var walker = document.createTreeWalker(element, NodeFilter.SHOW_ELEMENT, treeWalkerFilter, true);
+      var currentNodeComponents = skate.components(element);
+      var currentNodeComponentsLength = currentNodeComponents.length;
+      for (var a = 0; a < currentNodeComponentsLength; a++) {
+        triggerLifecycle(element, currentNodeComponents[a]);
+      }
+      while (walker.nextNode()) {
+        var walkerNode = walker.currentNode;
+        var walkerNodeComponents = skate.components(walkerNode);
+        var walkerNodeComponentsLength = walkerNodeComponents.length;
+        for (var b = 0; b < walkerNodeComponentsLength; b++) {
+          triggerLifecycle(walkerNode, walkerNodeComponents[b]);
+        }
+      }
+    }
+    function initElements(elements) {
+      var len = elements.length;
+      for (var a = 0; a < len; a++) {
+        initElement(elements[a]);
+      }
+    }
+    function removeElements(elements) {
+      var len = elements.length;
+      for (var a = 0; a < len; a++) {
+        var element = elements[a];
+        if (element.nodeType !== 1) {
+          continue;
+        }
+        removeElements(element.childNodes);
+        var components = skate.components(element);
+        var componentsLen = components.length;
+        for (var b = 0; b < componentsLen; b++) {
+          triggerRemove(element, components[b]);
+        }
+      }
+    }
+    function debounce(fn) {
+      var called = false;
+      return function() {
+        if (!called) {
+          called = true;
+          setTimeout(function() {
+            called = false;
+            fn();
+          }, 1);
+        }
+      };
+    }
+    function treeWalkerFilter(node) {
+      var attrs = node.attributes;
+      return attrs && attrs[ATTR_IGNORE] ? NodeFilter.FILTER_REJECT : NodeFilter.FILTER_ACCEPT;
+    }
+    var initDocument = debounce(function() {
+      initElement(document.getElementsByTagName('html')[0]);
+    });
+    var ATTR_IGNORE = 'data-skate-ignore';
+    var elProto = window.HTMLElement.prototype;
+    var elProtoContains = elProto.contains;
+    var matchesSelector = (elProto.matches || elProto.msMatchesSelector || elProto.webkitMatchesSelector || elProto.mozMatchesSelector || elProto.oMatchesSelector);
+    var documentListener;
+    var isDomContentLoaded = document.readyState === 'complete' || document.readyState === 'loaded' || document.readyState === 'interactive';
+    var hiddenRules = document.createElement('style');
+    var registry = {};
+    var MutationObserver = window.MutationObserver || window.WebkitMutationObserver || window.MozMutationObserver;
+    if (!MutationObserver) {
+      MutationObserver = function(callback) {
+        this.callback = callback;
+        this.elements = [];
+      };
+      MutationObserver.prototype = {
+        observe: function(target, options) {
+          function addEventToBatch(e) {
+            batchedEvents.push(e);
+            batchEvents();
+          }
+          function batchEvent(e) {
+            var eTarget = e.target;
+            if (!eTarget) {
+              return;
+            }
+            var eType = e.type;
+            var eTargetParent = eTarget.parentNode;
+            if (!canTriggerInsertOrRemove(eTargetParent)) {
+              return;
+            }
+            if (lastBatchedElement && elementContains(lastBatchedElement, eTarget)) {
+              return;
+            }
+            if (!lastBatchedRecord || lastBatchedRecord.target !== eTargetParent) {
+              batchedRecords.push(lastBatchedRecord = newMutationRecord(eTargetParent));
+            }
+            if (eType === 'DOMNodeInserted') {
+              if (!lastBatchedRecord.addedNodes) {
+                lastBatchedRecord.addedNodes = [];
+              }
+              lastBatchedRecord.addedNodes.push(eTarget);
+            } else {
+              if (!lastBatchedRecord.removedNodes) {
+                lastBatchedRecord.removedNodes = [];
+              }
+              lastBatchedRecord.removedNodes.push(eTarget);
+            }
+            lastBatchedElement = eTarget;
+          }
+          function canTriggerAttributeModification(eTarget) {
+            return options.attributes && (options.subtree || eTarget === target);
+          }
+          function canTriggerInsertOrRemove(eTargetParent) {
+            return options.childList && (options.subtree || eTargetParent === target);
+          }
+          var that = this;
+          var lastBatchedElement;
+          var lastBatchedRecord;
+          var batchedEvents = [];
+          var batchedRecords = [];
+          var batchEvents = debounce(function() {
             var batchedEventsLen = batchedEvents.length;
-
             for (var a = 0; a < batchedEventsLen; a++) {
               batchEvent(batchedEvents[a]);
             }
-
             that.callback(batchedRecords);
             batchedEvents = [];
             batchedRecords = [];
             lastBatchedElement = undefined;
             lastBatchedRecord = undefined;
           });
-
-        // Batching attributes.
-        var attributeOldValueCache = {};
-        var attributeMutations = [];
-        var batchAttributeMods = debounce(function () {
-          // We keep track of the old length just in case attributes are
-          // modified within a handler.
-          var len = attributeMutations.length;
-
-          // Call the handler with the current modifications.
-          that.callback(attributeMutations);
-
-          // We remove only up to the current point just in case more
-          // modifications were queued.
-          attributeMutations.splice(0, len);
-        });
-
-        var observed = {
-          target: target,
-          options: options,
-          insertHandler: addEventToBatch,
-          removeHandler: addEventToBatch,
-          attributeHandler: function (e) {
-            var eTarget = e.target;
-
-            if (!canTriggerAttributeModification(eTarget)) {
-              return;
-            }
-
-            var eAttrName = e.attrName;
-            var ePrevValue = e.prevValue;
-            var eNewValue = e.newValue;
-            var record = newMutationRecord(eTarget, 'attributes');
-            record.attributeName = eAttrName;
-
-            if (options.attributeOldValue) {
-              record.oldValue = attributeOldValueCache[eAttrName] || ePrevValue || null;
-            }
-
-            attributeMutations.push(record);
-
-            // We keep track of old values so that when IE incorrectly reports
-            // the old value we can ensure it is actually correct.
-            if (options.attributeOldValue) {
-              attributeOldValueCache[eAttrName] = eNewValue;
-            }
-
-            batchAttributeMods();
-          }
-        };
-
-        this.elements.push(observed);
-
-        if (options.childList) {
-          target.addEventListener('DOMNodeInserted', observed.insertHandler);
-          target.addEventListener('DOMNodeRemoved', observed.removeHandler);
-        }
-
-        if (options.attributes) {
-          target.addEventListener('DOMAttrModified', observed.attributeHandler);
-        }
-
-        return this;
-      },
-
-      disconnect: function () {
-        objEach(this.elements, function (observed) {
-          observed.target.removeEventListener('DOMNodeInserted', observed.insertHandler);
-          observed.target.removeEventListener('DOMNodeRemoved', observed.removeHandler);
-          observed.target.removeEventListener('DOMAttrModified', observed.attributeHandler);
-        });
-
-        this.elements = [];
-
-        return this;
-      }
+          var attributeOldValueCache = {};
+          var attributeMutations = [];
+          var batchAttributeMods = debounce(function() {
+            var len = attributeMutations.length;
+            that.callback(attributeMutations);
+            attributeMutations.splice(0, len);
+          });
+          var observed = {
+            target: target,
+            options: options,
+            insertHandler: addEventToBatch,
+            removeHandler: addEventToBatch,
+            attributeHandler: function(e) {
+              var eTarget = e.target;
+              if (!canTriggerAttributeModification(eTarget)) {
+                return;
+              }
+              var eAttrName = e.attrName;
+              var ePrevValue = e.prevValue;
+              var eNewValue = e.newValue;
+              var record = newMutationRecord(eTarget, 'attributes');
+              record.attributeName = eAttrName;
+              if (options.attributeOldValue) {
+                record.oldValue = attributeOldValueCache[eAttrName] || ePrevValue || null;
+              }
+              attributeMutations.push(record);
+              if (options.attributeOldValue) {
+                attributeOldValueCache[eAttrName] = eNewValue;
+              }
+              batchAttributeMods();
+            }
+          };
+          this.elements.push(observed);
+          if (options.childList) {
+            target.addEventListener('DOMNodeInserted', observed.insertHandler);
+            target.addEventListener('DOMNodeRemoved', observed.removeHandler);
+          }
+          if (options.attributes) {
+            target.addEventListener('DOMAttrModified', observed.attributeHandler);
+          }
+          return this;
+        },
+        disconnect: function() {
+          objEach(this.elements, function(observed) {
+            observed.target.removeEventListener('DOMNodeInserted', observed.insertHandler);
+            observed.target.removeEventListener('DOMNodeRemoved', observed.removeHandler);
+            observed.target.removeEventListener('DOMAttrModified', observed.attributeHandler);
+          });
+          this.elements = [];
+          return this;
+        }
+      };
+    }
+    function newMutationRecord(target, type) {
+      return {
+        addedNodes: null,
+        attributeName: null,
+        attributeNamespace: null,
+        nextSibling: null,
+        oldValue: null,
+        previousSibling: null,
+        removedNodes: null,
+        target: target,
+        type: type || 'childList'
+      };
+    }
+    function skate(id, component) {
+      component = inherit(component || {}, skate.defaults);
+      component.id = id;
+      if (hasOwn(registry, component.id)) {
+        throw new Error('A component of type "' + component.type + '" with the ID of "' + id + '" already exists.');
+      }
+      if (component.ready || component.template) {
+        hiddenRules.sheet.insertRule(getSelectorForType(component.id, component.type, component.extends, '.' + component.classname) + '{display:none}', hiddenRules.sheet.cssRules.length);
+      }
+      registry[component.id] = component;
+      if (isDomContentLoaded) {
+        initDocument();
+      }
+      if (component.type.indexOf(skate.types.TAG) > -1) {
+        return makeElementConstructor(component);
+      }
+    }
+    skate.components = function(element) {
+      var attrs = element.attributes;
+      var attrsLen = attrs.length;
+      var components = [];
+      var isAttr = attrs.is;
+      var isAttrValue = isAttr && (isAttr.value || isAttr.nodeValue);
+      var tag = element.tagName.toLowerCase();
+      var isAttrOrTag = isAttrValue || tag;
+      var component;
+      var tagToExtend;
+      if (isComponentOfType(isAttrOrTag, skate.types.TAG)) {
+        component = registry[isAttrOrTag];
+        tagToExtend = component.extends;
+        if (isAttrValue) {
+          if (tag === tagToExtend) {
+            components.push(component);
+          }
+        } else if (!tagToExtend) {
+          components.push(component);
+        }
+      }
+      for (var a = 0; a < attrsLen; a++) {
+        var attr = attrs[a].nodeName;
+        if (isComponentOfType(attr, skate.types.ATTR)) {
+          component = registry[attr];
+          tagToExtend = component.extends;
+          if (!tagToExtend || tag === tagToExtend) {
+            components.push(component);
+          }
+        }
+      }
+      var classList = getClassList(element);
+      var classListLen = classList.length;
+      for (var b = 0; b < classListLen; b++) {
+        var className = classList[b];
+        if (isComponentOfType(className, skate.types.CLASS)) {
+          component = registry[className];
+          tagToExtend = component.extends;
+          if (!tagToExtend || tag === tagToExtend) {
+            components.push(component);
+          }
+        }
+      }
+      return components;
     };
-  }
-
-  /**
-   * Creates a new mutation record.
-   *
-   * @param {Element} target The HTML element that was affected.
-   * @param {String} type The type of mutation.
-   *
-   * @returns {Object}
-   */
-  function newMutationRecord (target, type) {
-    return {
-      addedNodes: null,
-      attributeName: null,
-      attributeNamespace: null,
-      nextSibling: null,
-      oldValue: null,
-      previousSibling: null,
-      removedNodes: null,
-      target: target,
-      type: type || 'childList'
+    skate.destroy = function() {
+      registry = {};
+      return skate;
     };
-  }
-
-
-
-  // Public API
-  // ----------
-
-  /**
-   * Creates a listener for the specified component.
-   *
-   * @param {String} id The ID of the component.
-   * @param {Object | Function} component The component definition.
-   *
-   * @returns {Function} Constructor that returns a custom element.
-   */
-  function skate (id, component) {
-    // Set any defaults that weren't passed.
-    component = inherit(component || {}, skate.defaults);
-
-    // Set the component ID for reference later.
-    component.id = id;
-
-    // Components of a particular type must be unique.
-    if (hasOwn(registry, component.id)) {
-      throw new Error('A component of type "' + component.type + '" with the ID of "' + id + '" already exists.');
-    }
-
-    // If doing something that will modify the component's structure, ensure
-    // it is hidden.
-    if (component.ready || component.template) {
-      hiddenRules.sheet.insertRule(
-        getSelectorForType(component.id, component.type, component.extends, '.' + component.classname) + '{display:none}',
-        hiddenRules.sheet.cssRules.length
-      );
-    }
-
-    // Register the component.
-    registry[component.id] = component;
-
-    // Ensure a call is queued for initialising the document if it's ready. We
-    // must initialise the entire document rather than building a selector and
-    // using querySelectorAll() because we have to filter out elements which may
-    // be ignored. On top of that, if calling skate() in sequence several times,
-    // querySelectorAll() can become slow pretty quick. The call to
-    // initDocument() is debounced to ensure that it only happens once. In large
-    // DOMs this ends up being faster. In small DOMs, the difference is
-    // negligible, but usually faster in most use-cases.
+    skate.init = function(nodes) {
+      if (!nodes) {
+        return;
+      }
+      if (typeof nodes === 'string') {
+        nodes = document.querySelectorAll(nodes);
+      }
+      initElements(typeof nodes.length === 'undefined' ? [nodes] : nodes);
+      return nodes;
+    };
+    skate.types = {
+      ANY: 'act',
+      ATTR: 'a',
+      CLASS: 'c',
+      NOATTR: 'ct',
+      NOCLASS: 'at',
+      NOTAG: 'ac',
+      TAG: 't'
+    };
+    skate.unregister = function(id) {
+      delete registry[id];
+      return skate;
+    };
+    skate.version = '0.9.3';
+    skate.defaults = {
+      attributes: undefined,
+      classname: '__skate',
+      events: undefined,
+      extends: '',
+      id: '',
+      prototype: {},
+      template: undefined,
+      type: skate.types.ANY
+    };
+    function onDomContentLoaded() {
+      initDocument();
+      documentListener = new MutationObserver(function(mutations) {
+        var mutationsLength = mutations.length;
+        for (var a = 0; a < mutationsLength; a++) {
+          var mutation = mutations[a];
+          var addedNodes = mutation.addedNodes;
+          var removedNodes = mutation.removedNodes;
+          if (addedNodes && addedNodes.length && !getClosestIgnoredElement(addedNodes[0].parentNode)) {
+            initElements(addedNodes);
+          }
+          if (removedNodes && removedNodes.length) {
+            removeElements(removedNodes);
+          }
+        }
+      });
+      documentListener.observe(document, {
+        childList: true,
+        subtree: true
+      });
+    }
+    document.getElementsByTagName('head')[0].appendChild(hiddenRules);
     if (isDomContentLoaded) {
-      initDocument();
-    }
-
-    // Only make and return an element constructor if it can be used as a custom
-    // element.
-    if (component.type.indexOf(skate.types.TAG) > -1) {
-      return makeElementConstructor(component);
-    }
-  }
-
-  /**
-   * Returns the components for the specified element.
-   *
-   * @param {Element} element The element to get the components for.
-   *
-   * @returns {Array}
-   */
-  skate.components = function (element) {
-    var attrs = element.attributes;
-    var attrsLen = attrs.length;
-    var components = [];
-    var isAttr = attrs.is;
-    var isAttrValue = isAttr && (isAttr.value || isAttr.nodeValue);
-    var tag = element.tagName.toLowerCase();
-    var isAttrOrTag = isAttrValue || tag;
-    var component;
-    var tagToExtend;
-
-    if (isComponentOfType(isAttrOrTag, skate.types.TAG)) {
-      component = registry[isAttrOrTag];
-      tagToExtend = component.extends;
-
-      if (isAttrValue) {
-        if (tag === tagToExtend) {
-          components.push(component);
-        }
-      } else if (!tagToExtend) {
-        components.push(component);
-      }
-    }
-
-    for (var a = 0; a < attrsLen; a++) {
-      var attr = attrs[a].nodeName;
-
-      if (isComponentOfType(attr, skate.types.ATTR)) {
-        component = registry[attr];
-        tagToExtend = component.extends;
-
-        if (!tagToExtend || tag === tagToExtend) {
-          components.push(component);
-        }
-      }
-    }
-
-    var classList = getClassList(element);
-    var classListLen = classList.length;
-
-    for (var b = 0; b < classListLen; b++) {
-      var className = classList[b];
-
-      if (isComponentOfType(className, skate.types.CLASS)) {
-        component = registry[className];
-        tagToExtend = component.extends;
-
-        if (!tagToExtend || tag === tagToExtend) {
-          components.push(component);
-        }
-      }
-    }
-
-    return components;
-  };
-
-  /**
-   * Stops listening for new elements. Generally this will only be used in
-   * testing.
-   *
-   * @returns {skate}
-   */
-  skate.destroy = function () {
-    registry = {};
-    return skate;
-  };
-
-  /**
-   * Synchronously initialises the specified element or elements and
-   * descendants.
-   *
-   * @param {Mixed} nodes The node, or nodes to initialise. Can be anything:
-   *                      jQuery, DOMNodeList, DOMNode, selector etc.
-   *
-   * @returns {skate}
-   */
-  skate.init = function (nodes) {
-    if (!nodes) {
-      return;
-    }
-
-    if (typeof nodes === 'string') {
-      nodes = document.querySelectorAll(nodes);
-    }
-
-    initElements(typeof nodes.length === 'undefined' ? [nodes] : nodes);
-
-    return nodes;
-  };
-
-  // Restriction type constants.
-  skate.types = {
-    ANY: 'act',
-    ATTR: 'a',
-    CLASS: 'c',
-    NOATTR: 'ct',
-    NOCLASS: 'at',
-    NOTAG: 'ac',
-    TAG: 't'
-  };
-
-  /**
-   * Unregisters the specified component.
-   *
-   * @param {String} id The ID of the component to unregister.
-   *
-   * @returns {Skate}
-   */
-  skate.unregister = function (id) {
-    delete registry[id];
-    return skate;
-  };
-
-  // Makes checking the version easy when debugging.
-<<<<<<< HEAD
-  skate.version = '0.9.3';
-=======
-  skate.version = '0.10.0';
->>>>>>> 5b5c03d7
-
-  /**
-   * The default options for a component.
-   *
-   * @var {Object}
-   */
-  skate.defaults = {
-    // Attribute lifecycle callback or callbacks.
-    attributes: undefined,
-
-    // The classname to use when showing this component.
-    classname: '__skate',
-
-    // The events to manage the binding and unbinding of during the component's
-    // lifecycle.
-    events: undefined,
-
-    // Restricts a particular component to binding explicitly to an element with
-    // a tag name that matches the specified value.
-    extends: '',
-
-    // The ID of the component. This is automatically set in the `skate()`
-    // function.
-    id: '',
-
-    // Properties and methods to add to each element.
-    prototype: {},
-
-    // The template to replace the content of the element with.
-    template: undefined,
-
-    // The type of bindings to allow.
-    type: skate.types.ANY
-  };
-
-
-
-  // Global Setup
-  // ------------
-
-  /**
-   * Does all necessary setup after the document has loaded
-   */
-  function onDomContentLoaded () {
-    // Ensure all elements are initialised before adding the mutation observer.
-    initDocument();
-
-    // Observes all descendant mutations to the document.
-    documentListener = new MutationObserver(function (mutations) {
-      var mutationsLength = mutations.length;
-
-      for (var a = 0; a < mutationsLength; a++) {
-        var mutation = mutations[a];
-        var addedNodes = mutation.addedNodes;
-        var removedNodes = mutation.removedNodes;
-
-        // Since siblings are batched together, we check the first node's parent
-        // node to see if it is ignored. If it is then we don't process any added
-        // nodes. This prevents having to check every node.
-        if (addedNodes && addedNodes.length && !getClosestIgnoredElement(addedNodes[0].parentNode)) {
-          initElements(addedNodes);
-        }
-
-        // We can't check batched nodes here because they won't have a parent node.
-        if (removedNodes && removedNodes.length) {
-          removeElements(removedNodes);
-        }
-      }
-    });
-
-    // Observe after the DOM content has loaded.
-    documentListener.observe(document, {
-      childList: true,
-      subtree: true
-    });
-  }
-
-  // Rules that hide elements as they're inserted so that elements are hidden
-  // prior to calling the ready callback to prevent FOUC if the component
-  // modifies the element in which it is bound.
-  document.getElementsByTagName('head')[0].appendChild(hiddenRules);
-
-  // We flag content as loaded here because after this, each call to skate()
-  // *must* re-initialise the document.
-  if (isDomContentLoaded) {
-    onDomContentLoaded();
-  } else {
-    document.addEventListener('DOMContentLoaded', function () {
       onDomContentLoaded();
-      isDomContentLoaded = true;
-    });
-  }
-
-
-
-  // Exporting
-  // ---------
-
-  // Always export the global. We don't know how consumers are using it and what
-  // their environments are like. Doing this affords them the flexibility of
-  // using it in an environment where module and non-module code may co-exist.
-  window.skate = skate;
-
-  if (typeof define === 'function' && define.amd) {
-    define(function () {
-      return skate;
-    });
-  } else if (typeof module === 'object') {
-    module.exports = skate;
-  }
-
+    } else {
+      document.addEventListener('DOMContentLoaded', function() {
+        onDomContentLoaded();
+        isDomContentLoaded = true;
+      });
+    }
+    window.skate = skate;
+    if (typeof define === 'function' && define.amd) {
+      define(function() {
+        return skate;
+      });
+    } else if (typeof module === 'object') {
+      module.exports = skate;
+    }
+  })();
+  return {};
 })();