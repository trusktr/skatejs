// node_modules/object-assign/index.js
(typeof window === 'undefined' ? global : window).__353aa4e211d787df44ab978a5a75c249 = (function () {
  var module = {
    exports: {}
  };
  var exports = module.exports;
  
  /* eslint-disable no-unused-vars */
  var hasOwnProperty = Object.prototype.hasOwnProperty;
  var propIsEnumerable = Object.prototype.propertyIsEnumerable;
  
  function toObject(val) {
  	if (val === null || val === undefined) {
  		throw new TypeError('Object.assign cannot be called with null or undefined');
  	}
  
  	return Object(val);
  }
  
  module.exports = Object.assign || function (target, source) {
  	var from;
  	var to = toObject(target);
  	var symbols;
  
  	for (var s = 1; s < arguments.length; s++) {
  		from = Object(arguments[s]);
  
  		for (var key in from) {
  			if (hasOwnProperty.call(from, key)) {
  				to[key] = from[key];
  			}
  		}
  
  		if (Object.getOwnPropertySymbols) {
  			symbols = Object.getOwnPropertySymbols(from);
  			for (var i = 0; i < symbols.length; i++) {
  				if (propIsEnumerable.call(from, symbols[i])) {
  					to[symbols[i]] = from[symbols[i]];
  				}
  			}
  		}
  	}
  
  	return to;
  };
  
  
  return module.exports;
}).call(this);
<<<<<<< HEAD
// src/global/vars.js
(typeof window === 'undefined' ? global : window).__6445636516e326f883c0d0977f200342 = (function () {
  var module = {
    exports: {}
  };
  var exports = module.exports;
  
  'use strict';
  
  Object.defineProperty(exports, '__esModule', {
    value: true
  });
  var VERSION = '__skate_0_14_0';
  
  if (!window[VERSION]) {
    window[VERSION] = {
      registerIfNotExists: function registerIfNotExists(name, value) {
        return this[name] || (this[name] = value);
      }
    };
  }
  
  exports['default'] = window[VERSION];
  module.exports = exports['default'];
  
  return module.exports;
}).call(this);
// src/util/has-own.js
(typeof window === 'undefined' ? global : window).__89592619bf87939454679b7daef68854 = (function () {
=======
// src/util/element-contains.js
(typeof window === 'undefined' ? global : window).__6f793202bae98770dbb2b598df7929ad = (function () {
>>>>>>> b2bfd1c2
  var module = {
    exports: {}
  };
  var exports = module.exports;
  
  "use strict";
  
  Object.defineProperty(exports, "__esModule", {
    value: true
  });
  var elementPrototype = window.HTMLElement.prototype;
  var elementPrototypeContains = elementPrototype.contains;
  
  exports["default"] = function (source, target) {
    // The document element does not have the contains method in IE.
    if (source === document && !source.contains) {
      return document.head.contains(target) || document.body.contains(target);
    }
  
    return source.contains ? source.contains(target) : elementPrototypeContains.call(source, target);
  };
  
  module.exports = exports["default"];
  
  return module.exports;
}).call(this);
<<<<<<< HEAD
// src/type/element.js
(typeof window === 'undefined' ? global : window).__defe6124e9b33e8efda86549fb8c3d4e = (function () {
=======
// src/global/vars.js
(typeof window === 'undefined' ? global : window).__dd77578495c1d19b0e115627616ea63a = (function () {
>>>>>>> b2bfd1c2
  var module = {
    exports: {}
  };
  var exports = module.exports;
  
  'use strict';
  
  Object.defineProperty(exports, '__esModule', {
    value: true
  });
  var VERSION = '__skate_0_14_0';
  
  if (!window[VERSION]) {
    window[VERSION] = {
      registerIfNotExists: function registerIfNotExists(name, value) {
        return this[name] || (this[name] = value);
      }
    };
  }
  
  exports['default'] = window[VERSION];
  module.exports = exports['default'];
  
  return module.exports;
}).call(this);
// src/global/registry.js
(typeof window === 'undefined' ? global : window).__c5a0afa9d0578d167d0227b32abc8a92 = (function () {
  var module = {
    exports: {}
  };
  var exports = module.exports;
  
  'use strict';
  
  Object.defineProperty(exports, '__esModule', {
    value: true
  });
  
  function _interopRequireDefault(obj) { return obj && obj.__esModule ? obj : { 'default': obj }; }
  
  var _vars = __6445636516e326f883c0d0977f200342;
  
  var _vars2 = _interopRequireDefault(_vars);
  
<<<<<<< HEAD
  var _utilHasOwn = __89592619bf87939454679b7daef68854;
  
  var _utilHasOwn2 = _interopRequireDefault(_utilHasOwn);
  
  var _typeElement = __defe6124e9b33e8efda86549fb8c3d4e;
  
  var _typeElement2 = _interopRequireDefault(_typeElement);
  
=======
>>>>>>> b2bfd1c2
  var definitions = {};
  var map = [];
  var types = [];
  
  exports['default'] = _vars2['default'].registerIfNotExists('registry', {
    get: function get(name) {
      return Object.prototype.hasOwnProperty.call(definitions, name) && definitions[name];
    },
    set: function set(name, Ctor) {
      if (this.get(name)) {
        throw new Error('A Skate component with the name of "' + name + '" already exists.');
      }
  
      var type = Ctor.type;
      var typeIndex = types.indexOf(type);
  
      if (typeIndex === -1) {
        typeIndex = types.length;
        types.push(type);
        map[typeIndex] = {};
      }
  
      return definitions[name] = map[typeIndex][name] = Ctor;
    },
    find: function find(elem) {
      var filtered = [];
      var typesLength = types.length;
      for (var a = 0; a < typesLength; a++) {
        filtered = filtered.concat(types[a].filter(elem, map[a]) || []);
      }
      return filtered;
    }
  });
  module.exports = exports['default'];
  
  return module.exports;
}).call(this);
<<<<<<< HEAD
// src/api/create.js
(typeof window === 'undefined' ? global : window).__f6f65a565c709b69651c25a4f54ac7f4 = (function () {
=======
// src/util/ignored.js
(typeof window === 'undefined' ? global : window).__092f8936e5006bddcb3baf24320a5a06 = (function () {
  var module = {
    exports: {}
  };
  var exports = module.exports;
  
  'use strict';
  
  Object.defineProperty(exports, '__esModule', {
    value: true
  });
  
  exports['default'] = function (element) {
    var attrs = element.attributes;
    return attrs && !!attrs['data-skate-ignore'];
  };
  
  module.exports = exports['default'];
  
  return module.exports;
}).call(this);
// src/util/walk-tree.js
(typeof window === 'undefined' ? global : window).__164e5750c20526cb74a9e443b730eeff = (function () {
>>>>>>> b2bfd1c2
  var module = {
    exports: {}
  };
  var exports = module.exports;
  
  'use strict';
  
  Object.defineProperty(exports, '__esModule', {
    value: true
  });
  
  function _interopRequireDefault(obj) { return obj && obj.__esModule ? obj : { 'default': obj }; }
  
<<<<<<< HEAD
  var _objectAssign = __353aa4e211d787df44ab978a5a75c249;
=======
  var _ignored = __092f8936e5006bddcb3baf24320a5a06;
>>>>>>> b2bfd1c2
  
  var _ignored2 = _interopRequireDefault(_ignored);
  
  var Node = window.Node;
  
  function walk(elem, fn) {
    if (elem.nodeType !== Node.ELEMENT_NODE || (0, _ignored2['default'])(elem)) {
      return;
    }
  
    var chren = elem.childNodes;
    var child = chren && chren[0];
  
    fn(elem);
    while (child) {
      walk(child, fn);
      child = child.nextSibling;
    }
  }
  
  exports['default'] = function (elems, fn) {
    if (!elems) {
      return;
    }
  
    if (elems instanceof Node) {
      elems = [elems];
    }
  
    for (var a = 0; a < elems.length; a++) {
      walk(elems[a], fn);
    }
  };
  
  module.exports = exports['default'];
  
  return module.exports;
}).call(this);
// src/api/init.js
(typeof window === 'undefined' ? global : window).__3add36046399fead5a83243849207ed7 = (function () {
  var module = {
    exports: {}
  };
  var exports = module.exports;
  
  'use strict';
  
  Object.defineProperty(exports, '__esModule', {
    value: true
  });
  
  function _interopRequireDefault(obj) { return obj && obj.__esModule ? obj : { 'default': obj }; }
  
  var _utilElementContains = __6f793202bae98770dbb2b598df7929ad;
  
  var _utilElementContains2 = _interopRequireDefault(_utilElementContains);
  
  var _globalRegistry = __c5a0afa9d0578d167d0227b32abc8a92;
  
  var _globalRegistry2 = _interopRequireDefault(_globalRegistry);
  
  var _utilWalkTree = __164e5750c20526cb74a9e443b730eeff;
  
  var _utilWalkTree2 = _interopRequireDefault(_utilWalkTree);
  
  exports['default'] = function () {
    for (var _len = arguments.length, args = Array(_len), _key = 0; _key < _len; _key++) {
      args[_key] = arguments[_key];
    }
  
    args.forEach(function (arg) {
      var isInDom = (0, _utilElementContains2['default'])(document, arg);
      (0, _utilWalkTree2['default'])(arg, function (descendant) {
        var components = _globalRegistry2['default'].find(descendant);
        var componentsLength = components.length;
  
        for (var a = 0; a < componentsLength; a++) {
          components[a].prototype.createdCallback.call(descendant);
        }
  
        for (var a = 0; a < componentsLength; a++) {
          if (isInDom) {
            components[a].prototype.attachedCallback.call(descendant);
          }
        }
      });
    });
  };
  
  module.exports = exports['default'];
  
  return module.exports;
}).call(this);
<<<<<<< HEAD
// src/util/element-contains.js
(typeof window === 'undefined' ? global : window).__6bcfe03fbc2ab82779544fc025f526c8 = (function () {
=======
// src/api/create.js
(typeof window === 'undefined' ? global : window).__1675a7174b713323cc232370699a2714 = (function () {
>>>>>>> b2bfd1c2
  var module = {
    exports: {}
  };
  var exports = module.exports;
  
  'use strict';
  
  Object.defineProperty(exports, '__esModule', {
    value: true
  });
  
  function _interopRequireDefault(obj) { return obj && obj.__esModule ? obj : { 'default': obj }; }
  
  var _objectAssign = __bbda433df4ec72c4488e3a2f0e6a59a1;
  
  var _objectAssign2 = _interopRequireDefault(_objectAssign);
  
  var _init = __3add36046399fead5a83243849207ed7;
  
  var _init2 = _interopRequireDefault(_init);
  
  var _globalRegistry = __9cff21a9f41cc9ecfe56139e1040c954;
  
  var _globalRegistry2 = _interopRequireDefault(_globalRegistry);
  
  exports['default'] = function (name, props) {
    var Ctor = _globalRegistry2['default'].get(name);
    var elem = Ctor ? Ctor.type.create(Ctor) : document.createElement(name);
    Ctor && Ctor.isNative || (0, _init2['default'])(elem);
    return (0, _objectAssign2['default'])(elem, props);
  };
  
  module.exports = exports['default'];
  
  return module.exports;
}).call(this);
// src/api/emit.js
(typeof window === 'undefined' ? global : window).__0c127fafef24938352a5d4a34240ab22 = (function () {
  var module = {
    exports: {}
  };
  var exports = module.exports;
  
  'use strict';
  
  Object.defineProperty(exports, '__esModule', {
    value: true
  });
  
  function _interopRequireDefault(obj) { return obj && obj.__esModule ? obj : { 'default': obj }; }
  
  var _utilElementContains = __6bcfe03fbc2ab82779544fc025f526c8;
  
  var _utilElementContains2 = _interopRequireDefault(_utilElementContains);
  
  var CustomEvent = (function (CustomEvent) {
    if (CustomEvent) {
      try {
        new CustomEvent();
      } catch (e) {
        return undefined;
      }
    }
    return CustomEvent;
  })(window.CustomEvent);
  
  function dispatch(elem, cEvent) {
    if (!elem.disabled) {
      return elem.dispatchEvent(cEvent);
    }
  }
  
  var hasBubbleOnDetachedElements = (function () {
    var parent = document.createElement('div');
    var child = document.createElement('div');
    var hasBubbleOnDetachedElements = false;
    parent.appendChild(child);
    parent.addEventListener('test', function () {
      return hasBubbleOnDetachedElements = true;
    });
    child.dispatchEvent(createCustomEvent('test', { bubbles: true }));
    return hasBubbleOnDetachedElements;
  })();
  
  function createCustomEvent(name) {
    var opts = arguments.length <= 1 || arguments[1] === undefined ? {} : arguments[1];
  
    if (CustomEvent) {
      return new CustomEvent(name, opts);
    }
  
    var e = document.createEvent('CustomEvent');
    e.initCustomEvent(name, opts.bubbles, opts.cancelable, opts.detail);
    return e;
  }
  
  function createReadableStopPropagation(oldStopPropagation) {
    return function () {
      this.isPropagationStopped = true;
      oldStopPropagation.call(this);
    };
  }
  
  function simulateBubbling(elem, cEvent) {
    var didPreventDefault = undefined;
    var currentElem = elem;
    cEvent.stopPropagation = createReadableStopPropagation(cEvent.stopPropagation);
    Object.defineProperty(cEvent, 'target', { get: function get() {
        return elem;
      } });
    while (currentElem && !cEvent.isPropagationStopped) {
      cEvent.currentTarget = currentElem;
      if (dispatch(currentElem, cEvent) === false) {
        didPreventDefault = false;
      }
      currentElem = currentElem.parentNode;
    }
    return didPreventDefault;
  }
  
  function emitOne(elem, name, opts) {
    var cEvent, shouldSimulateBubbling;
  
    /* jshint expr: true */
    opts.bubbles === undefined && (opts.bubbles = true);
    opts.cancelable === undefined && (opts.cancelable = true);
    cEvent = createCustomEvent(name, opts);
    shouldSimulateBubbling = opts.bubbles && !hasBubbleOnDetachedElements && !(0, _utilElementContains2['default'])(document, elem);
  
    return shouldSimulateBubbling ? simulateBubbling(elem, cEvent) : dispatch(elem, cEvent);
  }
  
  exports['default'] = function (elem, name) {
    var opts = arguments.length <= 2 || arguments[2] === undefined ? {} : arguments[2];
  
    var names = typeof name === 'string' ? name.split(' ') : name;
    return names.reduce(function (prev, curr) {
      if (emitOne(elem, curr, opts) === false) {
        prev.push(curr);
      }
      return prev;
    }, []);
  };
  
  module.exports = exports['default'];
  
  return module.exports;
}).call(this);
<<<<<<< HEAD
// src/util/ignored.js
(typeof window === 'undefined' ? global : window).__bb3ef9633325c0145428d55035ddc402 = (function () {
  var module = {
    exports: {}
  };
  var exports = module.exports;
  
  'use strict';
  
  Object.defineProperty(exports, '__esModule', {
    value: true
  });
  
  exports['default'] = function (element) {
    var attrs = element.attributes;
    return attrs && !!attrs['data-skate-ignore'];
  };
  
  module.exports = exports['default'];
  
  return module.exports;
}).call(this);
// src/util/walk-tree.js
(typeof window === 'undefined' ? global : window).__e2f97b0e142d4a2a3414fbe5e42af13c = (function () {
  var module = {
    exports: {}
  };
  var exports = module.exports;
  
  'use strict';
  
  Object.defineProperty(exports, '__esModule', {
    value: true
  });
  
  function _interopRequireDefault(obj) { return obj && obj.__esModule ? obj : { 'default': obj }; }
  
  var _ignored = __bb3ef9633325c0145428d55035ddc402;
  
  var _ignored2 = _interopRequireDefault(_ignored);
  
  var Node = window.Node;
  
  function walk(elem, fn) {
    if (elem.nodeType !== Node.ELEMENT_NODE || (0, _ignored2['default'])(elem)) {
      return;
    }
  
    var chren = elem.childNodes;
    var child = chren && chren[0];
  
    fn(elem);
    while (child) {
      walk(child, fn);
      child = child.nextSibling;
    }
  }
  
  exports['default'] = function (elems, fn) {
    if (!elems) {
      return;
    }
  
    if (elems instanceof Node) {
      elems = [elems];
    }
  
    for (var a = 0; a < elems.length; a++) {
      walk(elems[a], fn);
    }
  };
  
  module.exports = exports['default'];
  
  return module.exports;
}).call(this);
// src/api/init.js
(typeof window === 'undefined' ? global : window).__295960f0bb6206a012930328aa94c78e = (function () {
  var module = {
    exports: {}
  };
  var exports = module.exports;
  
  'use strict';
  
  Object.defineProperty(exports, '__esModule', {
    value: true
  });
  
  function _interopRequireDefault(obj) { return obj && obj.__esModule ? obj : { 'default': obj }; }
  
  var _utilElementContains = __6bcfe03fbc2ab82779544fc025f526c8;
  
  var _utilElementContains2 = _interopRequireDefault(_utilElementContains);
  
  var _globalRegistry = __c5a0afa9d0578d167d0227b32abc8a92;
  
  var _globalRegistry2 = _interopRequireDefault(_globalRegistry);
  
  var _utilWalkTree = __e2f97b0e142d4a2a3414fbe5e42af13c;
  
  var _utilWalkTree2 = _interopRequireDefault(_utilWalkTree);
  
  exports['default'] = function () {
    for (var _len = arguments.length, args = Array(_len), _key = 0; _key < _len; _key++) {
      args[_key] = arguments[_key];
    }
  
    args.forEach(function (arg) {
      var isInDom = (0, _utilElementContains2['default'])(document, arg);
      (0, _utilWalkTree2['default'])(arg, function (descendant) {
        var components = _globalRegistry2['default'].find(descendant);
        var componentsLength = components.length;
  
        for (var a = 0; a < componentsLength; a++) {
          components[a].prototype.createdCallback.call(descendant);
        }
  
        for (var a = 0; a < componentsLength; a++) {
          if (isInDom) {
            components[a].prototype.attachedCallback.call(descendant);
          }
        }
      });
    });
  };
  
  module.exports = exports['default'];
  
  return module.exports;
}).call(this);
=======
>>>>>>> b2bfd1c2
// src/api/fragment.js
(typeof window === 'undefined' ? global : window).__30ef055188e7cce79873fd664b95ed66 = (function () {
  var module = {
    exports: {}
  };
  var exports = module.exports;
  
  'use strict';
  
  Object.defineProperty(exports, '__esModule', {
    value: true
  });
  exports['default'] = fragment;
  
  function _interopRequireDefault(obj) { return obj && obj.__esModule ? obj : { 'default': obj }; }
  
  var _init = __295960f0bb6206a012930328aa94c78e;
  
  var _init2 = _interopRequireDefault(_init);
  
  var Node = window.Node;
  var NodeList = window.NodeList;
  
  var slice = Array.prototype.slice;
  var specialMap = {
    caption: 'table',
    dd: 'dl',
    dt: 'dl',
    li: 'ul',
    tbody: 'table',
    td: 'tr',
    thead: 'table',
    tr: 'tbody'
  };
  
  function resolveParent(tag, html) {
    var container = document.createElement('div');
    var levels = 0;
    var parentTag = specialMap[tag];
  
    while (parentTag) {
      html = '<' + parentTag + '>' + html + '</' + parentTag + '>';
      ++levels;
      parentTag = specialMap[parentTag];
    }
  
    container.innerHTML = html;
  
    var parent = container;
    for (var a = 0; a < levels; a++) {
      parent = parent.firstElementChild;
    }
    return parent;
  }
  
  function resolveTag(html) {
    var tag = html.match(/^<([^\s>]+)/);
    return tag && tag[1];
  }
  
  function resolveHtml(html) {
    return resolveParent(resolveTag(html), html);
  }
  
  function fragment() {
    for (var _len = arguments.length, args = Array(_len), _key = 0; _key < _len; _key++) {
      args[_key] = arguments[_key];
    }
  
    return args.reduce(function (frag, node) {
      if (typeof node === 'string') {
        node = fragment.apply(null, slice.call(resolveHtml(node).childNodes));
      } else if (node instanceof NodeList || Array.isArray(node)) {
        node = fragment.apply(null, slice.call(node));
      } else if (node instanceof Node) {
        (0, _init2['default'])(node);
      }
  
      if (node) {
        frag.appendChild(node);
      }
  
      return frag;
    }, document.createDocumentFragment());
  }
  
  module.exports = exports['default'];
  
  return module.exports;
}).call(this);
// src/api/properties/boolean.js
(typeof window === 'undefined' ? global : window).__e3fbdf17ae63cdc3bc2282d28716fb4e = (function () {
  var module = {
    exports: {}
  };
  var exports = module.exports;
  
  'use strict';
  
  Object.defineProperty(exports, '__esModule', {
    value: true
  });
  exports['default'] = {
    coerce: function coerce(value) {
      return !!value;
    },
    'default': false,
    deserialize: function deserialize(value) {
      return !(value === null);
    },
    serialize: function serialize(value) {
      return value ? '' : undefined;
    }
  };
  module.exports = exports['default'];
  
  return module.exports;
}).call(this);
// src/util/empty.js
(typeof window === 'undefined' ? global : window).__f691cf2446b687cdc98c38124a569c8d = (function () {
  var module = {
    exports: {}
  };
  var exports = module.exports;
  
  'use strict';
  
  Object.defineProperty(exports, '__esModule', {
    value: true
  });
  
  exports['default'] = function (val) {
    return typeof val === 'undefined' || val === null;
  };
  
  module.exports = exports['default'];
  
  return module.exports;
}).call(this);
// src/api/properties/number.js
(typeof window === 'undefined' ? global : window).__5e134b91fd19518c6c7155f513e1dc5a = (function () {
  var module = {
    exports: {}
  };
  var exports = module.exports;
  
  'use strict';
  
  Object.defineProperty(exports, '__esModule', {
    value: true
  });
  
  function _interopRequireDefault(obj) { return obj && obj.__esModule ? obj : { 'default': obj }; }
  
  var _utilEmpty = __f691cf2446b687cdc98c38124a569c8d;
  
  var _utilEmpty2 = _interopRequireDefault(_utilEmpty);
  
  var alwaysUndefinedIfEmpty = function alwaysUndefinedIfEmpty(val) {
    return (0, _utilEmpty2['default'])(val) ? undefined : Number(val);
  };
  
  exports['default'] = {
    coerce: alwaysUndefinedIfEmpty,
    deserialize: alwaysUndefinedIfEmpty,
    serialize: alwaysUndefinedIfEmpty
  };
  module.exports = exports['default'];
  
  return module.exports;
}).call(this);
// src/api/properties/string.js
(typeof window === 'undefined' ? global : window).__3968e95fd5ba48185f983320cfa3c18a = (function () {
  var module = {
    exports: {}
  };
  var exports = module.exports;
  
  'use strict';
  
  Object.defineProperty(exports, '__esModule', {
    value: true
  });
  
  function _interopRequireDefault(obj) { return obj && obj.__esModule ? obj : { 'default': obj }; }
  
  var _utilEmpty = __f691cf2446b687cdc98c38124a569c8d;
  
  var _utilEmpty2 = _interopRequireDefault(_utilEmpty);
  
  var alwaysUndefinedIfEmpty = function alwaysUndefinedIfEmpty(val) {
    return (0, _utilEmpty2['default'])(val) ? undefined : String(val);
  };
  
  exports['default'] = {
    coerce: alwaysUndefinedIfEmpty,
    deserialize: alwaysUndefinedIfEmpty,
    serialize: alwaysUndefinedIfEmpty
  };
  module.exports = exports['default'];
  
  return module.exports;
}).call(this);
// src/api/properties/index.js
(typeof window === 'undefined' ? global : window).__1b8cf8e3600b24b489bc028ad27a1d0a = (function () {
  var module = {
    exports: {}
  };
  var exports = module.exports;
  
  'use strict';
  
  Object.defineProperty(exports, '__esModule', {
    value: true
  });
  
  function _interopRequireDefault(obj) { return obj && obj.__esModule ? obj : { 'default': obj }; }
  
  var _objectAssign = __353aa4e211d787df44ab978a5a75c249;
  
  var _objectAssign2 = _interopRequireDefault(_objectAssign);
  
  var _boolean = __e3fbdf17ae63cdc3bc2282d28716fb4e;
  
  var _boolean2 = _interopRequireDefault(_boolean);
  
  var _number = __5e134b91fd19518c6c7155f513e1dc5a;
  
  var _number2 = _interopRequireDefault(_number);
  
  var _string = __3968e95fd5ba48185f983320cfa3c18a;
  
  var _string2 = _interopRequireDefault(_string);
  
  function prop(def) {
    return function () {
      for (var _len = arguments.length, args = Array(_len), _key = 0; _key < _len; _key++) {
        args[_key] = arguments[_key];
      }
  
      args.unshift({}, def);
      return _objectAssign2['default'].apply(null, args);
    };
  }
  
  exports['default'] = {
    boolean: prop(_boolean2['default']),
    number: prop(_number2['default']),
    string: prop(_string2['default'])
  };
  module.exports = exports['default'];
  
  return module.exports;
}).call(this);
// src/util/data.js
(typeof window === 'undefined' ? global : window).__fddcb3c02b4880b7bd627c13683f751e = (function () {
  var module = {
    exports: {}
  };
  var exports = module.exports;
  
  'use strict';
  
  Object.defineProperty(exports, '__esModule', {
    value: true
  });
  
  exports['default'] = function (element) {
    var namespace = arguments.length <= 1 || arguments[1] === undefined ? '' : arguments[1];
  
    var data = element.__SKATE_DATA || (element.__SKATE_DATA = {});
    return namespace && (data[namespace] || (data[namespace] = {})) || data;
  };
  
  module.exports = exports['default'];
  
  return module.exports;
}).call(this);
// src/api/ready.js
(typeof window === 'undefined' ? global : window).__d9609519601942f0f3cf03e89f529414 = (function () {
  var module = {
    exports: {}
  };
  var exports = module.exports;
  
  'use strict';
  
  Object.defineProperty(exports, '__esModule', {
    value: true
  });
  
  function _interopRequireDefault(obj) { return obj && obj.__esModule ? obj : { 'default': obj }; }
  
  var _utilData = __fddcb3c02b4880b7bd627c13683f751e;
  
  var _utilData2 = _interopRequireDefault(_utilData);
  
  var _globalRegistry = __c5a0afa9d0578d167d0227b32abc8a92;
  
  var _globalRegistry2 = _interopRequireDefault(_globalRegistry);
  
  function ready(element) {
    var components = _globalRegistry2['default'].find(element);
    var componentsLength = components.length;
    for (var a = 0; a < componentsLength; a++) {
      if (!(0, _utilData2['default'])(element, 'lifecycle/' + components[a].id).created) {
        return false;
      }
    }
    return true;
  }
  
  exports['default'] = function (elements, callback) {
    var collection = elements.length === undefined ? [elements] : elements;
    var collectionLength = collection.length;
    var readyCount = 0;
  
    function callbackIfReady() {
      if (readyCount === collectionLength) {
        callback(elements);
      }
    }
  
    for (var a = 0; a < collectionLength; a++) {
      var elem = collection[a];
  
      if (ready(elem)) {
        ++readyCount;
      } else {
        // skate.ready is only fired if the element has not been initialised yet.
        elem.addEventListener('skate.ready', function () {
          ++readyCount;
          callbackIfReady();
        });
      }
    }
  
    // If the elements are all ready by this time that means nothing was ever
    // bound to skate.ready above.
    callbackIfReady();
  };
  
  module.exports = exports['default'];
  
  return module.exports;
}).call(this);
// src/api/render/html.js
(typeof window === 'undefined' ? global : window).__d3b6720cadecc04a64d1d31598cb6700 = (function () {
  var module = {
    exports: {}
  };
  var exports = module.exports;
  
  'use strict';
  
  Object.defineProperty(exports, '__esModule', {
    value: true
  });
  
  function _interopRequireDefault(obj) { return obj && obj.__esModule ? obj : { 'default': obj }; }
  
  var _fragment = __30ef055188e7cce79873fd664b95ed66;
  
  var _fragment2 = _interopRequireDefault(_fragment);
  
  exports['default'] = function (render) {
    return function (elem) {
      var rendered = render(elem);
      while (elem.childNodes.length) {
        elem.removeChild(elem.childNodes[0]);
      }
      elem.appendChild((0, _fragment2['default'])(rendered));
    };
  };
  
  module.exports = exports['default'];
  
  return module.exports;
}).call(this);
// src/api/render/index.js
(typeof window === 'undefined' ? global : window).__44a0ab908423d46dece58ae14502d6a5 = (function () {
  var module = {
    exports: {}
  };
  var exports = module.exports;
  
  'use strict';
  
  Object.defineProperty(exports, '__esModule', {
    value: true
  });
  
  function _interopRequireDefault(obj) { return obj && obj.__esModule ? obj : { 'default': obj }; }
  
  var _html = __d3b6720cadecc04a64d1d31598cb6700;
  
  var _html2 = _interopRequireDefault(_html);
  
  var _globalRegistry = __c5a0afa9d0578d167d0227b32abc8a92;
  
  var _globalRegistry2 = _interopRequireDefault(_globalRegistry);
  
  function render(elem) {
    _globalRegistry2['default'].find(elem).forEach(function (component) {
      return component.render && component.render(elem);
    });
  }
  
  render.html = _html2['default'];
  
  exports['default'] = render;
  module.exports = exports['default'];
  
  return module.exports;
}).call(this);
// src/api/version.js
(typeof window === 'undefined' ? global : window).__e114dc9788d86bf6bce98549a964cc66 = (function () {
  var module = {
    exports: {}
  };
  var exports = module.exports;
  
  'use strict';
  
  Object.defineProperty(exports, '__esModule', {
    value: true
  });
  exports['default'] = '0.15.2';
  module.exports = exports['default'];
  
  return module.exports;
}).call(this);
<<<<<<< HEAD
// src/util/assign-safe.js
(typeof window === 'undefined' ? global : window).__88fe330eb212bd3871a091e9e1e4ec88 = (function () {
  var module = {
    exports: {}
  };
  var exports = module.exports;
  
  "use strict";
  
  Object.defineProperty(exports, "__esModule", {
    value: true
  });
  
  exports["default"] = function (child) {
    for (var _len = arguments.length, parents = Array(_len > 1 ? _len - 1 : 0), _key = 1; _key < _len; _key++) {
      parents[_key - 1] = arguments[_key];
    }
  
    parents.forEach(function (parent) {
      Object.getOwnPropertyNames(parent || {}).forEach(function (name) {
        var childDesc = Object.getOwnPropertyDescriptor(child, name);
        if (!childDesc || childDesc.configurable) {
          Object.defineProperty(child, name, Object.getOwnPropertyDescriptor(parent, name));
        }
      });
    });
    return child;
  };
  
  module.exports = exports["default"];
  
  return module.exports;
}).call(this);
=======
>>>>>>> b2bfd1c2
// src/lifecycle/attached.js
(typeof window === 'undefined' ? global : window).__d3cc4f73de07fed8af79602fe760a6bc = (function () {
  var module = {
    exports: {}
  };
  var exports = module.exports;
  
  'use strict';
  
  Object.defineProperty(exports, '__esModule', {
    value: true
  });
  
  function _interopRequireDefault(obj) { return obj && obj.__esModule ? obj : { 'default': obj }; }
  
  var _utilData = __fddcb3c02b4880b7bd627c13683f751e;
  
  var _utilData2 = _interopRequireDefault(_utilData);
  
  exports['default'] = function (opts) {
    return function () {
      var info = (0, _utilData2['default'])(this, 'lifecycle/' + opts.id);
      if (info.attached) return;
      info.attached = true;
      info.detached = false;
      opts.attached(this);
    };
  };
  
  module.exports = exports['default'];
  
  return module.exports;
}).call(this);
// src/lifecycle/attribute.js
(typeof window === 'undefined' ? global : window).__3e5a047746044557f4a235875daca69d = (function () {
  var module = {
    exports: {}
  };
  var exports = module.exports;
  
  'use strict';
  
  Object.defineProperty(exports, '__esModule', {
    value: true
  });
  var noop = function noop() {};
  
  exports['default'] = function (opts) {
    var callback = opts.attribute;
  
    if (typeof callback !== 'function') {
      return noop;
    }
  
    return function (name, oldValue, newValue) {
      callback(this, {
        name: name,
        newValue: newValue === null ? undefined : newValue,
        oldValue: oldValue === null ? undefined : oldValue
      });
    };
  };
  
  module.exports = exports['default'];
  
  return module.exports;
}).call(this);
// src/util/matches-selector.js
(typeof window === 'undefined' ? global : window).__1b645af1f01d5843552ff3567eb9ab4e = (function () {
  var module = {
    exports: {}
  };
  var exports = module.exports;
  
  'use strict';
  
  Object.defineProperty(exports, '__esModule', {
    value: true
  });
  var elProto = window.HTMLElement.prototype;
  var nativeMatchesSelector = elProto.matches || elProto.msMatchesSelector || elProto.webkitMatchesSelector || elProto.mozMatchesSelector || elProto.oMatchesSelector;
  
  // Only IE9 has this msMatchesSelector bug, but best to detect it.
  var hasNativeMatchesSelectorDetattachedBug = !nativeMatchesSelector.call(document.createElement('div'), 'div');
  
  exports['default'] = function (element, selector) {
    if (hasNativeMatchesSelectorDetattachedBug) {
      var clone = element.cloneNode();
      document.createElement('div').appendChild(clone);
      return nativeMatchesSelector.call(clone, selector);
    }
    return nativeMatchesSelector.call(element, selector);
  };
  
  module.exports = exports['default'];
  
  return module.exports;
}).call(this);
// src/lifecycle/events.js
(typeof window === 'undefined' ? global : window).__d0e4ee96089c15c32644554db9ec60d2 = (function () {
  var module = {
    exports: {}
  };
  var exports = module.exports;
  
  'use strict';
  
  Object.defineProperty(exports, '__esModule', {
    value: true
  });
  exports['default'] = events;
  
  function _interopRequireDefault(obj) { return obj && obj.__esModule ? obj : { 'default': obj }; }
  
  var _utilMatchesSelector = __1b645af1f01d5843552ff3567eb9ab4e;
  
  var _utilMatchesSelector2 = _interopRequireDefault(_utilMatchesSelector);
  
  function readonly(obj, prop, val) {
    Object.defineProperty(obj, prop, {
      configurable: true,
      get: function get() {
        return val;
      }
    });
  }
  
  function parseEvent(e) {
    var parts = e.split(' ');
    var name = parts.shift();
    var selector = parts.join(' ').trim();
    return {
      name: name,
      selector: selector
    };
  }
  
  function makeDelegateHandler(elem, handler, parsed) {
    return function (e) {
      var current = e.target;
      var selector = parsed.selector;
      while (current && current !== elem.parentNode) {
        if ((0, _utilMatchesSelector2['default'])(current, selector)) {
          readonly(e, 'currentTarget', current);
          readonly(e, 'delegateTarget', elem);
          return handler(e);
        }
        current = current.parentNode;
      }
    };
  }
  
  function makeNormalHandler(elem, handler) {
    return function (e) {
      readonly(e, 'delegateTarget', elem);
      handler(e);
    };
  }
  
  function bindEvent(elem, event, handler) {
    var parsed = parseEvent(event);
    var name = parsed.name;
    var selector = parsed.selector;
  
    var capture = selector && (name === 'blur' || name === 'focus');
    handler = selector ? makeDelegateHandler(elem, handler, parsed) : makeNormalHandler(elem, handler);
    elem.addEventListener(name, handler, capture);
  }
  
  function events(opts) {
    var events = opts.events;
    return function (elem) {
      Object.keys(events).forEach(function (name) {
        bindEvent(elem, name, events[name].bind(elem));
      });
    };
  }
  
  module.exports = exports['default'];
  
  return module.exports;
}).call(this);
// src/lifecycle/patch-attribute-methods.js
(typeof window === 'undefined' ? global : window).__2ca0253fd576ba2cf3b4b1d6c1d66993 = (function () {
  var module = {
    exports: {}
  };
  var exports = module.exports;
  
  "use strict";
  
  Object.defineProperty(exports, "__esModule", {
    value: true
  });
  exports["default"] = patchAttributeMethods;
  
  function patchAttributeMethods(elem) {
    var removeAttribute = elem.removeAttribute;
    var setAttribute = elem.setAttribute;
  
    elem.removeAttribute = function (name) {
      var oldValue = this.getAttribute(name);
      removeAttribute.call(elem, name);
      elem.attributeChangedCallback(name, oldValue, null);
    };
  
    elem.setAttribute = function (name, newValue) {
      var oldValue = this.getAttribute(name);
      setAttribute.call(elem, name, newValue);
      elem.attributeChangedCallback(name, oldValue, String(newValue));
    };
  }
  
  module.exports = exports["default"];
  
  return module.exports;
}).call(this);
// src/util/dash-case.js
(typeof window === 'undefined' ? global : window).__4cbfe4fe19a10b341b105765bb9a7022 = (function () {
  var module = {
    exports: {}
  };
  var exports = module.exports;
  
  'use strict';
  
  Object.defineProperty(exports, '__esModule', {
    value: true
  });
  
  exports['default'] = function (str) {
    return str.split(/([A-Z])/).reduce(function (one, two, idx) {
      var dash = !one || idx % 2 === 0 ? '' : '-';
      return '' + one + dash + two.toLowerCase();
    });
  };
  
  module.exports = exports['default'];
  
  return module.exports;
}).call(this);
// src/lifecycle/properties-init.js
(typeof window === 'undefined' ? global : window).__f80727be0f20ba37792d8e543f70fa55 = (function () {
  var module = {
    exports: {}
  };
  var exports = module.exports;
  
  'use strict';
  
  Object.defineProperty(exports, '__esModule', {
    value: true
  });
  
  function _interopRequireDefault(obj) { return obj && obj.__esModule ? obj : { 'default': obj }; }
  
  var _objectAssign = __353aa4e211d787df44ab978a5a75c249;
  
  var _objectAssign2 = _interopRequireDefault(_objectAssign);
  
  var _utilDashCase = __4cbfe4fe19a10b341b105765bb9a7022;
  
  var _utilDashCase2 = _interopRequireDefault(_utilDashCase);
  
  var _utilData = __fddcb3c02b4880b7bd627c13683f751e;
  
  var _utilData2 = _interopRequireDefault(_utilData);
  
  var _utilEmpty = __f691cf2446b687cdc98c38124a569c8d;
  
  var _utilEmpty2 = _interopRequireDefault(_utilEmpty);
  
  var _window$Element$prototype = window.Element.prototype;
  var removeAttribute = _window$Element$prototype.removeAttribute;
  var setAttribute = _window$Element$prototype.setAttribute;
  
  function getData(elem, name) {
    return (0, _utilData2['default'])(elem, 'api/property/' + name);
  }
  
  function getDataForAttribute(elem, name) {
    return getData(elem, getData(elem, name).linkedProperty);
  }
  
  function getLinkedAttribute(name, attr) {
    return attr === true ? (0, _utilDashCase2['default'])(name) : attr;
  }
  
  function createNativePropertyDefinition(name, opts) {
    var prop = {
      configurable: true,
      enumerable: true
    };
  
    prop.created = function (elem, initialValue) {
      var info = getData(elem, name);
      info.linkedAttribute = getLinkedAttribute(name, opts.attribute);
      info.opts = opts;
      info.updatingProperty = false;
  
      // Ensure we can get the info from inside the attribute methods.
      getData(elem, info.linkedAttribute).linkedProperty = name;
  
      if (typeof opts['default'] === 'function') {
        info.defaultValue = opts['default'](elem);
      } else if (!(0, _utilEmpty2['default'])(opts['default'])) {
        info.defaultValue = opts['default'];
      }
  
      // TODO Refactor to be cleaner.
      //
      // We only override removeAttribute and setAttribute once. This means that
      // if you define 10 properties, they still only get overridden once. For
      // this reason, we must re-get info / opts from within the property methods
      // since the functions aren't recreated for each scope.
      if (info.linkedAttribute) {
        if (!info.attributeMap) {
          info.attributeMap = {};
  
          elem.removeAttribute = function (attrName) {
            var info = getDataForAttribute(this, attrName);
  
            if (!info.linkedAttribute) {
              return removeAttribute.call(this, attrName);
            }
  
            var prop = info.attributeMap[attrName];
            var serializedValue = info.opts.serialize(info.defaultValue);
            info.updatingAttribute = true;
  
            if ((0, _utilEmpty2['default'])(serializedValue)) {
              removeAttribute.call(this, attrName);
            } else {
              setAttribute.call(this, attrName, serializedValue);
            }
  
            if (prop) {
              elem[prop] = undefined;
            }
  
            info.updatingAttribute = false;
          };
  
          elem.setAttribute = function (attrName, attrValue) {
            var info = getDataForAttribute(this, attrName);
  
            if (!info.linkedAttribute) {
              return setAttribute.call(this, attrName, attrValue);
            }
  
            var prop = info.attributeMap[attrName];
            info.updatingAttribute = true;
            setAttribute.call(this, attrName, attrValue);
  
            if (prop) {
              elem[prop] = info.opts.deserialize(attrValue);
            }
  
            info.updatingAttribute = false;
          };
        }
  
        info.attributeMap[info.linkedAttribute] = name;
      }
  
      // Set up initial value if it wasn't specified.
      if ((0, _utilEmpty2['default'])(initialValue)) {
        if (info.linkedAttribute && elem.hasAttribute(info.linkedAttribute)) {
          initialValue = opts.deserialize(elem.getAttribute(info.linkedAttribute));
        } else {
          initialValue = info.defaultValue;
        }
      }
  
      // We must coerce the initial value just in case it wasn't already.
      info.internalValue = opts.coerce ? opts.coerce(initialValue) : initialValue;
  
      // User-defined created callback.
      if (typeof opts.created === 'function') {
        opts.created(elem, initialValue);
      }
    };
  
    prop.get = function () {
      var info = getData(this, name);
      var internalValue = info.internalValue;
  
      if (opts.get) {
        return opts.get(this, { name: name, internalValue: internalValue });
      }
  
      return internalValue;
    };
  
    prop.init = function () {
      var init = getData(this, name).internalValue;
      this[name] = (0, _utilEmpty2['default'])(init) ? this[name] : init;
    };
  
    prop.set = function (newValue) {
      var info = getData(this, name);
      var oldValue = info.oldValue;
  
      if (info.updatingProperty) {
        return;
      }
  
      info.updatingProperty = true;
  
      if ((0, _utilEmpty2['default'])(newValue)) {
        newValue = info.defaultValue;
      }
  
      if (typeof opts.coerce === 'function') {
        newValue = opts.coerce(newValue);
      }
  
      info.internalValue = newValue;
  
      if (info.linkedAttribute && !info.updatingAttribute) {
        var serializedValue = opts.serialize(newValue);
        if ((0, _utilEmpty2['default'])(serializedValue)) {
          removeAttribute.call(this, info.linkedAttribute);
        } else {
          setAttribute.call(this, info.linkedAttribute, serializedValue);
        }
      }
  
      if (typeof opts.set === 'function') {
        opts.set(this, { name: name, newValue: newValue, oldValue: oldValue });
      }
  
      info.oldValue = newValue;
      info.updatingProperty = false;
    };
  
    return prop;
  }
  
  exports['default'] = function (opts) {
    opts = opts || {};
  
    if (typeof opts === 'function') {
      opts = { coerce: opts };
    }
  
    return function (name) {
      return createNativePropertyDefinition(name, (0, _objectAssign2['default'])({
        deserialize: function deserialize(value) {
          return value;
        },
        serialize: function serialize(value) {
          return value;
        }
      }, opts));
    };
  };
  
  module.exports = exports['default'];
  
  return module.exports;
}).call(this);
// src/lifecycle/properties-created.js
(typeof window === 'undefined' ? global : window).__7e8c742bba498070c4e3b453732b9dcb = (function () {
  var module = {
    exports: {}
  };
  var exports = module.exports;
  
  "use strict";
  
  Object.defineProperty(exports, "__esModule", {
    value: true
  });
  exports["default"] = propertiesApply;
  
  function propertiesApply(elem, properties) {
    Object.keys(properties).forEach(function (name) {
      var prop = properties[name];
      var initialValue = elem[name];
  
      // https://bugs.webkit.org/show_bug.cgi?id=49739
      //
      // When Webkit fixes that bug so that native property we can move defining
      // the property to the prototype and away from having to do if for every
      // instance since all other browsers support accessing native property
      // getters / setters.
      Object.defineProperty(elem, name, prop);
  
      // This will still be needed to do any setup for the property if it needs
      // any information from the element.
      //
      // Once that bug is fixed, the initial value being passed as the second
      // argument to prop.created() can use the overridden property definition to
      // get the initial value.
      prop.created && prop.created(elem, initialValue);
    });
  }
  
  module.exports = exports["default"];
  
  return module.exports;
}).call(this);
// src/lifecycle/properties-ready.js
(typeof window === 'undefined' ? global : window).__5906290820d179e0a48c43d6b0ac92b3 = (function () {
  var module = {
    exports: {}
  };
  var exports = module.exports;
  
  "use strict";
  
  Object.defineProperty(exports, "__esModule", {
    value: true
  });
  exports["default"] = propertiesApply;
  
  function propertiesApply(elem, properties) {
    Object.keys(properties).forEach(function (name) {
      properties[name].init.call(elem);
    });
  }
  
  module.exports = exports["default"];
  
  return module.exports;
}).call(this);
// src/util/protos.js
(typeof window === 'undefined' ? global : window).__262f1dced81ad25a69692fc69f59732d = (function () {
  var module = {
    exports: {}
  };
  var exports = module.exports;
  
  "use strict";
  
  Object.defineProperty(exports, "__esModule", {
    value: true
  });
  
  exports["default"] = function (proto) {
    var chains = [];
    while (proto) {
      chains.push(proto);
      proto = Object.getPrototypeOf(proto);
    }
    chains.reverse();
    return chains;
  };
  
  module.exports = exports["default"];
  
  return module.exports;
}).call(this);
// src/util/define-properties.js
(typeof window === 'undefined' ? global : window).__c819e2253d759a2f3c5b825e783f9d11 = (function () {
  var module = {
    exports: {}
  };
  var exports = module.exports;
  
  'use strict';
  
  Object.defineProperty(exports, '__esModule', {
    value: true
  });
  
  exports['default'] = function (obj, props) {
    Object.keys(props).forEach(function (name) {
      var prop = props[name];
      var descrptor = Object.getOwnPropertyDescriptor(obj, name);
      var isDinosaurBrowser = name !== 'arguments' && name !== 'caller' && 'value' in prop;
      var isConfigurable = !descrptor || descrptor.configurable;
  
      if (isConfigurable) {
        Object.defineProperty(obj, name, prop);
      } else if (isDinosaurBrowser) {
        obj[name] = prop.value;
      }
    });
  };
  
  module.exports = exports['default'];
  
  return module.exports;
}).call(this);
// src/util/get-own-property-descriptors.js
(typeof window === 'undefined' ? global : window).__8e463076249d3268e7c5be060a0d00d9 = (function () {
  var module = {
    exports: {}
  };
  var exports = module.exports;
  
  "use strict";
  
  Object.defineProperty(exports, "__esModule", {
    value: true
  });
  
  exports["default"] = function (obj) {
    return Object.getOwnPropertyNames(obj).reduce(function (prev, curr) {
      prev[curr] = Object.getOwnPropertyDescriptor(obj, curr);
      return prev;
    }, {});
  };
  
  module.exports = exports["default"];
  
  return module.exports;
}).call(this);
// src/lifecycle/prototype.js
(typeof window === 'undefined' ? global : window).__049ac63cba0d3113b9ceb8b5142addc0 = (function () {
  var module = {
    exports: {}
  };
  var exports = module.exports;
  
  'use strict';
  
  Object.defineProperty(exports, '__esModule', {
    value: true
  });
  exports['default'] = prototype;
  
  function _interopRequireDefault(obj) { return obj && obj.__esModule ? obj : { 'default': obj }; }
  
<<<<<<< HEAD
  var _utilAssignSafe = __88fe330eb212bd3871a091e9e1e4ec88;
  
  var _utilAssignSafe2 = _interopRequireDefault(_utilAssignSafe);
  
  var _utilProtos = __262f1dced81ad25a69692fc69f59732d;
=======
  var _utilProtos = __1d11a28624d684874cb270f137cc0122;
>>>>>>> b2bfd1c2
  
  var _utilProtos2 = _interopRequireDefault(_utilProtos);
  
  var _utilDefineProperties = __c819e2253d759a2f3c5b825e783f9d11;
  
  var _utilDefineProperties2 = _interopRequireDefault(_utilDefineProperties);
  
  var _utilGetOwnPropertyDescriptors = __8e463076249d3268e7c5be060a0d00d9;
  
  var _utilGetOwnPropertyDescriptors2 = _interopRequireDefault(_utilGetOwnPropertyDescriptors);
  
  function prototype(opts) {
    var prototypes = (0, _utilProtos2['default'])(opts.prototype);
    return function (elem) {
      prototypes.forEach(function (proto) {
        if (!proto.isPrototypeOf(elem)) {
          (0, _utilDefineProperties2['default'])(elem, (0, _utilGetOwnPropertyDescriptors2['default'])(proto));
        }
      });
    };
  }
  
  module.exports = exports['default'];
  
  return module.exports;
}).call(this);
// src/lifecycle/resolve.js
(typeof window === 'undefined' ? global : window).__b7dcfb78eb4ebfd5d6daafcb1014d2e2 = (function () {
  var module = {
    exports: {}
  };
  var exports = module.exports;
  
  'use strict';
  
  Object.defineProperty(exports, '__esModule', {
    value: true
  });
  exports['default'] = resolve;
  
  function resolve(elem, opts) {
    elem.removeAttribute(opts.unresolvedAttribute);
    elem.setAttribute(opts.resolvedAttribute, '');
  }
  
  module.exports = exports['default'];
  
  return module.exports;
}).call(this);
// src/lifecycle/created.js
(typeof window === 'undefined' ? global : window).__54c1621d9a7829fe88fdc4b9d3386051 = (function () {
  var module = {
    exports: {}
  };
  var exports = module.exports;
  
  'use strict';
  
  Object.defineProperty(exports, '__esModule', {
    value: true
  });
  
  function _interopRequireDefault(obj) { return obj && obj.__esModule ? obj : { 'default': obj }; }
  
  var _utilData = __fddcb3c02b4880b7bd627c13683f751e;
  
  var _utilData2 = _interopRequireDefault(_utilData);
  
  var _apiEmit = __0c127fafef24938352a5d4a34240ab22;
  
  var _apiEmit2 = _interopRequireDefault(_apiEmit);
  
  var _events = __d0e4ee96089c15c32644554db9ec60d2;
  
  var _events2 = _interopRequireDefault(_events);
  
  var _patchAttributeMethods = __2ca0253fd576ba2cf3b4b1d6c1d66993;
  
  var _patchAttributeMethods2 = _interopRequireDefault(_patchAttributeMethods);
  
  var _propertiesInit = __f80727be0f20ba37792d8e543f70fa55;
  
  var _propertiesInit2 = _interopRequireDefault(_propertiesInit);
  
  var _propertiesCreated = __7e8c742bba498070c4e3b453732b9dcb;
  
  var _propertiesCreated2 = _interopRequireDefault(_propertiesCreated);
  
  var _propertiesReady = __5906290820d179e0a48c43d6b0ac92b3;
  
  var _propertiesReady2 = _interopRequireDefault(_propertiesReady);
  
  var _prototype = __049ac63cba0d3113b9ceb8b5142addc0;
  
  var _prototype2 = _interopRequireDefault(_prototype);
  
  var _resolve = __b7dcfb78eb4ebfd5d6daafcb1014d2e2;
  
  var _resolve2 = _interopRequireDefault(_resolve);
  
  var readyEventName = 'skate.ready';
  var readyEventOptions = { bubbles: false, cancelable: false };
  
  // TODO Remove this when we no longer support the legacy definitions and only
  // support a superset of a native property definition.
  function ensurePropertyFunctions(opts) {
    var properties = opts.properties;
    var names = Object.keys(properties || {});
    return names.reduce(function (descriptors, descriptorName) {
      descriptors[descriptorName] = opts.properties[descriptorName];
      if (typeof descriptors[descriptorName] !== 'function') {
        descriptors[descriptorName] = (0, _propertiesInit2['default'])(descriptors[descriptorName]);
      }
      return descriptors;
    }, {});
  }
  
  function ensurePropertyDefinitions(elem, propertyFunctions) {
    return Object.keys(propertyFunctions || {}).reduce(function (descriptors, descriptorName) {
      descriptors[descriptorName] = propertyFunctions[descriptorName](descriptorName);
      return descriptors;
    }, {});
  }
  
  exports['default'] = function (opts) {
    var applyEvents = (0, _events2['default'])(opts);
    var applyPrototype = (0, _prototype2['default'])(opts);
    var propertyFunctions = ensurePropertyFunctions(opts);
  
    return function () {
      var info = (0, _utilData2['default'])(this, 'lifecycle/' + opts.id);
      var native = opts.isNative;
      var resolved = this.hasAttribute('resolved');
  
      if (info.created) return;
      info.created = true;
      var propertyDefinitions = ensurePropertyDefinitions(this, propertyFunctions);
  
      native || opts.attribute && (0, _patchAttributeMethods2['default'])(this);
      native || opts.prototype && applyPrototype(this);
      opts.properties && (0, _propertiesCreated2['default'])(this, propertyDefinitions);
      opts.events && applyEvents(this);
      opts.created && opts.created(this);
      resolved || opts.render && opts.render(this);
      opts.properties && (0, _propertiesReady2['default'])(this, propertyDefinitions);
      opts.ready && opts.ready(this);
      (0, _apiEmit2['default'])(this, readyEventName, readyEventOptions);
      resolved || (0, _resolve2['default'])(this, opts);
    };
  };
  
  module.exports = exports['default'];
  
  return module.exports;
}).call(this);
<<<<<<< HEAD
// src/util/debounce.js
(typeof window === 'undefined' ? global : window).__2246bedffa3c6c358d1e7d4eefa41ff6 = (function () {
=======
// src/type/element.js
(typeof window === 'undefined' ? global : window).__43714db526496b3dd90353996f6dce09 = (function () {
>>>>>>> b2bfd1c2
  var module = {
    exports: {}
  };
  var exports = module.exports;
  
  'use strict';
  
  Object.defineProperty(exports, '__esModule', {
    value: true
  });
  var documentCreateElement = document.createElement.bind(document);
  
  exports['default'] = {
    create: function create(Ctor) {
      var elem = Ctor['extends'] ? documentCreateElement(Ctor['extends'], Ctor.id) : documentCreateElement(Ctor.id);
      !Ctor.isNative && Ctor['extends'] && elem.setAttribute('is', Ctor.id);
      return elem;
    },
    filter: function filter(elem, defs) {
      var attrs = elem.attributes;
      var isAttr = attrs.is;
      var isAttrValue = isAttr && (isAttr.value || isAttr.nodeValue);
      var tagName = (elem.tagName || elem.localName).toLowerCase();
      var definition = defs[isAttrValue || tagName];
  
      if (!definition) {
        return;
      }
  
      var tagToExtend = definition['extends'];
      if (isAttrValue) {
        if (tagName === tagToExtend) {
          return [definition];
        }
      } else if (!tagToExtend) {
        return [definition];
      }
    }
  };
  module.exports = exports['default'];
  
  return module.exports;
}).call(this);
// src/defaults.js
(typeof window === 'undefined' ? global : window).__3d21be0f26fe51bf369a576ea360130a = (function () {
  var module = {
    exports: {}
  };
  var exports = module.exports;
  
  'use strict';
  
  Object.defineProperty(exports, '__esModule', {
    value: true
  });
  
  function _interopRequireDefault(obj) { return obj && obj.__esModule ? obj : { 'default': obj }; }
  
  var _typeElement = __defe6124e9b33e8efda86549fb8c3d4e;
  
  var _typeElement2 = _interopRequireDefault(_typeElement);
  
  var noop = function noop() {};
  
  exports['default'] = {
    attached: noop,
    attribute: noop,
    created: noop,
    render: noop,
    detached: noop,
    events: {},
    'extends': '',
    properties: {},
    prototype: {},
    resolvedAttribute: 'resolved',
    ready: noop,
    type: _typeElement2['default'],
    unresolvedAttribute: 'unresolved'
  };
  module.exports = exports['default'];
  
  return module.exports;
}).call(this);
// src/lifecycle/detached.js
(typeof window === 'undefined' ? global : window).__9e5131b8efe6e3f893afb506c0e9f6dd = (function () {
  var module = {
    exports: {}
  };
  var exports = module.exports;
  
  'use strict';
  
  Object.defineProperty(exports, '__esModule', {
    value: true
  });
  
  function _interopRequireDefault(obj) { return obj && obj.__esModule ? obj : { 'default': obj }; }
  
  var _utilData = __fddcb3c02b4880b7bd627c13683f751e;
  
  var _utilData2 = _interopRequireDefault(_utilData);
  
  exports['default'] = function (opts) {
    return function () {
      var info = (0, _utilData2['default'])(this, 'lifecycle/' + opts.id);
      if (info.detached) return;
      info.detached = true;
      info.attached = false;
      opts.detached(this);
    };
  };
  
  module.exports = exports['default'];
  
  return module.exports;
}).call(this);
<<<<<<< HEAD
// src/util/get-closest-ignored-element.js
(typeof window === 'undefined' ? global : window).__c38c053e1d22e9ff50d3d968700a6de1 = (function () {
  var module = {
    exports: {}
  };
  var exports = module.exports;
  
  'use strict';
  
  Object.defineProperty(exports, '__esModule', {
    value: true
  });
  
  function _interopRequireDefault(obj) { return obj && obj.__esModule ? obj : { 'default': obj }; }
  
  var _ignored = __bb3ef9633325c0145428d55035ddc402;
  
  var _ignored2 = _interopRequireDefault(_ignored);
  
  var Element = window.Element;
  
  exports['default'] = function (element) {
    var parent = element;
    while (parent instanceof Element) {
      if ((0, _ignored2['default'])(parent)) {
        return parent;
      }
      parent = parent.parentNode;
    }
  };
  
  module.exports = exports['default'];
  
  return module.exports;
}).call(this);
=======
>>>>>>> b2bfd1c2
// src/fix/ie/innerhtml.js
(typeof window === 'undefined' ? global : window).__bf69e90fa3cafde48d1f65a1a53e2485 = (function () {
  var module = {
    exports: {}
  };
  var exports = module.exports;
  
  'use strict';
  
  var isIeUntil10 = /MSIE/.test(navigator.userAgent);
  var isIe11 = /Trident/.test(navigator.userAgent);
  var isIe = isIeUntil10 || isIe11;
  var elementPrototype = window.HTMLElement.prototype;
  
  // ! This walkTree method differs from the implementation in ../../utils/walk-tree
  // It invokes the callback only for the children, not the passed node and the second parameter to the callback is the parent node
  function walkTree(node, cb) {
    var childNodes = node.childNodes;
  
    if (!childNodes) {
      return;
    }
  
    var childNodesLen = childNodes.length;
  
    for (var a = 0; a < childNodesLen; a++) {
      var childNode = childNodes[a];
      cb(childNode, node);
      walkTree(childNode, cb);
    }
  }
  
  function fixInnerHTML() {
    var originalInnerHTML = Object.getOwnPropertyDescriptor(elementPrototype, 'innerHTML');
  
    var get = function get() {
      return originalInnerHTML.get.call(this);
    };
    get._hasBeenEnhanced = true;
  
    // This redefines the innerHTML property so that we can ensure that events
    // are properly triggered.
    Object.defineProperty(elementPrototype, 'innerHTML', {
      get: get,
      set: function set(html) {
        walkTree(this, function (node, parentNode) {
          var mutationEvent = document.createEvent('MutationEvent');
          mutationEvent.initMutationEvent('DOMNodeRemoved', true, false, parentNode, null, null, null, null);
          node.dispatchEvent(mutationEvent);
        });
        originalInnerHTML.set.call(this, html);
      }
    });
  }
  
  if (isIe) {
    // IE 9-11
    var propertyDescriptor = Object.getOwnPropertyDescriptor(elementPrototype, 'innerHTML');
    var hasBeenEnhanced = !!propertyDescriptor && propertyDescriptor.get._hasBeenEnhanced;
  
    if (!hasBeenEnhanced) {
      if (isIe11) {
        // IE11's native MutationObserver needs some help as well :()
        window.MutationObserver = window.JsMutationObserver || window.MutationObserver;
      }
  
      fixInnerHTML();
    }
  }
  
  return module.exports;
}).call(this);
// src/util/get-closest-ignored-element.js
(typeof window === 'undefined' ? global : window).__a56dab24700df352eb84caec3fe615e5 = (function () {
  var module = {
    exports: {}
  };
  var exports = module.exports;
  
  'use strict';
  
  Object.defineProperty(exports, '__esModule', {
    value: true
  });
  
  function _interopRequireDefault(obj) { return obj && obj.__esModule ? obj : { 'default': obj }; }
  
  var _ignored = __092f8936e5006bddcb3baf24320a5a06;
  
  var _ignored2 = _interopRequireDefault(_ignored);
  
  var Element = window.Element;
  
  exports['default'] = function (element) {
    var parent = element;
    while (parent instanceof Element) {
      if ((0, _ignored2['default'])(parent)) {
        return parent;
      }
      parent = parent.parentNode;
    }
  };
  
  module.exports = exports['default'];
  
  return module.exports;
}).call(this);
// src/global/document-observer.js
(typeof window === 'undefined' ? global : window).__642b6fb02cb7b38d92af73ced537a047 = (function () {
  var module = {
    exports: {}
  };
  var exports = module.exports;
  
  'use strict';
  
  Object.defineProperty(exports, '__esModule', {
    value: true
  });
  
  function _interopRequireDefault(obj) { return obj && obj.__esModule ? obj : { 'default': obj }; }
  
<<<<<<< HEAD
  var _vars = __6445636516e326f883c0d0977f200342;
  
  var _vars2 = _interopRequireDefault(_vars);
=======
  __c88e1e3ebc3bc643629f4b153969a85f;
>>>>>>> b2bfd1c2
  
  var _utilGetClosestIgnoredElement = __c38c053e1d22e9ff50d3d968700a6de1;
  
  var _utilGetClosestIgnoredElement2 = _interopRequireDefault(_utilGetClosestIgnoredElement);
  
<<<<<<< HEAD
  var _registry = __c5a0afa9d0578d167d0227b32abc8a92;
=======
  var _vars = __dd77578495c1d19b0e115627616ea63a;
  
  var _vars2 = _interopRequireDefault(_vars);
  
  var _registry = __9cff21a9f41cc9ecfe56139e1040c954;
>>>>>>> b2bfd1c2
  
  var _registry2 = _interopRequireDefault(_registry);
  
  var _utilWalkTree = __e2f97b0e142d4a2a3414fbe5e42af13c;
  
  var _utilWalkTree2 = _interopRequireDefault(_utilWalkTree);
  
<<<<<<< HEAD
  __bf69e90fa3cafde48d1f65a1a53e2485;
  
=======
>>>>>>> b2bfd1c2
  function triggerAddedNodes(addedNodes) {
    (0, _utilWalkTree2['default'])(addedNodes, function (element) {
      var components = _registry2['default'].find(element);
      var componentsLength = components.length;
  
      for (var a = 0; a < componentsLength; a++) {
        components[a].prototype.createdCallback.call(element);
      }
  
      for (var a = 0; a < componentsLength; a++) {
        components[a].prototype.attachedCallback.call(element);
      }
    });
  }
  
  function triggerRemovedNodes(removedNodes) {
    (0, _utilWalkTree2['default'])(removedNodes, function (element) {
      var components = _registry2['default'].find(element);
      var componentsLength = components.length;
  
      for (var a = 0; a < componentsLength; a++) {
        components[a].prototype.detachedCallback.call(element);
      }
    });
  }
  
  function documentObserverHandler(mutations) {
    var mutationsLength = mutations.length;
  
    for (var a = 0; a < mutationsLength; a++) {
      var addedNodes = mutations[a].addedNodes;
      var removedNodes = mutations[a].removedNodes;
  
      // Since siblings are batched together, we check the first node's parent
      // node to see if it is ignored. If it is then we don't process any added
      // nodes. This prevents having to check every node.
      if (addedNodes && addedNodes.length && !(0, _utilGetClosestIgnoredElement2['default'])(addedNodes[0].parentNode)) {
        triggerAddedNodes(addedNodes);
      }
  
      // We can't check batched nodes here because they won't have a parent node.
      if (removedNodes && removedNodes.length) {
        triggerRemovedNodes(removedNodes);
      }
    }
  }
  
  function createMutationObserver() {
    var MutationObserver = window.MutationObserver;
  
    if (!MutationObserver) {
      throw new Error('Mutation Observers are not supported by this browser. Skate requires them in order to polyfill the behaviour of Custom Elements. If you want to support this browser you should include a Mutation Observer polyfill before Skate.');
    }
    return new MutationObserver(documentObserverHandler);
  }
  
  function createDocumentObserver() {
    var observer = createMutationObserver();
    observer.observe(document, {
      childList: true,
      subtree: true
    });
    return observer;
  }
  
  exports['default'] = _vars2['default'].registerIfNotExists('observer', {
    observer: undefined,
    register: function register() {
      if (!this.observer) {
        this.observer = createDocumentObserver();
      }
      return this;
    },
    unregister: function unregister() {
      if (this.observer) {
        this.observer.disconnect();
        this.observer = undefined;
      }
      return this;
    }
  });
  module.exports = exports['default'];
  
  return module.exports;
}).call(this);
// src/support/custom-elements.js
(typeof window === 'undefined' ? global : window).__7a36184f760d61c8bc3f16577d94b0b9 = (function () {
  var module = {
    exports: {}
  };
  var exports = module.exports;
  
  'use strict';
  
  Object.defineProperty(exports, '__esModule', {
    value: true
  });
  
  exports['default'] = function () {
    return typeof document.registerElement === 'function';
  };
  
  module.exports = exports['default'];
  
  return module.exports;
}).call(this);
// src/util/get-all-property-descriptors.js
(typeof window === 'undefined' ? global : window).__438ba7615037843725db158638ce4d68 = (function () {
  var module = {
    exports: {}
  };
  var exports = module.exports;
  
  'use strict';
  
  Object.defineProperty(exports, '__esModule', {
    value: true
  });
  
  function _interopRequireDefault(obj) { return obj && obj.__esModule ? obj : { 'default': obj }; }
  
  var _getOwnPropertyDescriptors = __8e463076249d3268e7c5be060a0d00d9;
  
  var _getOwnPropertyDescriptors2 = _interopRequireDefault(_getOwnPropertyDescriptors);
  
  var _protos = __1d11a28624d684874cb270f137cc0122;
  
  var _protos2 = _interopRequireDefault(_protos);
  
  exports['default'] = function (obj) {
    return (0, _protos2['default'])(obj).reduce(function (result, proto) {
      var descriptors = (0, _getOwnPropertyDescriptors2['default'])(proto);
      Object.getOwnPropertyNames(descriptors).reduce(function (result, name) {
        result[name] = descriptors[name];
        return result;
      }, result);
      return result;
    }, {});
  };
  
  module.exports = exports['default'];
  
  return module.exports;
}).call(this);
// src/util/debounce.js
(typeof window === 'undefined' ? global : window).__afcda96357b2c6b7e23ccb9ac8b92f43 = (function () {
  var module = {
    exports: {}
  };
  var exports = module.exports;
  
  "use strict";
  
  Object.defineProperty(exports, "__esModule", {
    value: true
  });
  
  exports["default"] = function (fn) {
    var called = false;
  
    return function () {
      var _this = this;
  
      for (var _len = arguments.length, args = Array(_len), _key = 0; _key < _len; _key++) {
        args[_key] = arguments[_key];
      }
  
      if (!called) {
        called = true;
        setTimeout(function () {
          called = false;
          fn.apply(_this, args);
        }, 1);
      }
    };
  };
  
  module.exports = exports["default"];
  
  return module.exports;
}).call(this);
// src/support/valid-custom-element.js
(typeof window === 'undefined' ? global : window).__be9e5f0e8117957ab7b1f3806c43c773 = (function () {
  var module = {
    exports: {}
  };
  var exports = module.exports;
  
  'use strict';
  
  Object.defineProperty(exports, '__esModule', {
    value: true
  });
  
  exports['default'] = function (name) {
    var reservedNames = ['annotation-xml', 'color-profile', 'font-face', 'font-face-src', 'font-face-uri', 'font-face-format', 'font-face-name', 'missing-glyph'];
  
    return name.indexOf('-') > 0 && name.toLowerCase() === name && reservedNames.indexOf(name) < 0;
  };
  
  module.exports = exports['default'];
  
  return module.exports;
}).call(this);
// src/index.js
(typeof window === 'undefined' ? global : window).__eeb207d478d1ed06f9c138dd4b3ad0f1 = (function () {
  var module = {
    exports: {}
  };
  var exports = module.exports;
  
  'use strict';
  
  Object.defineProperty(exports, '__esModule', {
    value: true
  });
  
  function _interopRequireDefault(obj) { return obj && obj.__esModule ? obj : { 'default': obj }; }
  
  var _apiCreate = __f6f65a565c709b69651c25a4f54ac7f4;
  
  var _apiCreate2 = _interopRequireDefault(_apiCreate);
  
  var _apiEmit = __0c127fafef24938352a5d4a34240ab22;
  
  var _apiEmit2 = _interopRequireDefault(_apiEmit);
  
  var _apiFragment = __30ef055188e7cce79873fd664b95ed66;
  
  var _apiFragment2 = _interopRequireDefault(_apiFragment);
  
  var _apiInit = __295960f0bb6206a012930328aa94c78e;
  
  var _apiInit2 = _interopRequireDefault(_apiInit);
  
  var _apiPropertiesIndex = __1b8cf8e3600b24b489bc028ad27a1d0a;
  
  var _apiPropertiesIndex2 = _interopRequireDefault(_apiPropertiesIndex);
  
  var _apiReady = __d9609519601942f0f3cf03e89f529414;
  
  var _apiReady2 = _interopRequireDefault(_apiReady);
  
  var _apiRenderIndex = __44a0ab908423d46dece58ae14502d6a5;
  
  var _apiRenderIndex2 = _interopRequireDefault(_apiRenderIndex);
  
  var _apiVersion = __e114dc9788d86bf6bce98549a964cc66;
  
  var _apiVersion2 = _interopRequireDefault(_apiVersion);
  
  var _objectAssign = __353aa4e211d787df44ab978a5a75c249;
  
  var _objectAssign2 = _interopRequireDefault(_objectAssign);
  
<<<<<<< HEAD
  var _utilAssignSafe = __88fe330eb212bd3871a091e9e1e4ec88;
  
  var _utilAssignSafe2 = _interopRequireDefault(_utilAssignSafe);
  
  var _lifecycleAttached = __d3cc4f73de07fed8af79602fe760a6bc;
=======
  var _lifecycleAttached = __2b55a083f45c9ef157662a1dc1674218;
>>>>>>> b2bfd1c2
  
  var _lifecycleAttached2 = _interopRequireDefault(_lifecycleAttached);
  
  var _lifecycleAttribute = __3e5a047746044557f4a235875daca69d;
  
  var _lifecycleAttribute2 = _interopRequireDefault(_lifecycleAttribute);
  
  var _lifecycleCreated = __54c1621d9a7829fe88fdc4b9d3386051;
  
  var _lifecycleCreated2 = _interopRequireDefault(_lifecycleCreated);
  
<<<<<<< HEAD
  var _utilDebounce = __2246bedffa3c6c358d1e7d4eefa41ff6;
  
  var _utilDebounce2 = _interopRequireDefault(_utilDebounce);
  
  var _defaults = __3d21be0f26fe51bf369a576ea360130a;
=======
  var _defaults = __46b087e8c15b2e0ebc2c4d4cbc36d975;
>>>>>>> b2bfd1c2
  
  var _defaults2 = _interopRequireDefault(_defaults);
  
  var _lifecycleDetached = __9e5131b8efe6e3f893afb506c0e9f6dd;
  
  var _lifecycleDetached2 = _interopRequireDefault(_lifecycleDetached);
  
  var _globalDocumentObserver = __642b6fb02cb7b38d92af73ced537a047;
  
  var _globalDocumentObserver2 = _interopRequireDefault(_globalDocumentObserver);
  
  var _globalRegistry = __c5a0afa9d0578d167d0227b32abc8a92;
  
  var _globalRegistry2 = _interopRequireDefault(_globalRegistry);
  
  var _supportCustomElements = __7a36184f760d61c8bc3f16577d94b0b9;
  
  var _supportCustomElements2 = _interopRequireDefault(_supportCustomElements);
  
  var _typeElement = __defe6124e9b33e8efda86549fb8c3d4e;
  
  var _typeElement2 = _interopRequireDefault(_typeElement);
  
<<<<<<< HEAD
  var _utilWalkTree = __e2f97b0e142d4a2a3414fbe5e42af13c;
  
  var _utilWalkTree2 = _interopRequireDefault(_utilWalkTree);
  
  var _supportValidCustomElement = __be9e5f0e8117957ab7b1f3806c43c773;
  
  var _supportValidCustomElement2 = _interopRequireDefault(_supportValidCustomElement);
=======
  var _utilGetAllPropertyDescriptors = __438ba7615037843725db158638ce4d68;
>>>>>>> b2bfd1c2
  
  var _utilGetAllPropertyDescriptors2 = _interopRequireDefault(_utilGetAllPropertyDescriptors);
  
  var _utilGetOwnPropertyDescriptors = __8e463076249d3268e7c5be060a0d00d9;
  
  var _utilGetOwnPropertyDescriptors2 = _interopRequireDefault(_utilGetOwnPropertyDescriptors);
  
  var _utilDebounce = __afcda96357b2c6b7e23ccb9ac8b92f43;
  
  var _utilDebounce2 = _interopRequireDefault(_utilDebounce);
  
  var _utilDefineProperties = __c819e2253d759a2f3c5b825e783f9d11;
  
  var _utilDefineProperties2 = _interopRequireDefault(_utilDefineProperties);
  
  var _utilWalkTree = __164e5750c20526cb74a9e443b730eeff;
  
  var _utilWalkTree2 = _interopRequireDefault(_utilWalkTree);
  
  var _supportValidCustomElement = __6e1dfed2b03894ef63a4b65d5038d223;
  
  var _supportValidCustomElement2 = _interopRequireDefault(_supportValidCustomElement);
  
  var HTMLElement = window.HTMLElement;
  
  // A function that initialises the document once in a given event loop.
  var initDocument = (0, _utilDebounce2['default'])(function () {
    // For performance in older browsers, we use:
    //
    // - childNodes instead of children
    // - for instead of forEach
    (0, _utilWalkTree2['default'])(document.documentElement.childNodes, function (element) {
      var components = _globalRegistry2['default'].find(element);
      var componentsLength = components.length;
  
      // Created callbacks are called first.
      for (var a = 0; a < componentsLength; a++) {
        components[a].prototype.createdCallback.call(element);
      }
  
      // Attached callbacks are called separately because this emulates how
      // native works internally.
      for (var a = 0; a < componentsLength; a++) {
        components[a].prototype.attachedCallback.call(element);
      }
    });
  });
  
  // Creates a configurable, non-writable, non-enumerable property.
  function fixedProp(obj, name, value) {
    Object.defineProperty(obj, name, {
      configurable: true,
      enumerable: false, value: value,
      writable: false
    });
  }
  
  // Makes a function / constructor that can be called as either.
  function makeCtor(name, opts) {
    var func = _apiCreate2['default'].bind(null, name);
  
    // Assigning defaults gives a predictable definition and prevents us from
    // having to do defaults checks everywhere.
    (0, _objectAssign2['default'])(func, _defaults2['default']);
  
    // Inherit all options. This takes into account object literals as well as
    // ES2015 classes that may have inherited static props which would not be
    // considered "own".
    (0, _utilDefineProperties2['default'])(func, (0, _utilGetAllPropertyDescriptors2['default'])(opts));
  
    // Fixed info.
    fixedProp(func.prototype, 'constructor', func);
    fixedProp(func, 'id', name);
    fixedProp(func, 'isNative', func.type === _typeElement2['default'] && (0, _supportCustomElements2['default'])() && (0, _supportValidCustomElement2['default'])(name));
  
    // *sigh* WebKit
    //
    // In native, the function name is the same as the custom element name, but
    // WebKit prevents this from being defined. We do this where possible and
    // still define `id` for cross-browser compatibility.
    var nameProp = Object.getOwnPropertyDescriptor(func, 'name');
    if (nameProp && nameProp.configurable) {
      fixedProp(func, 'name', name);
    }
  
    return func;
  }
  
  // The main skate() function.
  function skate(name, opts) {
    var Ctor = makeCtor(name, opts);
    var proto = (Ctor['extends'] ? document.createElement(Ctor['extends']).constructor : HTMLElement).prototype;
  
    // If the options don't inherit a native element prototype, we ensure it does
    // because native unnecessarily requires you explicitly do this.
    if (!proto.isPrototypeOf(Ctor.prototype)) {
      Ctor.prototype = Object.create(proto, (0, _utilGetOwnPropertyDescriptors2['default'])(Ctor.prototype));
    }
  
    // We not assign native callbacks to handle the callbacks specified in the
    // Skate definition. This allows us to abstract away any changes that may
    // occur in the spec.
    Ctor.prototype.createdCallback = (0, _lifecycleCreated2['default'])(Ctor);
    Ctor.prototype.attachedCallback = (0, _lifecycleAttached2['default'])(Ctor);
    Ctor.prototype.detachedCallback = (0, _lifecycleDetached2['default'])(Ctor);
    Ctor.prototype.attributeChangedCallback = (0, _lifecycleAttribute2['default'])(Ctor);
  
    // In native, we have to massage the definition so that the browser doesn't
    // spit out errors for a malformed definition. In polyfill land we must
    // emulate what the browser would normally do in native.
    if (Ctor.isNative) {
      var nativeDefinition = { prototype: Ctor.prototype };
      Ctor['extends'] && (nativeDefinition['extends'] = Ctor['extends']);
      document.registerElement(name, nativeDefinition);
    } else {
      initDocument();
      _globalDocumentObserver2['default'].register();
    }
  
    // We keep our own registry since we can't access the native one.
    return _globalRegistry2['default'].set(name, Ctor);
  }
  
  // Public API.
  skate.create = _apiCreate2['default'];
  skate.emit = _apiEmit2['default'];
  skate.fragment = _apiFragment2['default'];
  skate.init = _apiInit2['default'];
  skate.properties = _apiPropertiesIndex2['default'];
  skate.ready = _apiReady2['default'];
  skate.render = _apiRenderIndex2['default'];
  skate.version = _apiVersion2['default'];
  
  exports['default'] = skate;
  module.exports = exports['default'];
  
  return module.exports;
}).call(this);
// src/global.js
(typeof window === 'undefined' ? global : window).__6f1e0a99f09eeb789067ebb09baea08b = (function () {
  var module = {
    exports: {}
  };
  var exports = module.exports;
  
  'use strict';
  
  Object.defineProperty(exports, '__esModule', {
    value: true
  });
  
  function _interopRequireDefault(obj) { return obj && obj.__esModule ? obj : { 'default': obj }; }
  
  var _index = __eeb207d478d1ed06f9c138dd4b3ad0f1;
  
  var _index2 = _interopRequireDefault(_index);
  
  var previousSkate = window.skate;
  function noConflict() {
    window.skate = previousSkate;
    return this;
  }
  
  _index2['default'].noConflict = noConflict;
  window.skate = _index2['default'];
  
  exports['default'] = _index2['default'];
  module.exports = exports['default'];
  
  return module.exports;
}).call(this);<|MERGE_RESOLUTION|>--- conflicted
+++ resolved
@@ -47,7 +47,34 @@
   
   return module.exports;
 }).call(this);
-<<<<<<< HEAD
+// src/util/element-contains.js
+(typeof window === 'undefined' ? global : window).__6bcfe03fbc2ab82779544fc025f526c8 = (function () {
+  var module = {
+    exports: {}
+  };
+  var exports = module.exports;
+  
+  "use strict";
+  
+  Object.defineProperty(exports, "__esModule", {
+    value: true
+  });
+  var elementPrototype = window.HTMLElement.prototype;
+  var elementPrototypeContains = elementPrototype.contains;
+  
+  exports["default"] = function (source, target) {
+    // The document element does not have the contains method in IE.
+    if (source === document && !source.contains) {
+      return document.head.contains(target) || document.body.contains(target);
+    }
+  
+    return source.contains ? source.contains(target) : elementPrototypeContains.call(source, target);
+  };
+  
+  module.exports = exports["default"];
+  
+  return module.exports;
+}).call(this);
 // src/global/vars.js
 (typeof window === 'undefined' ? global : window).__6445636516e326f883c0d0977f200342 = (function () {
   var module = {
@@ -75,70 +102,6 @@
   
   return module.exports;
 }).call(this);
-// src/util/has-own.js
-(typeof window === 'undefined' ? global : window).__89592619bf87939454679b7daef68854 = (function () {
-=======
-// src/util/element-contains.js
-(typeof window === 'undefined' ? global : window).__6f793202bae98770dbb2b598df7929ad = (function () {
->>>>>>> b2bfd1c2
-  var module = {
-    exports: {}
-  };
-  var exports = module.exports;
-  
-  "use strict";
-  
-  Object.defineProperty(exports, "__esModule", {
-    value: true
-  });
-  var elementPrototype = window.HTMLElement.prototype;
-  var elementPrototypeContains = elementPrototype.contains;
-  
-  exports["default"] = function (source, target) {
-    // The document element does not have the contains method in IE.
-    if (source === document && !source.contains) {
-      return document.head.contains(target) || document.body.contains(target);
-    }
-  
-    return source.contains ? source.contains(target) : elementPrototypeContains.call(source, target);
-  };
-  
-  module.exports = exports["default"];
-  
-  return module.exports;
-}).call(this);
-<<<<<<< HEAD
-// src/type/element.js
-(typeof window === 'undefined' ? global : window).__defe6124e9b33e8efda86549fb8c3d4e = (function () {
-=======
-// src/global/vars.js
-(typeof window === 'undefined' ? global : window).__dd77578495c1d19b0e115627616ea63a = (function () {
->>>>>>> b2bfd1c2
-  var module = {
-    exports: {}
-  };
-  var exports = module.exports;
-  
-  'use strict';
-  
-  Object.defineProperty(exports, '__esModule', {
-    value: true
-  });
-  var VERSION = '__skate_0_14_0';
-  
-  if (!window[VERSION]) {
-    window[VERSION] = {
-      registerIfNotExists: function registerIfNotExists(name, value) {
-        return this[name] || (this[name] = value);
-      }
-    };
-  }
-  
-  exports['default'] = window[VERSION];
-  module.exports = exports['default'];
-  
-  return module.exports;
-}).call(this);
 // src/global/registry.js
 (typeof window === 'undefined' ? global : window).__c5a0afa9d0578d167d0227b32abc8a92 = (function () {
   var module = {
@@ -158,17 +121,6 @@
   
   var _vars2 = _interopRequireDefault(_vars);
   
-<<<<<<< HEAD
-  var _utilHasOwn = __89592619bf87939454679b7daef68854;
-  
-  var _utilHasOwn2 = _interopRequireDefault(_utilHasOwn);
-  
-  var _typeElement = __defe6124e9b33e8efda86549fb8c3d4e;
-  
-  var _typeElement2 = _interopRequireDefault(_typeElement);
-  
-=======
->>>>>>> b2bfd1c2
   var definitions = {};
   var map = [];
   var types = [];
@@ -206,12 +158,8 @@
   
   return module.exports;
 }).call(this);
-<<<<<<< HEAD
-// src/api/create.js
-(typeof window === 'undefined' ? global : window).__f6f65a565c709b69651c25a4f54ac7f4 = (function () {
-=======
 // src/util/ignored.js
-(typeof window === 'undefined' ? global : window).__092f8936e5006bddcb3baf24320a5a06 = (function () {
+(typeof window === 'undefined' ? global : window).__bb3ef9633325c0145428d55035ddc402 = (function () {
   var module = {
     exports: {}
   };
@@ -233,8 +181,7 @@
   return module.exports;
 }).call(this);
 // src/util/walk-tree.js
-(typeof window === 'undefined' ? global : window).__164e5750c20526cb74a9e443b730eeff = (function () {
->>>>>>> b2bfd1c2
+(typeof window === 'undefined' ? global : window).__e2f97b0e142d4a2a3414fbe5e42af13c = (function () {
   var module = {
     exports: {}
   };
@@ -248,11 +195,7 @@
   
   function _interopRequireDefault(obj) { return obj && obj.__esModule ? obj : { 'default': obj }; }
   
-<<<<<<< HEAD
-  var _objectAssign = __353aa4e211d787df44ab978a5a75c249;
-=======
-  var _ignored = __092f8936e5006bddcb3baf24320a5a06;
->>>>>>> b2bfd1c2
+  var _ignored = __bb3ef9633325c0145428d55035ddc402;
   
   var _ignored2 = _interopRequireDefault(_ignored);
   
@@ -292,7 +235,7 @@
   return module.exports;
 }).call(this);
 // src/api/init.js
-(typeof window === 'undefined' ? global : window).__3add36046399fead5a83243849207ed7 = (function () {
+(typeof window === 'undefined' ? global : window).__295960f0bb6206a012930328aa94c78e = (function () {
   var module = {
     exports: {}
   };
@@ -306,7 +249,7 @@
   
   function _interopRequireDefault(obj) { return obj && obj.__esModule ? obj : { 'default': obj }; }
   
-  var _utilElementContains = __6f793202bae98770dbb2b598df7929ad;
+  var _utilElementContains = __6bcfe03fbc2ab82779544fc025f526c8;
   
   var _utilElementContains2 = _interopRequireDefault(_utilElementContains);
   
@@ -314,7 +257,7 @@
   
   var _globalRegistry2 = _interopRequireDefault(_globalRegistry);
   
-  var _utilWalkTree = __164e5750c20526cb74a9e443b730eeff;
+  var _utilWalkTree = __e2f97b0e142d4a2a3414fbe5e42af13c;
   
   var _utilWalkTree2 = _interopRequireDefault(_utilWalkTree);
   
@@ -346,13 +289,8 @@
   
   return module.exports;
 }).call(this);
-<<<<<<< HEAD
-// src/util/element-contains.js
-(typeof window === 'undefined' ? global : window).__6bcfe03fbc2ab82779544fc025f526c8 = (function () {
-=======
 // src/api/create.js
-(typeof window === 'undefined' ? global : window).__1675a7174b713323cc232370699a2714 = (function () {
->>>>>>> b2bfd1c2
+(typeof window === 'undefined' ? global : window).__f6f65a565c709b69651c25a4f54ac7f4 = (function () {
   var module = {
     exports: {}
   };
@@ -366,15 +304,15 @@
   
   function _interopRequireDefault(obj) { return obj && obj.__esModule ? obj : { 'default': obj }; }
   
-  var _objectAssign = __bbda433df4ec72c4488e3a2f0e6a59a1;
+  var _objectAssign = __353aa4e211d787df44ab978a5a75c249;
   
   var _objectAssign2 = _interopRequireDefault(_objectAssign);
   
-  var _init = __3add36046399fead5a83243849207ed7;
+  var _init = __295960f0bb6206a012930328aa94c78e;
   
   var _init2 = _interopRequireDefault(_init);
   
-  var _globalRegistry = __9cff21a9f41cc9ecfe56139e1040c954;
+  var _globalRegistry = __c5a0afa9d0578d167d0227b32abc8a92;
   
   var _globalRegistry2 = _interopRequireDefault(_globalRegistry);
   
@@ -423,6 +361,7 @@
     if (!elem.disabled) {
       return elem.dispatchEvent(cEvent);
     }
+    cEvent.isPropagationStopped = true;
   }
   
   var hasBubbleOnDetachedElements = (function () {
@@ -501,140 +440,6 @@
   
   return module.exports;
 }).call(this);
-<<<<<<< HEAD
-// src/util/ignored.js
-(typeof window === 'undefined' ? global : window).__bb3ef9633325c0145428d55035ddc402 = (function () {
-  var module = {
-    exports: {}
-  };
-  var exports = module.exports;
-  
-  'use strict';
-  
-  Object.defineProperty(exports, '__esModule', {
-    value: true
-  });
-  
-  exports['default'] = function (element) {
-    var attrs = element.attributes;
-    return attrs && !!attrs['data-skate-ignore'];
-  };
-  
-  module.exports = exports['default'];
-  
-  return module.exports;
-}).call(this);
-// src/util/walk-tree.js
-(typeof window === 'undefined' ? global : window).__e2f97b0e142d4a2a3414fbe5e42af13c = (function () {
-  var module = {
-    exports: {}
-  };
-  var exports = module.exports;
-  
-  'use strict';
-  
-  Object.defineProperty(exports, '__esModule', {
-    value: true
-  });
-  
-  function _interopRequireDefault(obj) { return obj && obj.__esModule ? obj : { 'default': obj }; }
-  
-  var _ignored = __bb3ef9633325c0145428d55035ddc402;
-  
-  var _ignored2 = _interopRequireDefault(_ignored);
-  
-  var Node = window.Node;
-  
-  function walk(elem, fn) {
-    if (elem.nodeType !== Node.ELEMENT_NODE || (0, _ignored2['default'])(elem)) {
-      return;
-    }
-  
-    var chren = elem.childNodes;
-    var child = chren && chren[0];
-  
-    fn(elem);
-    while (child) {
-      walk(child, fn);
-      child = child.nextSibling;
-    }
-  }
-  
-  exports['default'] = function (elems, fn) {
-    if (!elems) {
-      return;
-    }
-  
-    if (elems instanceof Node) {
-      elems = [elems];
-    }
-  
-    for (var a = 0; a < elems.length; a++) {
-      walk(elems[a], fn);
-    }
-  };
-  
-  module.exports = exports['default'];
-  
-  return module.exports;
-}).call(this);
-// src/api/init.js
-(typeof window === 'undefined' ? global : window).__295960f0bb6206a012930328aa94c78e = (function () {
-  var module = {
-    exports: {}
-  };
-  var exports = module.exports;
-  
-  'use strict';
-  
-  Object.defineProperty(exports, '__esModule', {
-    value: true
-  });
-  
-  function _interopRequireDefault(obj) { return obj && obj.__esModule ? obj : { 'default': obj }; }
-  
-  var _utilElementContains = __6bcfe03fbc2ab82779544fc025f526c8;
-  
-  var _utilElementContains2 = _interopRequireDefault(_utilElementContains);
-  
-  var _globalRegistry = __c5a0afa9d0578d167d0227b32abc8a92;
-  
-  var _globalRegistry2 = _interopRequireDefault(_globalRegistry);
-  
-  var _utilWalkTree = __e2f97b0e142d4a2a3414fbe5e42af13c;
-  
-  var _utilWalkTree2 = _interopRequireDefault(_utilWalkTree);
-  
-  exports['default'] = function () {
-    for (var _len = arguments.length, args = Array(_len), _key = 0; _key < _len; _key++) {
-      args[_key] = arguments[_key];
-    }
-  
-    args.forEach(function (arg) {
-      var isInDom = (0, _utilElementContains2['default'])(document, arg);
-      (0, _utilWalkTree2['default'])(arg, function (descendant) {
-        var components = _globalRegistry2['default'].find(descendant);
-        var componentsLength = components.length;
-  
-        for (var a = 0; a < componentsLength; a++) {
-          components[a].prototype.createdCallback.call(descendant);
-        }
-  
-        for (var a = 0; a < componentsLength; a++) {
-          if (isInDom) {
-            components[a].prototype.attachedCallback.call(descendant);
-          }
-        }
-      });
-    });
-  };
-  
-  module.exports = exports['default'];
-  
-  return module.exports;
-}).call(this);
-=======
->>>>>>> b2bfd1c2
 // src/api/fragment.js
 (typeof window === 'undefined' ? global : window).__30ef055188e7cce79873fd664b95ed66 = (function () {
   var module = {
@@ -754,7 +559,7 @@
   return module.exports;
 }).call(this);
 // src/util/empty.js
-(typeof window === 'undefined' ? global : window).__f691cf2446b687cdc98c38124a569c8d = (function () {
+(typeof window === 'undefined' ? global : window).__acefb2d348c3a44c55302feebd03913a = (function () {
   var module = {
     exports: {}
   };
@@ -789,7 +594,7 @@
   
   function _interopRequireDefault(obj) { return obj && obj.__esModule ? obj : { 'default': obj }; }
   
-  var _utilEmpty = __f691cf2446b687cdc98c38124a569c8d;
+  var _utilEmpty = __acefb2d348c3a44c55302feebd03913a;
   
   var _utilEmpty2 = _interopRequireDefault(_utilEmpty);
   
@@ -821,7 +626,7 @@
   
   function _interopRequireDefault(obj) { return obj && obj.__esModule ? obj : { 'default': obj }; }
   
-  var _utilEmpty = __f691cf2446b687cdc98c38124a569c8d;
+  var _utilEmpty = __acefb2d348c3a44c55302feebd03913a;
   
   var _utilEmpty2 = _interopRequireDefault(_utilEmpty);
   
@@ -1067,42 +872,6 @@
   
   return module.exports;
 }).call(this);
-<<<<<<< HEAD
-// src/util/assign-safe.js
-(typeof window === 'undefined' ? global : window).__88fe330eb212bd3871a091e9e1e4ec88 = (function () {
-  var module = {
-    exports: {}
-  };
-  var exports = module.exports;
-  
-  "use strict";
-  
-  Object.defineProperty(exports, "__esModule", {
-    value: true
-  });
-  
-  exports["default"] = function (child) {
-    for (var _len = arguments.length, parents = Array(_len > 1 ? _len - 1 : 0), _key = 1; _key < _len; _key++) {
-      parents[_key - 1] = arguments[_key];
-    }
-  
-    parents.forEach(function (parent) {
-      Object.getOwnPropertyNames(parent || {}).forEach(function (name) {
-        var childDesc = Object.getOwnPropertyDescriptor(child, name);
-        if (!childDesc || childDesc.configurable) {
-          Object.defineProperty(child, name, Object.getOwnPropertyDescriptor(parent, name));
-        }
-      });
-    });
-    return child;
-  };
-  
-  module.exports = exports["default"];
-  
-  return module.exports;
-}).call(this);
-=======
->>>>>>> b2bfd1c2
 // src/lifecycle/attached.js
 (typeof window === 'undefined' ? global : window).__d3cc4f73de07fed8af79602fe760a6bc = (function () {
   var module = {
@@ -1371,7 +1140,7 @@
   
   var _utilData2 = _interopRequireDefault(_utilData);
   
-  var _utilEmpty = __f691cf2446b687cdc98c38124a569c8d;
+  var _utilEmpty = __acefb2d348c3a44c55302feebd03913a;
   
   var _utilEmpty2 = _interopRequireDefault(_utilEmpty);
   
@@ -1658,7 +1427,7 @@
   return module.exports;
 }).call(this);
 // src/util/define-properties.js
-(typeof window === 'undefined' ? global : window).__c819e2253d759a2f3c5b825e783f9d11 = (function () {
+(typeof window === 'undefined' ? global : window).__02e13fbc76a00a14ff4b4f07a6813e3c = (function () {
   var module = {
     exports: {}
   };
@@ -1690,7 +1459,7 @@
   return module.exports;
 }).call(this);
 // src/util/get-own-property-descriptors.js
-(typeof window === 'undefined' ? global : window).__8e463076249d3268e7c5be060a0d00d9 = (function () {
+(typeof window === 'undefined' ? global : window).__5e949ee5969d09b1ffa9f8fff91381bc = (function () {
   var module = {
     exports: {}
   };
@@ -1729,23 +1498,15 @@
   
   function _interopRequireDefault(obj) { return obj && obj.__esModule ? obj : { 'default': obj }; }
   
-<<<<<<< HEAD
-  var _utilAssignSafe = __88fe330eb212bd3871a091e9e1e4ec88;
-  
-  var _utilAssignSafe2 = _interopRequireDefault(_utilAssignSafe);
-  
   var _utilProtos = __262f1dced81ad25a69692fc69f59732d;
-=======
-  var _utilProtos = __1d11a28624d684874cb270f137cc0122;
->>>>>>> b2bfd1c2
   
   var _utilProtos2 = _interopRequireDefault(_utilProtos);
   
-  var _utilDefineProperties = __c819e2253d759a2f3c5b825e783f9d11;
+  var _utilDefineProperties = __02e13fbc76a00a14ff4b4f07a6813e3c;
   
   var _utilDefineProperties2 = _interopRequireDefault(_utilDefineProperties);
   
-  var _utilGetOwnPropertyDescriptors = __8e463076249d3268e7c5be060a0d00d9;
+  var _utilGetOwnPropertyDescriptors = __5e949ee5969d09b1ffa9f8fff91381bc;
   
   var _utilGetOwnPropertyDescriptors2 = _interopRequireDefault(_utilGetOwnPropertyDescriptors);
   
@@ -1893,13 +1654,8 @@
   
   return module.exports;
 }).call(this);
-<<<<<<< HEAD
-// src/util/debounce.js
-(typeof window === 'undefined' ? global : window).__2246bedffa3c6c358d1e7d4eefa41ff6 = (function () {
-=======
 // src/type/element.js
-(typeof window === 'undefined' ? global : window).__43714db526496b3dd90353996f6dce09 = (function () {
->>>>>>> b2bfd1c2
+(typeof window === 'undefined' ? global : window).__defe6124e9b33e8efda86549fb8c3d4e = (function () {
   var module = {
     exports: {}
   };
@@ -2016,44 +1772,6 @@
   
   return module.exports;
 }).call(this);
-<<<<<<< HEAD
-// src/util/get-closest-ignored-element.js
-(typeof window === 'undefined' ? global : window).__c38c053e1d22e9ff50d3d968700a6de1 = (function () {
-  var module = {
-    exports: {}
-  };
-  var exports = module.exports;
-  
-  'use strict';
-  
-  Object.defineProperty(exports, '__esModule', {
-    value: true
-  });
-  
-  function _interopRequireDefault(obj) { return obj && obj.__esModule ? obj : { 'default': obj }; }
-  
-  var _ignored = __bb3ef9633325c0145428d55035ddc402;
-  
-  var _ignored2 = _interopRequireDefault(_ignored);
-  
-  var Element = window.Element;
-  
-  exports['default'] = function (element) {
-    var parent = element;
-    while (parent instanceof Element) {
-      if ((0, _ignored2['default'])(parent)) {
-        return parent;
-      }
-      parent = parent.parentNode;
-    }
-  };
-  
-  module.exports = exports['default'];
-  
-  return module.exports;
-}).call(this);
-=======
->>>>>>> b2bfd1c2
 // src/fix/ie/innerhtml.js
 (typeof window === 'undefined' ? global : window).__bf69e90fa3cafde48d1f65a1a53e2485 = (function () {
   var module = {
@@ -2127,7 +1845,7 @@
   return module.exports;
 }).call(this);
 // src/util/get-closest-ignored-element.js
-(typeof window === 'undefined' ? global : window).__a56dab24700df352eb84caec3fe615e5 = (function () {
+(typeof window === 'undefined' ? global : window).__c38c053e1d22e9ff50d3d968700a6de1 = (function () {
   var module = {
     exports: {}
   };
@@ -2141,7 +1859,7 @@
   
   function _interopRequireDefault(obj) { return obj && obj.__esModule ? obj : { 'default': obj }; }
   
-  var _ignored = __092f8936e5006bddcb3baf24320a5a06;
+  var _ignored = __bb3ef9633325c0145428d55035ddc402;
   
   var _ignored2 = _interopRequireDefault(_ignored);
   
@@ -2176,27 +1894,17 @@
   
   function _interopRequireDefault(obj) { return obj && obj.__esModule ? obj : { 'default': obj }; }
   
-<<<<<<< HEAD
+  __bf69e90fa3cafde48d1f65a1a53e2485;
+  
+  var _utilGetClosestIgnoredElement = __c38c053e1d22e9ff50d3d968700a6de1;
+  
+  var _utilGetClosestIgnoredElement2 = _interopRequireDefault(_utilGetClosestIgnoredElement);
+  
   var _vars = __6445636516e326f883c0d0977f200342;
   
   var _vars2 = _interopRequireDefault(_vars);
-=======
-  __c88e1e3ebc3bc643629f4b153969a85f;
->>>>>>> b2bfd1c2
-  
-  var _utilGetClosestIgnoredElement = __c38c053e1d22e9ff50d3d968700a6de1;
-  
-  var _utilGetClosestIgnoredElement2 = _interopRequireDefault(_utilGetClosestIgnoredElement);
-  
-<<<<<<< HEAD
+  
   var _registry = __c5a0afa9d0578d167d0227b32abc8a92;
-=======
-  var _vars = __dd77578495c1d19b0e115627616ea63a;
-  
-  var _vars2 = _interopRequireDefault(_vars);
-  
-  var _registry = __9cff21a9f41cc9ecfe56139e1040c954;
->>>>>>> b2bfd1c2
   
   var _registry2 = _interopRequireDefault(_registry);
   
@@ -2204,11 +1912,6 @@
   
   var _utilWalkTree2 = _interopRequireDefault(_utilWalkTree);
   
-<<<<<<< HEAD
-  __bf69e90fa3cafde48d1f65a1a53e2485;
-  
-=======
->>>>>>> b2bfd1c2
   function triggerAddedNodes(addedNodes) {
     (0, _utilWalkTree2['default'])(addedNodes, function (element) {
       var components = _registry2['default'].find(element);
@@ -2316,7 +2019,7 @@
   return module.exports;
 }).call(this);
 // src/util/get-all-property-descriptors.js
-(typeof window === 'undefined' ? global : window).__438ba7615037843725db158638ce4d68 = (function () {
+(typeof window === 'undefined' ? global : window).__dcfd6539aecccaad588317845f326723 = (function () {
   var module = {
     exports: {}
   };
@@ -2330,11 +2033,11 @@
   
   function _interopRequireDefault(obj) { return obj && obj.__esModule ? obj : { 'default': obj }; }
   
-  var _getOwnPropertyDescriptors = __8e463076249d3268e7c5be060a0d00d9;
+  var _getOwnPropertyDescriptors = __5e949ee5969d09b1ffa9f8fff91381bc;
   
   var _getOwnPropertyDescriptors2 = _interopRequireDefault(_getOwnPropertyDescriptors);
   
-  var _protos = __1d11a28624d684874cb270f137cc0122;
+  var _protos = __262f1dced81ad25a69692fc69f59732d;
   
   var _protos2 = _interopRequireDefault(_protos);
   
@@ -2354,7 +2057,7 @@
   return module.exports;
 }).call(this);
 // src/util/debounce.js
-(typeof window === 'undefined' ? global : window).__afcda96357b2c6b7e23ccb9ac8b92f43 = (function () {
+(typeof window === 'undefined' ? global : window).__2246bedffa3c6c358d1e7d4eefa41ff6 = (function () {
   var module = {
     exports: {}
   };
@@ -2464,15 +2167,7 @@
   
   var _objectAssign2 = _interopRequireDefault(_objectAssign);
   
-<<<<<<< HEAD
-  var _utilAssignSafe = __88fe330eb212bd3871a091e9e1e4ec88;
-  
-  var _utilAssignSafe2 = _interopRequireDefault(_utilAssignSafe);
-  
   var _lifecycleAttached = __d3cc4f73de07fed8af79602fe760a6bc;
-=======
-  var _lifecycleAttached = __2b55a083f45c9ef157662a1dc1674218;
->>>>>>> b2bfd1c2
   
   var _lifecycleAttached2 = _interopRequireDefault(_lifecycleAttached);
   
@@ -2484,69 +2179,51 @@
   
   var _lifecycleCreated2 = _interopRequireDefault(_lifecycleCreated);
   
-<<<<<<< HEAD
+  var _defaults = __3d21be0f26fe51bf369a576ea360130a;
+  
+  var _defaults2 = _interopRequireDefault(_defaults);
+  
+  var _lifecycleDetached = __9e5131b8efe6e3f893afb506c0e9f6dd;
+  
+  var _lifecycleDetached2 = _interopRequireDefault(_lifecycleDetached);
+  
+  var _globalDocumentObserver = __642b6fb02cb7b38d92af73ced537a047;
+  
+  var _globalDocumentObserver2 = _interopRequireDefault(_globalDocumentObserver);
+  
+  var _globalRegistry = __c5a0afa9d0578d167d0227b32abc8a92;
+  
+  var _globalRegistry2 = _interopRequireDefault(_globalRegistry);
+  
+  var _supportCustomElements = __7a36184f760d61c8bc3f16577d94b0b9;
+  
+  var _supportCustomElements2 = _interopRequireDefault(_supportCustomElements);
+  
+  var _typeElement = __defe6124e9b33e8efda86549fb8c3d4e;
+  
+  var _typeElement2 = _interopRequireDefault(_typeElement);
+  
+  var _utilGetAllPropertyDescriptors = __dcfd6539aecccaad588317845f326723;
+  
+  var _utilGetAllPropertyDescriptors2 = _interopRequireDefault(_utilGetAllPropertyDescriptors);
+  
+  var _utilGetOwnPropertyDescriptors = __5e949ee5969d09b1ffa9f8fff91381bc;
+  
+  var _utilGetOwnPropertyDescriptors2 = _interopRequireDefault(_utilGetOwnPropertyDescriptors);
+  
   var _utilDebounce = __2246bedffa3c6c358d1e7d4eefa41ff6;
   
   var _utilDebounce2 = _interopRequireDefault(_utilDebounce);
   
-  var _defaults = __3d21be0f26fe51bf369a576ea360130a;
-=======
-  var _defaults = __46b087e8c15b2e0ebc2c4d4cbc36d975;
->>>>>>> b2bfd1c2
-  
-  var _defaults2 = _interopRequireDefault(_defaults);
-  
-  var _lifecycleDetached = __9e5131b8efe6e3f893afb506c0e9f6dd;
-  
-  var _lifecycleDetached2 = _interopRequireDefault(_lifecycleDetached);
-  
-  var _globalDocumentObserver = __642b6fb02cb7b38d92af73ced537a047;
-  
-  var _globalDocumentObserver2 = _interopRequireDefault(_globalDocumentObserver);
-  
-  var _globalRegistry = __c5a0afa9d0578d167d0227b32abc8a92;
-  
-  var _globalRegistry2 = _interopRequireDefault(_globalRegistry);
-  
-  var _supportCustomElements = __7a36184f760d61c8bc3f16577d94b0b9;
-  
-  var _supportCustomElements2 = _interopRequireDefault(_supportCustomElements);
-  
-  var _typeElement = __defe6124e9b33e8efda86549fb8c3d4e;
-  
-  var _typeElement2 = _interopRequireDefault(_typeElement);
-  
-<<<<<<< HEAD
+  var _utilDefineProperties = __02e13fbc76a00a14ff4b4f07a6813e3c;
+  
+  var _utilDefineProperties2 = _interopRequireDefault(_utilDefineProperties);
+  
   var _utilWalkTree = __e2f97b0e142d4a2a3414fbe5e42af13c;
   
   var _utilWalkTree2 = _interopRequireDefault(_utilWalkTree);
   
   var _supportValidCustomElement = __be9e5f0e8117957ab7b1f3806c43c773;
-  
-  var _supportValidCustomElement2 = _interopRequireDefault(_supportValidCustomElement);
-=======
-  var _utilGetAllPropertyDescriptors = __438ba7615037843725db158638ce4d68;
->>>>>>> b2bfd1c2
-  
-  var _utilGetAllPropertyDescriptors2 = _interopRequireDefault(_utilGetAllPropertyDescriptors);
-  
-  var _utilGetOwnPropertyDescriptors = __8e463076249d3268e7c5be060a0d00d9;
-  
-  var _utilGetOwnPropertyDescriptors2 = _interopRequireDefault(_utilGetOwnPropertyDescriptors);
-  
-  var _utilDebounce = __afcda96357b2c6b7e23ccb9ac8b92f43;
-  
-  var _utilDebounce2 = _interopRequireDefault(_utilDebounce);
-  
-  var _utilDefineProperties = __c819e2253d759a2f3c5b825e783f9d11;
-  
-  var _utilDefineProperties2 = _interopRequireDefault(_utilDefineProperties);
-  
-  var _utilWalkTree = __164e5750c20526cb74a9e443b730eeff;
-  
-  var _utilWalkTree2 = _interopRequireDefault(_utilWalkTree);
-  
-  var _supportValidCustomElement = __6e1dfed2b03894ef63a4b65d5038d223;
   
   var _supportValidCustomElement2 = _interopRequireDefault(_supportValidCustomElement);
   
