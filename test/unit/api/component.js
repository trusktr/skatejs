--- conflicted
+++ resolved
@@ -3,26 +3,13 @@
 import { Element } from '../../../src';
 import root from '../../../src/util/root';
 
-<<<<<<< HEAD
-const { HTMLDivElement, HTMLElement } = root;
-
-describe('api/Element', () => {
-=======
 const { HTMLElement } = root;
 
 describe('api/Component', () => {
->>>>>>> 67670592
   it('should extend an HTMLElement by default', () => {
     expect(class extends Element() {}.prototype).to.be.an.instanceOf(HTMLElement);
   });
 
-<<<<<<< HEAD
-  it('should extend any built-in', () => {
-    expect(class extends Element(HTMLDivElement) {}.prototype).to.be.an.instanceof(HTMLDivElement);
-  });
-
-=======
->>>>>>> 67670592
   it('should extend custom classes', () => {
     class Base extends HTMLElement {}
     expect(class extends Element(Base) {}.prototype).to.be.an.instanceOf(Base);
