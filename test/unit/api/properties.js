/* eslint-env jasmine, mocha */

import { Component, define, prop } from '../../../src/index';
import afterMutations from '../../lib/after-mutations';

function create (propLocal) {
  const el = new (define(class extends Component {
    static get props () {
      return {
<<<<<<< HEAD
        test: assign(propLocal, { attribute: true })
=======
        test: { ...propLocal, ...{ attribute: true } }
>>>>>>> 4d25a2a7
      };
    }
  }))();
  document.body.appendChild(el);
  return el;
}

function testTypeValues (type, values, done) {
  const elem = create(prop[type]);
  afterMutations(() => {
    values.forEach((value) => {
      elem.test = value[0];
      // for number comparison use Object.is where NaN is equal NaN
      if (type !== 'number' || !Object.is(elem.test, value[1])) {
        expect(elem.test).to.equal(value[1], 'prop value after prop set');
      }
      expect(elem.getAttribute('test')).to.equal(value[2], 'attr value after prop set');
    });
    done();
  }, 1);
}

describe('api/prop', () => {
  describe('array', () => {
    let elem;

    beforeEach((done) => {
      elem = create(prop.array);
      afterMutations(done);
    });

    afterEach(() => document.body.removeChild(elem));

    it('default', () => {
      const elem2 = create(prop.array);

      expect(elem.test).to.be.an('array');
      expect(elem.test).to.equal(elem2.test, 'should be shared');
      expect(Object.isFrozen(elem.test)).to.equal(true, 'should be frozen');
      expect(elem.test.length).to.equal(0, 'should not contain any items');
      expect(elem.getAttribute('test')).to.equal('[]', 'should set the attribute');
    });

    describe('coerce', () => {
      it('set array', () => {
        const arr = ['something'];
        elem.test = arr;
        expect(elem.test).to.equal(arr);
      });

      it('set non-array', () => {
        elem.test = 'something';
        expect(elem.test).to.be.an('array');
        expect(elem.test.length).to.equal(1);
        expect(elem.test[0]).to.equal('something');
      });
    });

    it('deserialize', (done) => {
      elem.setAttribute('test', '["val1","val2"]');
      afterMutations(
        () => expect(elem.test).to.be.an('array'),
        () => expect(elem.test).to.be.length(2),
        () => expect(elem.test[0]).to.equal('val1'),
        () => expect(elem.test[1]).to.equal('val2'),
        done
      );
    });

    it('serialize', () => {
      elem.test = ['val1', 'val2'];
      expect(elem.getAttribute('test')).to.be.a('string');
      expect(elem.getAttribute('test')).to.equal('["val1","val2"]');
    });
  });

  describe('boolean', () => {
    it('initial value', () => {
      const elem = create(prop.boolean);
      expect(elem.test).to.equal(false);
      expect(elem.getAttribute('test')).to.equal(null);
    });

    [undefined, null, false, 0, '', 'something'].forEach((value) => {
      value = String(value);
      it(`setting attribute to ${JSON.stringify(value)}`, (done) => {
        const elem = create(prop.boolean);
        afterMutations(() => {
          elem.setAttribute('test', value);
          afterMutations(() => {
            expect(elem.test).to.equal(true, 'property');
            expect(elem.getAttribute('test')).to.equal(value, 'attribute');
            done();
          }, 1);
        });
      });
      it(`setting property to ${JSON.stringify(value)}`, (done) => {
        const elem = create(prop.boolean);
        afterMutations(() => {
          elem.test = value;
          expect(elem.test).to.equal(!!value, 'property');
          expect(elem.getAttribute('test')).to.equal(value ? '' : null, 'attribute');
          done();
        });
      });
    });

    it('removing attribute', (done) => {
      const elem = create(prop.boolean);
      afterMutations(
        () => elem.setAttribute('test', ''),
        () => expect(elem.test).to.equal(true),
        () => expect(elem.getAttribute('test')).to.equal(''),
        () => elem.removeAttribute('test'),
        () => expect(elem.test).to.equal(false),
        () => expect(elem.getAttribute('test')).to.equal(null),
        done
      );
    });
  });

  describe('number', () => {
    let elem;

    beforeEach((done) => {
      elem = create(prop.number);
      afterMutations(done);
    });

    it('default', () => {
      expect(elem.test).to.be.a('number');
      expect(elem.test).to.equal(0);
      expect(elem.getAttribute('test')).to.equal('0');
    });

    it('values', (done) => {
      expect(elem.test).to.equal(0);
      expect(elem.getAttribute('test')).to.equal('0');
      testTypeValues('number', [
        [false, 0, '0'],
        [true, 1, '1'],
        [null, 0, null],
        [undefined, 0, null],
        [0.1, 0.1, '0.1'],
        ['test', NaN, 'NaN'],
        ['', 0, '0']
      ], done);
    });

    it('removing attribute', (done) => {
      afterMutations(
        () => elem.setAttribute('test', ''),
        () => expect(elem.test).to.equal(0),
        () => expect(elem.getAttribute('test')).to.equal(''),
        () => elem.removeAttribute('test'),
        () => expect(elem.test).to.equal(0),
        () => expect(elem.getAttribute('test')).to.equal(null),
        done
      );
    });
  });

  describe('string', () => {
    it('values', (done) => {
      const elem = create(prop.string);
      afterMutations(() => {
        expect(elem.test).to.equal('');
        expect(elem.getAttribute('test')).to.equal('');
        testTypeValues('string', [
          [false, 'false', 'false'],
          [null, '', null],
          [undefined, '', null],
          [0, '0', '0'],
          ['', '', '']
        ], done);
      });
    });
  });

  describe('object', () => {
    let elem;

    beforeEach((done) => {
      elem = create(prop.object);
      afterMutations(done);
    });

    it('default', () => {
      const elem2 = create(prop.object);

      expect(elem.test).to.be.an('object');
      expect(elem.test).to.equal(elem2.test, 'should be shared');
      expect(Object.isFrozen(elem.test)).to.equal(true, 'should be frozen');
      expect(elem.getAttribute('test')).to.equal('{}', 'should set the attribute');
    });

    it('deserialize', (done) => {
      elem.setAttribute('test', '{"one": 1, "two": 2}');
      afterMutations(
        () => expect(elem.test).to.be.an('object'),
        () => expect(elem.test.one).to.equal(1),
        () => expect(elem.test.two).to.equal(2),
        done
      );
    });

    it('serialize', () => {
      elem.test = {one: 1, two: 2};
      expect(elem.getAttribute('test')).to.be.a('string');
      expect(elem.getAttribute('test')).to.equal('{"one":1,"two":2}');
    });
  });

  describe('sanity', () => {
    const types = ['array', 'boolean', 'number', 'object', 'string'];
<<<<<<< HEAD

    describe('default one-way attribute -> prop reflection', () => {
      const attribute = { source: true };
      types.forEach(type => {
        it(type, () => {
          expect(prop[type]().attribute).to.deep.equal(attribute);
        });
      });
    });

    describe('overriding', () => {
      const values = [[], true, 1, {}, 'string'];
      types.forEach((type, index) => {
        it(type, () => {
          expect(prop[type]({ default: values[index] }).default).to.equal(values[index]);
=======

    describe('default one-way attribute -> prop reflection', () => {
      const attribute = { source: true };
      types.forEach(type => {
        it(type, () => {
          expect(prop[type].attribute).to.deep.equal(attribute);
>>>>>>> 4d25a2a7
        });
      });
    });
  });
});<|MERGE_RESOLUTION|>--- conflicted
+++ resolved
@@ -7,11 +7,7 @@
   const el = new (define(class extends Component {
     static get props () {
       return {
-<<<<<<< HEAD
-        test: assign(propLocal, { attribute: true })
-=======
         test: { ...propLocal, ...{ attribute: true } }
->>>>>>> 4d25a2a7
       };
     }
   }))();
@@ -227,30 +223,12 @@
 
   describe('sanity', () => {
     const types = ['array', 'boolean', 'number', 'object', 'string'];
-<<<<<<< HEAD
-
-    describe('default one-way attribute -> prop reflection', () => {
-      const attribute = { source: true };
-      types.forEach(type => {
-        it(type, () => {
-          expect(prop[type]().attribute).to.deep.equal(attribute);
-        });
-      });
-    });
-
-    describe('overriding', () => {
-      const values = [[], true, 1, {}, 'string'];
-      types.forEach((type, index) => {
-        it(type, () => {
-          expect(prop[type]({ default: values[index] }).default).to.equal(values[index]);
-=======
 
     describe('default one-way attribute -> prop reflection', () => {
       const attribute = { source: true };
       types.forEach(type => {
         it(type, () => {
           expect(prop[type].attribute).to.deep.equal(attribute);
->>>>>>> 4d25a2a7
         });
       });
     });
