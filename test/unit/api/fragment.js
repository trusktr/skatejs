--- conflicted
+++ resolved
@@ -16,70 +16,6 @@
     expect(frag.childNodes.length).to.equal(0);
   });
 
-<<<<<<< HEAD
-=======
-  describe('overriden methods', function () {
-    var frag;
-    var el1;
-    var el2;
-    beforeEach(function () {
-      skate(tagName, {});
-      frag = skate.fragment();
-      el1 = document.createElement(tagName);
-      el2 = document.createElement(tagName);
-    });
-
-    it('should init elements added via appendChild', function () {
-      frag.appendChild(el1);
-      expect(frag.childNodes.length).to.equal(1);
-      expect(resolved(el1)).to.equal(true);
-    });
-
-    it('should init elements added via insertBefore', function () {
-      frag.appendChild(el1);
-      frag.insertBefore(el2, el1);
-      expect(frag.childNodes.length).to.equal(2);
-      expect(resolved(el2)).to.equal(true);
-    });
-
-    it('should init elements added via replaceChild', function () {
-      frag.appendChild(el1);
-      frag.replaceChild(el2, el1);
-      expect(frag.childNodes.length).to.equal(1);
-      expect(resolved(el2)).to.equal(true);
-    });
-
-    it('should return an empty fragment if shallow cloning', function () {
-      var clone = frag.cloneNode(false);
-      expect(clone.childNodes.length).to.equal(0);
-    });
-
-    it('should init cloned elements if deep cloning', function () {
-      tagName = element().safe;
-      var created = 0;
-      skate(tagName, {
-        created: function () {
-          // Can't use the "resolved" attr in assertions about the clone since cloning will copy
-          // the attr but not init the cloned element's lifecycle.
-          created++;
-        }
-      });
-
-      var html = `<${tagName}></${tagName}>`;
-      var clone = skate.fragment(html).cloneNode(true);
-      expect(clone.childNodes.length).to.equal(1);
-      expect(created).to.equal(2);
-    });
-
-    it('should init elements added after cloning', function () {
-      var clone = frag.cloneNode(false);
-      clone.appendChild(el1);
-      expect(clone.childNodes.length).to.equal(1);
-      expect(resolved(clone.childNodes[0])).to.equal(true);
-    });
-  });
-
->>>>>>> c99166c1
   describe('html', function () {
     it('should not init an element without a definition', function () {
       var html = `<${tagName}></${tagName}>`;
@@ -123,6 +59,14 @@
     });
   });
 
+  describe('text', function () {
+    it('works with text that has no parent element', function () {
+      const text = 'some text';
+      const frag = skate.fragment(text);
+      expect(frag.childNodes[0].textContent).to.equal('some text');
+    });
+  });
+
   describe('node', function () {
     it('should work with element nodes', function () {
       const node = document.createElement('div');
@@ -141,8 +85,6 @@
       const frag = skate.fragment(node);
       expect(frag.childNodes[0]).to.equal(node);
     });
-<<<<<<< HEAD
-=======
 
     it('should initialise element nodes that are custom elements', function () {
       const elem = skate(element().safe, {});
@@ -151,6 +93,5 @@
       expect(frag.childNodes[0]).to.equal(node);
       expect(resolved(frag.childNodes[0])).to.equal(true);
     });
->>>>>>> c99166c1
   });
 });