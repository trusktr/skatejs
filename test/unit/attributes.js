'use strict';

import helpers from '../lib/helpers';
import skate from '../../src/skate';

describe('Attribute listeners', function () {
  'use strict';

  describe('default values', function () {
    it('should set a default value using the "default" option', function () {
      var MyEl = skate('my-el', {
        attributes: {
          test: {
            default: 'true'
          }
        }
      });

      new MyEl().getAttribute('test').should.equal('true');
    });

    it('should allow a callback to return a default value', function () {
      var MyEl = skate('my-el', {
        attributes: {
          test: {
            default: function () {
              return 'true';
            }
          }
        }
      });

      new MyEl().getAttribute('test').should.equal('true');
    });

    it('should not override if already specified', function () {
      var MyEl = skate('my-el', {
        attributes: {
          test: {
            default: 'true'
          }
        }
      });

      skate.init(helpers.fixture('<my-el test="false"></my-el>'))
        .firstChild
        .test
        .should
        .equal('false');
    });
  });

  describe('should define properties for all watched attributes', function (done) {
    var myEl;
    var created = false;
    var updated = false;
    var removed = false;

<<<<<<< HEAD
    beforeEach(function () {
      var MyEl = skate('my-el', {
        attributes: {
          camelCased: {
            default: 'true'
=======
    var tagName = helpers.safeTagName('my-el');
    skate(tagName.safe, {
      attributes: {
        open: {
          created: function (element, data) {
            created = true;
            data.newValue.should.equal('created');
            element.setAttribute('open', 'updated');
>>>>>>> 9a9e3b98
          },
          'not-camel-cased': {
            default: 'true'
          },
          'test-proxy': {},
          'test-created': {
            default: 'true',
            created: function () {
              created = true;
            }
          },
          'test-lifecycle': {
            created: function () {
              created = true;
            },
            updated: function () {
              updated = true;
            },
            removed: function () {
              removed = true;
            }
          },
          'override': {
            default: 'false'
          }
        },
        prototype: {
          override: 'true'
        }
      });

      myEl = new MyEl();
    });

<<<<<<< HEAD
    it('should respect attributes that are already camel-cased', function () {
      myEl.camelCased.should.equal('true');
    });

    it('should camel-case the property name and leave the attribute name as is', function () {
      myEl.notCamelCased.should.equal('true');
    });

    it('should set the attribute when the property is set', function () {
      myEl.setAttribute('test-proxy', false);
      myEl.testProxy.should.equal('false');
    });

    it('should set the property when the attribute is set', function () {
      myEl.testProxy = true;
      myEl.getAttribute('test-proxy').should.equal('true');
    });

    it('should call created after setting the default value', function (done) {
      helpers.afterMutations(function () {
        myEl.testCreated.should.equal('true');
        created.should.equal(true);
        done();
      });
    });

    it('should call created when the attribute is set for the first time', function (done) {
      myEl.testLifecycle = true;
      helpers.afterMutations(function () {
        myEl.testLifecycle.should.equal('true');
        created.should.equal(true);
        done();
      });
    });

    it('should call updated when the attribute is subsequently set', function (done) {
      myEl.testLifecycle = true;
      myEl.testLifecycle = false;
      helpers.afterMutations(function () {
        updated.should.equal(true);
        done();
      });
    });

    it('should call removed when the attribute is set to "undefined".', function (done) {
      myEl.testLifecycle = true;
      myEl.testLifecycle = undefined;
      helpers.afterMutations(function () {
        removed.should.equal(true);
        done();
      });
    });

    it('should not override an existing property', function (done) {
      myEl.setAttribute('override', 'false');
      helpers.afterMutations(function () {
        myEl.override.should.equal('true');
        done();
      });
    });
=======
    helpers.fixture('<my-el open="created"></my-el>', tagName);
>>>>>>> 9a9e3b98
  });

  describe('callbacks', function () {
    it('should listen to changes in specified attributes', function (done) {
      var created = false;
      var updated = false;

      skate('my-el', {
        attributes: {
          open: {
            created: function (element, data) {
              created = true;
              data.newValue.should.equal('created');
              element.setAttribute('open', 'updated');
            },
            updated: function (element, data) {
              updated = true;
              data.oldValue.should.equal('created');
              data.newValue.should.equal('updated');
              element.removeAttribute('open');
            },
            removed: function (element, data) {
              created.should.equal(true);
              updated.should.equal(true);
              data.oldValue.should.equal('updated');
              done();
            }
          }
        }
      });

      helpers.fixture('<my-el open="created"></my-el>');
    });

    it('should accept a function insead of an object for a particular attribute definition.', function (done) {
      skate('div', {
        attributes: {
          open: function (element, data) {
            if (data.type === 'created') {
              element.setAttribute('open', 'updated');
            } else if (data.type === 'updated') {
              element.removeAttribute('open');
            } else if (data.type === 'removed') {
              assert(true);
              done();
            }
          }
        }
      });

      helpers.fixture('<div id="attrtest" open="created"></div>');
    });

    it('should accept a function insead of an object for the entire attribute definition.', function (done) {
      skate('div', {
        attributes: function (element, data) {
          if (data.type === 'created') {
            setTimeout(function () {
              element.setAttribute('open', 'updated');
            });
          } else if (data.type === 'updated') {
            setTimeout(function () {
              element.removeAttribute('open');
            });
          } else if (data.type === 'removed') {
            assert(true);
            done();
          }
        }
      });

      helpers.fixture('<div id="attrtest" open="created"></div>');
    });

    it('should allow a catchall callback to be specified that catches all changes (same as passing a function instead of an object)', function (done) {
      var called = 0;
      var MyEl = skate('my-el', {
        attributes: {
          test: {
            catchall: function () {
              ++called;
            }
          }
        }
      });

      var myEl = new MyEl();
      myEl.test = false;
      myEl.test = true;
      myEl.test = undefined;

      helpers.afterMutations(function () {
        called.should.equal(3);
        done();
      });
    });
  });

<<<<<<< HEAD
  describe('Attributes added via HTML', function () {
    it('should ensure attributes are initialised', function () {
      var called = false;
      skate('my-el', {
        attributes: function () {
          called = true;
        }
      });

      skate.init(helpers.fixture('<my-el some-attr></my-el>'));
      expect(called).to.equal(true);
    });
  });

  describe('side effects', function () {
    it('should ensure an attribute exists before trying to action it just in case another attribute handler removes it', function () {
      skate('div', {
        attributes: function (element, data) {
          if (data.name === 'first') {
            element.removeAttribute('second');
=======
  it('should ensure attributes are initialised', function () {
    var called = false;
    var tagName = helpers.safeTagName('my-el');
    skate(tagName.safe, {
      attributes: function () {
        called = true;
      }
    });

    skate.init(helpers.fixture('<my-el some-attr></my-el>', tagName));
    expect(called).to.equal(true);
  });

  it('should iterate over every attribute even if one removed while it is still being processed', function () {
    var attributesCalled = 0;
    var tagName = helpers.safeTagName('my-el');
    skate(tagName.safe, {
      attributes: {
        id: {
          created: function (element) {
            element.removeAttribute('id');
            attributesCalled++;
          }
        },
        name: {
          created: function (element) {
            element.removeAttribute('name');
            attributesCalled++;
>>>>>>> 9a9e3b98
          }
        }
      });

      document.body.innerHTML = '<div first="first" second="second"></div>';
      var div = skate.init(document.body.querySelector('div'));
      div.hasAttribute('first').should.equal(true);
      div.hasAttribute('second').should.equal(false);
    });

<<<<<<< HEAD
    it('should iterate over every attribute even if one removed while it is still being processed', function () {
      var attributesCalled = 0;
      skate('my-el', {
        attributes: {
          id: {
            created: function (element) {
              element.removeAttribute('id');
              attributesCalled++;
            }
          },
          name: {
            created: function (element) {
              element.removeAttribute('name');
              attributesCalled++;
            }
          }
        }
      });

      skate.init(helpers.fixture('<my-el id="test" name="name"></my-el>'));
      expect(attributesCalled).to.equal(2);
    });
=======
    skate.init(helpers.fixture('<my-el id="test" name="name"></my-el>', tagName));
    expect(attributesCalled).to.equal(2);
>>>>>>> 9a9e3b98
  });
});<|MERGE_RESOLUTION|>--- conflicted
+++ resolved
@@ -43,10 +43,10 @@
       });
 
       skate.init(helpers.fixture('<my-el test="false"></my-el>'))
-        .firstChild
-        .test
-        .should
-        .equal('false');
+      .firstChild
+      .test
+      .should
+      .equal('false');
     });
   });
 
@@ -56,22 +56,11 @@
     var updated = false;
     var removed = false;
 
-<<<<<<< HEAD
     beforeEach(function () {
       var MyEl = skate('my-el', {
         attributes: {
           camelCased: {
             default: 'true'
-=======
-    var tagName = helpers.safeTagName('my-el');
-    skate(tagName.safe, {
-      attributes: {
-        open: {
-          created: function (element, data) {
-            created = true;
-            data.newValue.should.equal('created');
-            element.setAttribute('open', 'updated');
->>>>>>> 9a9e3b98
           },
           'not-camel-cased': {
             default: 'true'
@@ -106,7 +95,6 @@
       myEl = new MyEl();
     });
 
-<<<<<<< HEAD
     it('should respect attributes that are already camel-cased', function () {
       myEl.camelCased.should.equal('true');
     });
@@ -167,9 +155,6 @@
         done();
       });
     });
-=======
-    helpers.fixture('<my-el open="created"></my-el>', tagName);
->>>>>>> 9a9e3b98
   });
 
   describe('callbacks', function () {
@@ -268,7 +253,6 @@
     });
   });
 
-<<<<<<< HEAD
   describe('Attributes added via HTML', function () {
     it('should ensure attributes are initialised', function () {
       var called = false;
@@ -289,36 +273,6 @@
         attributes: function (element, data) {
           if (data.name === 'first') {
             element.removeAttribute('second');
-=======
-  it('should ensure attributes are initialised', function () {
-    var called = false;
-    var tagName = helpers.safeTagName('my-el');
-    skate(tagName.safe, {
-      attributes: function () {
-        called = true;
-      }
-    });
-
-    skate.init(helpers.fixture('<my-el some-attr></my-el>', tagName));
-    expect(called).to.equal(true);
-  });
-
-  it('should iterate over every attribute even if one removed while it is still being processed', function () {
-    var attributesCalled = 0;
-    var tagName = helpers.safeTagName('my-el');
-    skate(tagName.safe, {
-      attributes: {
-        id: {
-          created: function (element) {
-            element.removeAttribute('id');
-            attributesCalled++;
-          }
-        },
-        name: {
-          created: function (element) {
-            element.removeAttribute('name');
-            attributesCalled++;
->>>>>>> 9a9e3b98
           }
         }
       });
@@ -329,7 +283,6 @@
       div.hasAttribute('second').should.equal(false);
     });
 
-<<<<<<< HEAD
     it('should iterate over every attribute even if one removed while it is still being processed', function () {
       var attributesCalled = 0;
       skate('my-el', {
@@ -352,9 +305,5 @@
       skate.init(helpers.fixture('<my-el id="test" name="name"></my-el>'));
       expect(attributesCalled).to.equal(2);
     });
-=======
-    skate.init(helpers.fixture('<my-el id="test" name="name"></my-el>', tagName));
-    expect(attributesCalled).to.equal(2);
->>>>>>> 9a9e3b98
   });
 });