--- conflicted
+++ resolved
@@ -253,7 +253,6 @@
     });
   });
 
-<<<<<<< HEAD
   describe('Attributes added via HTML', function () {
     it('should ensure attributes are initialised', function () {
       var called = false;
@@ -262,15 +261,6 @@
           called = true;
         }
       });
-=======
-  it('should ensure attributes are initialised', function () {
-    var called = false;
-    skate('my-el', {
-      attributes: function () {
-        called = true;
-      }
-    });
->>>>>>> 40013e8d
 
       skate.init(helpers.fixture('<my-el some-attr></my-el>'));
       expect(called).to.equal(true);
