import helperElement from '../../lib/element';
import helperFixture from '../../lib/fixture';
<<<<<<< HEAD
import skate, { emit, init } from '../../../src/index';
=======
import skate, { emit, init, symbols, vdom } from '../../../src/index';
>>>>>>> 46a030c4

describe('lifecycle/events', function () {
  var numTriggered;
  var tag;

  function increment () {
    ++numTriggered;
  }

  beforeEach(function () {
    numTriggered = 0;
    tag = helperElement();
  });

  it('events on own element', function () {
    skate(tag.safe, {
      events: {
        test: increment
      }
    });

    var myEl = tag.create();
    emit(myEl, 'test');
    expect(numTriggered).to.equal(1);
  });

  it('events on child elements', function () {
    skate(tag.safe, {
      events: {
        test: increment
      }
    });

    var myEl = tag.create();
    helperFixture(myEl);
    myEl.appendChild(document.createElement('span'));
    emit(myEl.children[0], 'test');
    expect(numTriggered).to.equal(1);
  });

  it('events on descendant elements', function () {
    skate(tag.safe, {
      events: {
        test: increment
      }
    });

    var myEl = tag.create();
    helperFixture(myEl);
    myEl.appendChild(document.createElement('span'));
    emit(myEl.children[0], 'test');
    expect(numTriggered).to.equal(1);
  });

  it('should allow you to re-add the element back into the DOM', function () {
    skate(tag.safe, {
      events: {
        test: increment
      }
    });

    var myEl = tag.create();
    document.body.appendChild(myEl);
    var par = myEl.parentNode;

    par.removeChild(myEl);
    par.appendChild(myEl);
    emit(myEl, 'test');
    expect(numTriggered).to.equal(1);
  });

  it('should support delegate event selectors', function () {
    const elem = helperElement().skate({
      events: {
        test (el, e) {
          increment();
          expect(elem.tagName).to.equal(el.tagName, 'test');
          expect(e.target.tagName).to.equal('SPAN', 'test');
          expect(e.currentTarget.tagName).to.equal(el.tagName, 'test');
          expect(e.delegateTarget.tagName).to.equal(el.tagName, 'test');
        },
        'test a' (el, e) {
          increment();
          expect(elem.tagName).to.equal(el.tagName, 'test a');
          expect(e.target.tagName).to.equal('SPAN', 'test a');
          expect(e.currentTarget.tagName).to.equal('A', 'test a');
          expect(e.delegateTarget.tagName).to.equal(el.tagName, 'test a');
        },
        'test span' (el, e) {
          increment();
          expect(elem.tagName).to.equal(el.tagName, 'test span');
          expect(e.target.tagName).to.equal('SPAN', 'test span');
          expect(e.currentTarget.tagName).to.equal('SPAN', 'test span');
          expect(e.delegateTarget.tagName).to.equal(el.tagName, 'test span');
        }
      }
    })();

<<<<<<< HEAD
    helperFixture(`<${tag.safe}><a><span></span></a></${tag.safe}>`);
    emit(helperFixture().querySelector('span'), 'test');
=======
    elem.innerHTML = '<a><span></span></a>';
    helperFixture(elem);
    init(elem);
    emit(elem.querySelector('span'), 'test');
>>>>>>> 46a030c4
    expect(numTriggered).to.equal(3);
  });

  it('should support delegate blur and focus events', function () {
    var blur = false;
    var focus = false;
    var { safe: tagName } = helperElement('my-component');

    skate(tagName, {
      created: function (elem) {
        elem.innerHTML = '<input>';
      },
      events: {
        'blur input': () => blur = true,
        'focus input': () => focus = true
      },
      prototype: {
        blur: function () {
          emit(this.querySelector('input'), 'blur');
        },
        focus: function () {
          emit(this.querySelector('input'), 'focus');
        }
      }
    });

    var inst = helperFixture(`<${tagName}></${tagName}>`).querySelector(tagName);
    init(inst);

    inst.blur();
    expect(blur).to.equal(true);

    inst.focus();
    expect(focus).to.equal(true);
  });
});<|MERGE_RESOLUTION|>--- conflicted
+++ resolved
@@ -1,10 +1,6 @@
 import helperElement from '../../lib/element';
 import helperFixture from '../../lib/fixture';
-<<<<<<< HEAD
 import skate, { emit, init } from '../../../src/index';
-=======
-import skate, { emit, init, symbols, vdom } from '../../../src/index';
->>>>>>> 46a030c4
 
 describe('lifecycle/events', function () {
   var numTriggered;
@@ -103,15 +99,10 @@
       }
     })();
 
-<<<<<<< HEAD
-    helperFixture(`<${tag.safe}><a><span></span></a></${tag.safe}>`);
-    emit(helperFixture().querySelector('span'), 'test');
-=======
     elem.innerHTML = '<a><span></span></a>';
     helperFixture(elem);
     init(elem);
     emit(elem.querySelector('span'), 'test');
->>>>>>> 46a030c4
     expect(numTriggered).to.equal(3);
   });
 
