import fixture from '../../lib/fixture';
import helperElement from '../../lib/element';
import helperFixture from '../../lib/fixture';
import skate from '../../../src/index';

describe('lifecycle/properties', function () {
  var elem;

  beforeEach(function () {
    elem = helperElement();
  });

  it('no arguments', function () {
    skate(elem.safe, {
      properties: {
        propName1: undefined
      }
    });

    var el = elem.create();
    el.propName1 = 'testing';
    expect(el.propName1).to.equal('testing', 'Value should just be passed through');
    expect(el.hasAttribute('prop-name1')).to.equal(false, 'Attribute linking should be off by default');
  });

  it('type', function () {
    skate(elem.safe, {
      properties: {
        propName1: {
          type: Boolean
        }
      }
    });

    var el = elem.create();
    el.propName1 = 'something';
    expect(el.propName1).to.equal(true, 'Object with only type definition can be specified');
  });

  it('attribute (Boolean)', function () {
    skate(elem.safe, {
      properties: {
        propName1: {
          attr: true
        }
      }
    });

    var el = fixture(`<${elem.safe} prop-name1="test1"></${elem.safe}>`).querySelector(elem.safe);
    skate.init(el);
    expect(el.propName1).to.equal('test1', 'property initialised from attribute');
    expect(el.getAttribute('prop-name1')).to.equal('test1', 'attribute matches initial value');
    el.propName1 = 'test2';
    expect(el.propName1).to.equal('test2', 'property updated to new value');
    expect(el.getAttribute('prop-name1')).to.equal('test2', 'attribute updated to new value');
  });

  it('attribute (String)', function () {
    skate(elem.safe, {
      properties: {
        propName1: {
          attr: 'my-attr'
        }
      }
    });

    var el = fixture(`<${elem.safe} my-attr="test1"></${elem.safe}>`).querySelector(elem.safe);
    skate.init(el);
    expect(el.propName1).to.equal('test1', 'property initialised from attribute');
    expect(el.getAttribute('my-attr')).to.equal('test1', 'attribute matches initial value');
    el.propName1 = 'test2';
    expect(el.propName1).to.equal('test2', 'property updated to new value');
    expect(el.getAttribute('my-attr')).to.equal('test2', 'attribute updated to new value');
  });

  describe('attribute - setting', function() {
    it('with `attr` set to true', function() {
      skate(elem.safe, {
        properties: {
          test: {
            attr: true
          }
        }
      });

      var el = fixture(`<${elem.safe}></${elem.safe}>`).querySelector(elem.safe);
      skate.init(el);

      el.test = 'value1';
      el.setAttribute('test', 'value2');
      expect(el.test).to.equal('value2');
    });

    it('with `attr` set to a string value', function() {
      skate(elem.safe, {
        properties: {
          test: {
            attr: 'test2'
          }
        }
      });

      var el = fixture(`<${elem.safe}></${elem.safe}>`).querySelector(elem.safe);
      skate.init(el);
      el.test = 'value1';
      el.setAttribute('test2', 'value2');
      expect(el.test).to.equal('value2');
    });
  });

  it('attribute - removing', function () {
    skate(elem.safe, {
      properties: {
        propName1: {
          attr: true
        }
      }
    });

    var el = elem.create();
    el.propName1 = 'test';
    el.removeAttribute('prop-name1');
    expect(el.propName1).to.equal(undefined);

    el.propName1 = 'test';
    el.setAttribute('prop-name1', '');
    expect(el.propName1).to.equal('');
  });

  it('Boolean + attribute', function () {
    skate(elem.safe, {
      properties: {
        propName1: {
          attr: true,
          type: Boolean
        }
      }
    });

    var el = elem.create();

    el.propName1 = 'something';
    expect(el.propName1).to.equal(true, 'Value should just be converted to boolean true');
    expect(el.getAttribute('prop-name1')).to.equal('', 'Attribute should be added but no value should be set');

    el.propName1 = '';
    expect(el.propName1).to.equal(false, 'Value should be converted to boolean false');
    expect(el.hasAttribute('prop-name1')).to.equal(false, 'Attribute should be removed if value is false');
  });

  it('default value (scalar)', function () {
    skate(elem.safe, {
      properties: {
        propName1: {
          init: 'test'
        }
      }
    });

    var el = elem.create();
    expect(el.propName1).to.equal('test');
  });

  it('default value (function)', function () {
    skate(elem.safe, {
      properties: {
        propName1: {
          init: function () {
            return 'test';
          }
        }
      }
    });

    var el = elem.create();
    expect(el.propName1).to.equal('test');
  });

  it('initial value should not trump existing attribute values', function () {
    skate(elem.safe, {
      properties: {
        trump: {
          attr: true,
          init: 'property'
        }
      }
    });

    helperFixture(`<${elem.safe} trump="attribute"></${elem.safe}>`);
    skate.init(helperFixture());
    var el = helperFixture().querySelector(elem.safe);
    expect(el.getAttribute('trump')).to.equal('attribute');
    expect(el.trump).to.equal('attribute');
  });

  it('internal values should not leak to other element instances of the same type', function () {
    skate(elem.safe, {
      properties: {
        prop1: {}
      }
    });

    var el1 = elem.create({ prop1: 'test1' });
    var el2 = elem.create({ prop1: 'test2' });
    expect(el1.prop1).to.equal('test1');
    expect(el2.prop1).to.equal('test2');
  });

  it('initial property values should not leak to other elements', function() {
    let { safe: tagName } = helperElement();

    skate(tagName, {
      properties: {
        foo: {
          attr: true,
          update: function (elem, data) {
            elem.textContent = data.newValue;
          }
        }
      }
    });

    skate.init(helperFixture(`
      <${tagName} foo="foo"></${tagName}>
      <${tagName} foo="bar"></${tagName}>
      <${tagName}></${tagName}>
    `));

    let elements = helperFixture().querySelectorAll(tagName);
    expect(elements[0].textContent).to.equal('foo');
    expect(elements[1].textContent).to.equal('bar');
    expect(elements[2].textContent).to.equal('');
  });

  describe('removing attributes when property is set', function () {
    function setup () {
      skate(elem.safe, {
        properties: {
          prop1: {
            attr: true,

            // We add a type so that we can test what happens when the value
            // is coerced from null / undefined.
            type: String
          }
        }
      });

      var el = elem.create({ prop1: 'test1' });
      expect(el.prop1).to.equal('test1');
      return el;
    }

    it('passing undefined should remove the linked attribute', function () {
      let el = setup();
      el.prop1 = undefined;
      expect(el.hasAttribute('prop1')).to.equal(false);
    });

    it('passing an empty string should not remove the linked attribute', function () {
      let el = setup();
      el.prop1 = '';
      expect(el.getAttribute('prop1')).to.equal('');
    });

    it('passing false should not remove the linked attribute', function () {
      let el = setup();
      el.prop1 = false;
      expect(el.getAttribute('prop1')).to.equal('false');
    });

    it('passing 0 should not remove the linked attribute', function () {
      let el = setup();
      el.prop1 = 0;
      expect(el.getAttribute('prop1')).to.equal('0');
    });
  });

  it('should override existing properties', function () {
    skate(elem.safe, {
      properties: {
        textContent: {}
      }
    });

    let el = skate.create(`<${elem.safe}>initial content</${elem.safe}>`);
    expect(el.textContent).to.equal('initial content');
    el.textContent = 'updated content';
    expect(el.textContent).to.equal('updated content');
    expect(el.innerHTML).to.equal('initial content');
  });

  it('should not trigger the attribute callback if not linked', function () {
    let triggered = false;

    elem.skate({
      attribute: function (elem, data) {
        if (data.name === 'test') {
          triggered = true;
        }
      },
      properties: {
        test: {}
      }
    });

    elem.create().test = 'something';
    expect(triggered).to.equal(false);
  });

  it('should trigger the attribute callback if linked', function () {
    let triggered = false;

    elem.skate({
<<<<<<< HEAD
      attribute: function (name) {
        if (name === 'test') {
=======
      attribute: function (elem, data) {
        if (data.name === 'test') {
>>>>>>> a09fe520
          triggered = true;
        }
      },
      properties: {
        test: { attr: true }
      }
    });

    elem.create().test = 'something';
    expect(triggered).to.equal(true);
  });

  describe('templating integration', function () {
    it('scenario 1 - DOM mutation', function () {
      skate(elem.safe, {
<<<<<<< HEAD
        render () {
          return '<span></span>';
=======
        created (elem) {
          elem.innerHTML = `<span>${elem.textContent}</span>`;
>>>>>>> a09fe520
        },
        properties: {
          textContent: {
            update (elem, data) {
              elem.querySelector('span').textContent = data.newValue;
            }
          }
        }
      });

      var el = skate.create(`<${elem.safe}>initial content</${elem.safe}>`);
      expect(el.innerHTML).to.equal('<span>initial content</span>');
      expect(el.textContent).to.equal('initial content');

      el.textContent = 'updated content';
      expect(el.innerHTML).to.equal('<span>updated content</span>');
      expect(el.textContent).to.equal('updated content');
    });

    it('scenario 2 - re-rendering', function () {
      function render (elem) {
        elem.innerHTML = `<span>${elem.textContent}</span>`;
      }

      skate(elem.safe, {
        created: render,
        properties: {
          textContent: {
            update: render
          }
        }
      });

      var el = skate.create(`<${elem.safe}>initial content</${elem.safe}>`);
      expect(el.innerHTML).to.equal('<span>initial content</span>');
      expect(el.textContent).to.equal('initial content');

      el.textContent = 'updated content';
      expect(el.innerHTML).to.equal('<span>updated content</span>');
      expect(el.textContent).to.equal('updated content');
    });
  });

  describe('initial values from one element being set on another element', function () {
    it('the initial value of one element should not affect another element', function () {
      let elem = helperElement().skate({
        properties: {
          textContent: {}
        }
      });
      let el1 = skate.create(`<${elem.name}></${elem.name}>`);
      let el2 = skate.create(`<${elem.name}>should only be set for this element</${elem.name}>`);
      expect(el1.textContent).to.equal('');
      expect(el2.textContent).to.equal('should only be set for this element');
    });
  });

  describe('callbacks', function () {
    describe('update()', function () {
      let triggered;
      let newValue;
      let oldValue;
      let order;
      let elem;

      beforeEach(function () {
        triggered = 0;
        order = [];
        elem = helperElement().skate({
          properties: {
            textContent: {
              update (elem, data) {
                ++triggered;
                newValue = data.newValue;
                oldValue = data.oldValue;
                order.push('property');
              }
            }
          },
          ready () {
            order.push('ready');
          }
        });
      });

      it('should be called just before ready', function () {
        elem();
        expect(order[0]).to.equal('property');
        expect(order[1]).to.equal('ready');
      });

      it('should be called when created', function () {
        elem();
        expect(triggered).to.equal(1);
        expect(newValue).to.equal('');
        expect(oldValue).to.equal(null);
      });

      it('should be called when a property is updated', function () {
        let el = elem();

        el.textContent = 'one';
        expect(triggered).to.equal(2);
        expect(newValue).to.equal('one');
        expect(oldValue).to.equal('');

        el.textContent = 'two';
        expect(triggered).to.equal(3);
        expect(newValue).to.equal('two');
        expect(oldValue).to.equal('one');
      });
    });

    describe('update() when linked to attribute', function () {
      let val;
      let updated;

      describe('on initialisation', function () {
        let { safe: tagName } = helperElement();
        skate(tagName, {
          properties: {
            test: {
              attr: true,
              update (elem, data) {
                val = data.newValue;
                updated = true;
              }
            }
          }
        });

        it('with no attribute present', function () {
          helperFixture(`<${tagName}></${tagName}>`);
          skate.init(helperFixture());

          let el = helperFixture().querySelector(tagName);
          expect(el.test).to.equal(undefined);

          expect(val).to.equal(undefined);
          expect(updated).to.equal(true);
        });

        it('with attribute present', function () {
          helperFixture(`<${tagName} test="value"></${tagName}>`);
          skate.init(helperFixture());

          let el = helperFixture().querySelector(tagName);
          expect(el.test).to.equal('value');

          expect(val).to.equal('value');
          expect(updated).to.equal(true);
        });
      });

      describe('on initialisation with Boolean type', function () {
        let { safe: tagName } = helperElement();
        skate(tagName, {
          properties: {
            test: {
              attr: true,
              type: Boolean,
              update (elem, data) {
                val = data.newValue;
                updated = true;
              }
            }
          }
        });

        it('with no attribute present', function () {
          helperFixture(`<${tagName}></${tagName}>`);
          skate.init(helperFixture());

          let el = helperFixture().querySelector(tagName);
          expect(el.test).to.equal(false);

          expect(val).to.equal(false);
          expect(updated).to.equal(true);
        });

        it('with attribute present', function () {
          helperFixture(`<${tagName} test></${tagName}>`);
          skate.init(helperFixture());

          let el = helperFixture().querySelector(tagName);
          expect(el.test).to.equal(true);

          expect(val).to.equal(true);
          expect(updated).to.equal(true);
        });

        it('with attribute set to a string value present', function () {
          helperFixture(`<${tagName} test="some value"></${tagName}>`);
          skate.init(helperFixture());

          let el = helperFixture().querySelector(tagName);
          expect(el.test).to.equal(true);

          expect(val).to.equal(true);
          expect(updated).to.equal(true);
        });
      });
    });
  });
});<|MERGE_RESOLUTION|>--- conflicted
+++ resolved
@@ -312,13 +312,8 @@
     let triggered = false;
 
     elem.skate({
-<<<<<<< HEAD
-      attribute: function (name) {
-        if (name === 'test') {
-=======
       attribute: function (elem, data) {
         if (data.name === 'test') {
->>>>>>> a09fe520
           triggered = true;
         }
       },
@@ -334,13 +329,8 @@
   describe('templating integration', function () {
     it('scenario 1 - DOM mutation', function () {
       skate(elem.safe, {
-<<<<<<< HEAD
         render () {
           return '<span></span>';
-=======
-        created (elem) {
-          elem.innerHTML = `<span>${elem.textContent}</span>`;
->>>>>>> a09fe520
         },
         properties: {
           textContent: {
