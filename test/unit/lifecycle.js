/* eslint-env jasmine, mocha */

import { Component, define, ready } from '../../src/index';
import afterMutations from '../lib/after-mutations';
<<<<<<< HEAD
import fixture from '../lib/fixture';
import uniqueId from '../../src/util/unique-id';
=======
import helperElement from '../lib/element';
import helperFixture from '../lib/fixture';
import { define } from '../../src/index';
>>>>>>> a9a09aac

describe('lifecycle', () => {
  let MyEl;
  let myEl;
  let created = false;
  let attached = false;
  let detached = false;

  beforeEach(() => {
    created = false;
    attached = false;
    detached = false;
    MyEl = define(class extends Component {
      constructor () {
        super();
        created = true;
      }
      connectedCallback () {
        super.connectedCallback();
        attached = true;
      }
      disconnectedCallback () {
        super.disconnectedCallback();
        detached = true;
      }
    });
    myEl = new MyEl();
  });

  it('should call the created() callback when the element is created', () => {
    expect(created).to.equal(true, 'created');
    expect(attached).to.equal(false, 'attached');
    expect(detached).to.equal(false, 'detached');
  });

  it('should call the attached() callback when the element is attached', (done) => {
    fixture().appendChild(myEl);
    afterMutations(
      () => expect(created).to.equal(true, 'created'),
      () => expect(attached).to.equal(true, 'attached'),
      () => expect(detached).to.equal(false, 'detached'),
      done
    );
  });

  it('should call the detached() callback when the element is detached', (done) => {
<<<<<<< HEAD
    fixture().appendChild(myEl);
    ready(myEl, () => {
      fixture().removeChild(myEl);
      afterMutations(
        () => expect(created).to.equal(true, 'created'),
        () => expect(attached).to.equal(true, 'attached'),
        () => expect(detached).to.equal(true, 'detached'),
        done
      );
    });
=======
    helperFixture().appendChild(myEl);
    afterMutations(
      () => helperFixture().removeChild(myEl),
      () => expect(created).to.equal(true, 'created'),
      () => expect(attached).to.equal(true, 'attached'),
      () => expect(detached).to.equal(true, 'detached'),
      done
    );
>>>>>>> a9a09aac
  });
});<|MERGE_RESOLUTION|>--- conflicted
+++ resolved
@@ -2,14 +2,8 @@
 
 import { Component, define, ready } from '../../src/index';
 import afterMutations from '../lib/after-mutations';
-<<<<<<< HEAD
 import fixture from '../lib/fixture';
 import uniqueId from '../../src/util/unique-id';
-=======
-import helperElement from '../lib/element';
-import helperFixture from '../lib/fixture';
-import { define } from '../../src/index';
->>>>>>> a9a09aac
 
 describe('lifecycle', () => {
   let MyEl;
@@ -56,26 +50,15 @@
   });
 
   it('should call the detached() callback when the element is detached', (done) => {
-<<<<<<< HEAD
     fixture().appendChild(myEl);
     ready(myEl, () => {
-      fixture().removeChild(myEl);
       afterMutations(
+        () => helperFixture().removeChild(myEl),
         () => expect(created).to.equal(true, 'created'),
         () => expect(attached).to.equal(true, 'attached'),
         () => expect(detached).to.equal(true, 'detached'),
         done
       );
     });
-=======
-    helperFixture().appendChild(myEl);
-    afterMutations(
-      () => helperFixture().removeChild(myEl),
-      () => expect(created).to.equal(true, 'created'),
-      () => expect(attached).to.equal(true, 'attached'),
-      () => expect(detached).to.equal(true, 'detached'),
-      done
-    );
->>>>>>> a9a09aac
   });
 });