--- conflicted
+++ resolved
@@ -2,12 +2,8 @@
 
 import afterMutations from '../../lib/after-mutations';
 import fixture from '../../lib/fixture';
-<<<<<<< HEAD
-import { define, prop, props, symbols, vdom } from '../../../src/index';
+import { define, h, prop, props, vdom } from '../../../src/index';
 import * as IncrementalDOM from 'incremental-dom';
-=======
-import { Component, define, h, prop, props, vdom } from '../../../src/index';
->>>>>>> 9a42e825
 
 describe('vdom/properties', () => {
   it('class -> className', done => {
@@ -83,8 +79,8 @@
     let fixture = document.createElement('div');
     const Elem = define('x-test', {
       props: {
-        foo: {},
-      },
+        foo: {}
+      }
     });
 
     IncrementalDOM.patch(fixture, () => {
@@ -149,7 +145,7 @@
       props: {
         foo: {}
       },
-      render(elem) {
+      render (elem) {
         expect(elem.foo).to.be.equal(true);
         expect(elem.bar).to.be.equal(undefined);
         expect(elem.baz).to.equal(true);
@@ -165,7 +161,7 @@
         set baz (val) {
           this._baz = val;
         }
-      },
+      }
     });
     const elem = new Elem1();
     fixture(elem);
