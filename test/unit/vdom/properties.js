--- conflicted
+++ resolved
@@ -21,7 +21,6 @@
     expect(elem[symbols.shadowRoot].firstChild.hasAttribute('test')).to.equal(false);
   });
 
-<<<<<<< HEAD
   it('should not set properties on SVG elements', function () {
     expect(function () {
       new (element().skate({
@@ -30,7 +29,8 @@
         },
       }));
     }).to.not.throw(Error);
-=======
+  });
+
   describe('re-rendering', () => {
     let Elem1, Elem2;
 
@@ -69,6 +69,5 @@
         done
       );
     });
->>>>>>> 3d368640
   });
 });