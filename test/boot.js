/* eslint-env jasmine, mocha */

// We include these manually because ShadyCSS adds extra output which the tests
// arent't expecting. We also have to put the native-shim through babel because
// it's being pulled in from the node_modules directory which is excluded by
// default.
<<<<<<< HEAD
require('skatejs-web-components');
const fixture = require('./lib/fixture').default;
=======
import 'skatejs-web-components';
import fixture from './lib/fixture';
>>>>>>> 83621949

// eslint-disable-next-line no-undef
mocha.setup({ timeout: 10000 });

afterEach(() => {
  // Ensure perf tests have enough time to cleanup after themselves.
  // eslint-disable-next-line no-undef
  mocha.timeout(120000);
  fixture('');
});<|MERGE_RESOLUTION|>--- conflicted
+++ resolved
@@ -4,13 +4,8 @@
 // arent't expecting. We also have to put the native-shim through babel because
 // it's being pulled in from the node_modules directory which is excluded by
 // default.
-<<<<<<< HEAD
-require('skatejs-web-components');
-const fixture = require('./lib/fixture').default;
-=======
 import 'skatejs-web-components';
 import fixture from './lib/fixture';
->>>>>>> 83621949
 
 // eslint-disable-next-line no-undef
 mocha.setup({ timeout: 10000 });
