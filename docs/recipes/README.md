# Recipes

<<<<<<< HEAD
An element may not be initialised right away if your definitions are loaded after the document is parsed. In native custom elements, you can use the `:defined` pseudo-class to select all elements that have been upgraded, thus allowing you to do `:not(:defined)` to invert that. Since that only works in native, Skate adds a `defined` attribute so that you have a cross-browser way of dealing with FOUC and jank.

```css
my-element {
  opacity: 1;
  transition: opacity .3s ease;
}
my-element:not([defined]) {
  opacity: 0;
}
```




## Designing Web Components

A web component's public API should be available both imperatively (via JavaScript) and declaratively (via HTML). You should be able to do everything in one, that you can do in the other within reason.



### Imperative

You should always try and make the constructor available whether it's exported from an ES2015 module or a global:

```js
class MyComponent extends skate.Component {}
customElements.define('my-component', MyComponent);
export default MyComponent;
```



### Declarative

By declaring a Skate component, you are automatically making your element available to be used as HTML. For example, if you were to create a custom element for a video player:

```js
customElements.define('x-video', class extends skate.Component {});
```

You could now just write:

```html
<x-video></x-video>
```

Instead of providing just imperative methods - such as `play()` for the native `<video>` element - you should try to provide attributes that offer the same functionality. For example, if you had a player component, you could offer a `playing` boolean attribute, so that it starts playing when it's put on the page.

```html
<x-video playing></x-video>
```

To pause / stop the player, you remove the attribute.

```html
<x-video></x-video>
```

If you're using something like React or Skate to render this component, you don't have to write any imperative code to remove that attribute as the virtual DOM implementations will do that for you.

The nice part about thinking this way is that you get both a declarative and imperative API for free. You can think about this in simpler terms by designing your API around attributes rather than methods.



### Naming Collisions

You may write a component that you change in a backward incompatible way. In order for your users to upgrade, they'd have to do so all at once instead of incrementally if you haven't given the new one a different name. One option is to choose a different name for your component, but that may not be ideal. You could also use `skate.define()` to ensure the name is unique. An ideal solution would be to only export your constructor and let the consumer register it.

```js
export default class extends skate.Component {
  renderCallback () {
    return skate.h('div', `This element has been called: ${this.tagName}.`);
  }
}
```



### Compatible with multiple versions of itself

Skate is designed so that you can have multiple versions of it on the same page. This is so that if you have several components, your upgrades and releases aren't coupled. If you have a UI library based on Skate and those consuming your library also have Skate, your versions aren't coupled.



### Properties and Attributes

Properties and attributes should represent as much of your public API as possible as this will ensure that no matter which way your component is created, its API remains as consistent as the constraints of HTML will allow. You can do this by ensuring your properties have corresponding attributes:

```js
customElements.define('my-component', class extends skate.Component {
  static get props () {
    return {
      // Links the `name` property to the `name` attribute.
      name: { attribute: true }
    };
  }
});
```

Sometimes this may not be viable, for example when passing complex data types to attributes. In this scenario, you can try and serialize / deserialize to / from attributes. For example, if you wanted to take a comma-separated list in an attribute and have the property take an array, but still have them linked, you could do something like:

```js
customElements.define('my-component', class extends skate.Component {
  static get props () {
    return {
      values: {
        attribute: true,
        deserialize (val) {
          return val.split(',');
        },
        serialize (val) {
          return val.join(',');
        }
      }
    };
  }
});
```



### Private Members

Skate doesn't have any opinions on how you store or use private methods and properties on your elements. Classically, one would normally use scoped functions or underscores to indicate privacy:

```js
function scoped(elem) {}

customElements.define('my-component', class extends skate.Component {
  constructor () {
    super();
    scoped(this);
    this._privateButNotReally();
  }
  _privateButNotReally() {}
});
```

With ES2015, another pattern for "private" members is to use [symbol-keyed](https://developer.mozilla.org/en-US/docs/Web/JavaScript/Reference/Global_Objects/Symbol) properties:

```js
const sym = Symbol();

customElements.define('my-component', class extends skate.Component {
  constructor () {
    super();
    this[sym]();
  }
  [sym]() {

  }
});
```

Note these also are not truly private, as they're discoverable via reflection.

### Private Data

A slightly different use-case than using private members would be storing private data. As with members, you can use scoped variables or underscores. However, scoped variables generally aren't specific to an element instance and underscores are only a privacy guideline; anyone can still access the data.

The best way to do this depends on your needs. Generally a `WeakMap` is a good choice as it will hold weak references to the key:

```js
const map = new WeakMap();

customElements.define('my-component', class extends skate.Component {
  constructor () {
    map.set(this, 'some data');
  },
  renderCallback () {
    // Renders: "<div>some data</div>"
    return skate.h('div', map.get(this));
  }
});
```

You can also use symbols on your element just like we did above with standard methods and properties, if that suits your workflow better.



## React Integration

There is a [React integration library](https://github.com/webcomponents/react-integration) that allows you to write web components - written with any *true* web component library - and convert them to react components using a single function. Once converted, it can be used in React just like you would use a normal React component.

### Patching `React.createElement()` for better DOM integration

If you want better control over attributes, properties and events, or want to pass off custom element constructors as React component names (`<CustomElement />`) have a look at [this gist](https://gist.github.com/treshugart/2fb509a8828adf7fee5245bfa2a54ba7).

### Rendering React nodes in `renderCallback()`

Skate now supports rendering a React node directly in `renderCallback()`. This means you can pass a React node as a prop and directly render it. This works very well in conjunction with the gist linked to above because you can render a custom element just like are React element and pass on React virtual nodes to it and it will render them just like it would a Skate virtual node.

See the documentation on `h()` for more information.



## Form Behaviour and the Shadow DOM



### Submission

When you encapsulate a form, button or both inside a shadow root, forms will *not* be submitted when the submit button is clicked. This is because the shadow boundary prevents each shadow root from communicating with each other. Fortunately this isn't very difficult to wire up.

Let's say we have a custom form and custom button (to reproduce, only one of them would need to be contained in a shadow root):

```js
<x-form>
  <x-button type="submit">Submit</x-button>
</x-form>
```

The definitions look like the following:

```js
customElements.define('x-form', class extends skate.Component {
  renderCallback () {
    return (
      <form>
        <slot />
      </form>
    );
  }
});

customElements.define('x-button', class extends skate.Component {
  renderCallback () {
    return (
      <button>
        <slot />
      </button>
    );
  }
});
```

To wire this up we listen for clicks coming from something that has a `type` of `"submit"`. You can also check for type, but for the sake of simplicity, we'll just check for `type`:

```js
function onClick (e) {
  if (e.target.getAttribute('type') === 'submit') {
    // do something submitty
  }
}
```

Now all you need to do is put that on the `<form>` inside of `<x-form>`:

```js
<form { onClick }>
```

You cane take this a step further and emit a `submit` event on the form and call `submit()` on it if the event wasn't canceled:

```js
function onClick (e) {
  if (e.target.getAttribute('type') === 'submit') {
    if (skate.emit(e.currentTarget, 'submit')) {
      e.currentTarget.submit();
    }
  }
}
```

The full example looks like:

```js
function onClick (e) {
  if (e.target.getAttribute('type') === 'submit') {
    if (skate.emit(e.currentTarget, 'submit')) {
      e.currentTarget.submit();
    }
  }
}

customElements.define('x-form', class extends skate.Component {
  renderCallback () {
    return (
      <form { onClick }>
        <slot />
      </form>
    );
  }
});

customElements.define('x-button', class extends skate.Component {
  renderCallback () {
    return (
      <button>
        <slot />
      </button>
    );
  }
});
```



### Form Data

The idea that built-in form elements don't publish their form-data when inside a shadow root is [being discussed](https://github.com/w3c/webcomponents/issues/187).

In order to handle this, your custom form would need to gather all the form data associated with it and submit it along with its request.



## Stateless Components

If you write a component that manages its props internally, this is called a "smart component"; very much the same as in React. There's many ways you can write components and separate them out in to smart / dumb components. You can then compose the dumb one in the smart one, reusing code while separating concerns.

However, there is one way where you can write a smart component and it can be made "dumb" as part of its API by emitting an event that allows any listeners to optionally prevent it from updating, or to simply update it with new props that it should render with.

```js
customElements.define('x-component', class extends skate.Component {
  updatedCallback (prev) {
    // Notify any listeners that the component updated. At this point the
    // listener can update the component's props without fear that this will
    // cause recursion - because it's prevented internally - and it will
    // proceed past this point with the updated props.
    const canRender = skate.emit(this, 'updated', { detail: prev });

    // This can be custom, or just reuse the default implementation. Since we
    // emitted the event and listeners had a chance to update the component,
    // this will get called with the updated state.
    return canRender && super.updatedCallback(prev);
  }
});
```

The previous example emits an event that bubbles and is cancelable. If it is canceled, then the component does not render. If the listening component updates the component's props in response to the event, the component will render with the updated props if it passes the default `updatedCallback()` check.



## Styling Components

In order to style your components, you should assume Shadow DOM encapsulation. The best-practice here is to simply put styles into a `<style>` block:

```js
customElements.define('x-component', class extends skate.Component {
  renderCallback () {
    return [
      skate.h('style', '.my-class { display: block; }'),
      skate.h('div', { class: 'my-class' }),
    ];
  }
});
```

If you want to ensure your styles are encapsulated even if using a polyfill, you can use something like [CSS Modules](https://github.com/css-modules/css-modules).
=======
These are some use cases and code snippets to get you started with Skate in a real app.
They assume you understand what Web Components are and [basic skate API knowledge](/docs/api).
>>>>>>> 85809263
<|MERGE_RESOLUTION|>--- conflicted
+++ resolved
@@ -1,6 +1,5 @@
 # Recipes
 
-<<<<<<< HEAD
 An element may not be initialised right away if your definitions are loaded after the document is parsed. In native custom elements, you can use the `:defined` pseudo-class to select all elements that have been upgraded, thus allowing you to do `:not(:defined)` to invert that. Since that only works in native, Skate adds a `defined` attribute so that you have a cross-browser way of dealing with FOUC and jank.
 
 ```css
@@ -12,7 +11,6 @@
   opacity: 0;
 }
 ```
-
 
 
 
@@ -350,8 +348,4 @@
 });
 ```
 
-If you want to ensure your styles are encapsulated even if using a polyfill, you can use something like [CSS Modules](https://github.com/css-modules/css-modules).
-=======
-These are some use cases and code snippets to get you started with Skate in a real app.
-They assume you understand what Web Components are and [basic skate API knowledge](/docs/api).
->>>>>>> 85809263
+If you want to ensure your styles are encapsulated even if using a polyfill, you can use something like [CSS Modules](https://github.com/css-modules/css-modules).