# `prop`

Skate has some built-in property definitions to help you with defining consistent property behaviour within your components. All built-in properties are functions that return a property definition.

By default, all built-in props are have one-way reflection with their corresponding attribute. This ensures that you get three things out of the box:
<<<<<<< HEAD

- A consistent API for your consumers because they can still use HTML attributes if necessary to update the components.
- Less friction for the developer because they don't need to think about the `attribute` API, unless they need special behaviour.
- Good performance. You should always be setting `props` when possible which doesn't inherently affect performance because there's no round trip back to the attribute.

```js
skate.prop.boolean();
```

You are able to pass options to these properties to override built-in behaviour, or to define extra options that would normally be supported by a Skate property definition.

You can easily define a new property by calling `skate.prop.create()` as a function and passing it the default options for the property. All built-in properties are created using this method.
=======
>>>>>>> 4d25a2a7

- A consistent API for your consumers because they can still use HTML attributes if necessary to update the components.
- Less friction for the developer because they don't need to think about the `attribute` API, unless they need special behaviour.
- Good performance. You should always be setting `props` when possible which doesn't inherently affect performance because there's no round trip back to the attribute.

Built-in properties are accessed on the `skate.prop` namespace:

```js
import { Component, prop } from 'skatejs';

export default class extends Component {
  static get props () {
    return {
      myArray: prop.array,
      myBoolean: prop.boolean
    };
  }
}
```

<<<<<<< HEAD
Generally built-in properties return a definition containing `default`, `coerce`, `deserialize` and `serialize` options.

*Empty values are defined as `null` or `undefined`. All empty values, if the property accepts them, are normalised to `null`.


=======
Generally built-in properties return a definition containing some form of `default`, `coerce`, `deserialize` and `serialize` options.
>>>>>>> 4d25a2a7

## `array`

The `array` property ensures that any value passed to the property is an array. Serialisation and deserialisation happen using `JSON.stringify()` and `JSON.parse()`, respectively, if the property is linked to an attribute.



## `boolean`

The `boolean` property allows you to define a property that should *always* have a boolean value to mirror the behaviour of boolean properties / attributes in HTML. By default it is `false`. If an empty value is passed, then the value is `false`. If a boolean property is linked to an attribute, the attribute will have no value and its presence indicates whether or not it is `true` (present) or `false` (absent).



## `number`

Ensures the value is a `Number` and is correctly linked to an attribute. Numeric string values such as `'10'` will be converted to a `Number`. Non-numeric string values will be converted to `undefined`. The value will default to `0` if an empty value is passed.



## `string`

Ensures the value is always a `String` and is correctly linked to an attribute. Empty values are not coerced to strings.

*All built in properties normalise empty property values such as `null` or `undefined` to be `null`.*

## Custom properties

Custom properties can be defined by simply passing an object definition.

```js
const myProps = {
  customProp: {}
};
```

If you're defining a property that can be anything, you can also pass an empty value such as `null`:

```js
const myProps = {
  customProp: null
}
```

If you want to customise the behaviour of a built-in, you can do something like:

```js
const myProps = {
  customProp: Object.assign({}, prop.array, {
    deserialize () {}
  });
};
```

A simpler way of doing this, if you're using object spread, is to do something like:

```js
const myProps = {
  customProp: {
    ...prop.array,
    ...{ deserialize () {} }
  }
}
```

This has the added benefit of not accidentally causing a mutation of the source prop, if it's not frozen.

*All built-in props are frozen, so they can't be mutated. However, if you create custom properties, they can be mutated unless you freeze them.*<|MERGE_RESOLUTION|>--- conflicted
+++ resolved
@@ -3,21 +3,6 @@
 Skate has some built-in property definitions to help you with defining consistent property behaviour within your components. All built-in properties are functions that return a property definition.
 
 By default, all built-in props are have one-way reflection with their corresponding attribute. This ensures that you get three things out of the box:
-<<<<<<< HEAD
-
-- A consistent API for your consumers because they can still use HTML attributes if necessary to update the components.
-- Less friction for the developer because they don't need to think about the `attribute` API, unless they need special behaviour.
-- Good performance. You should always be setting `props` when possible which doesn't inherently affect performance because there's no round trip back to the attribute.
-
-```js
-skate.prop.boolean();
-```
-
-You are able to pass options to these properties to override built-in behaviour, or to define extra options that would normally be supported by a Skate property definition.
-
-You can easily define a new property by calling `skate.prop.create()` as a function and passing it the default options for the property. All built-in properties are created using this method.
-=======
->>>>>>> 4d25a2a7
 
 - A consistent API for your consumers because they can still use HTML attributes if necessary to update the components.
 - Less friction for the developer because they don't need to think about the `attribute` API, unless they need special behaviour.
@@ -38,15 +23,7 @@
 }
 ```
 
-<<<<<<< HEAD
-Generally built-in properties return a definition containing `default`, `coerce`, `deserialize` and `serialize` options.
-
-*Empty values are defined as `null` or `undefined`. All empty values, if the property accepts them, are normalised to `null`.
-
-
-=======
 Generally built-in properties return a definition containing some form of `default`, `coerce`, `deserialize` and `serialize` options.
->>>>>>> 4d25a2a7
 
 ## `array`
 
